// This file is part of Substrate.

// Copyright (C) 2021 Parity Technologies (UK) Ltd.
// SPDX-License-Identifier: Apache-2.0

// Licensed under the Apache License, Version 2.0 (the "License");
// you may not use this file except in compliance with the License.
// You may obtain a copy of the License at
//
// 	http://www.apache.org/licenses/LICENSE-2.0
//
// Unless required by applicable law or agreed to in writing, software
// distributed under the License is distributed on an "AS IS" BASIS,
// WITHOUT WARRANTIES OR CONDITIONS OF ANY KIND, either express or implied.
// See the License for the specific language governing permissions and
// limitations under the License.

//! # Multi phase, offchain election provider pallet.
//!
//! Currently, this election-provider has two distinct phases (see [`Phase`]), **signed** and
//! **unsigned**.
//!
//! ## Phases
//!
//! The timeline of pallet is as follows. At each block,
//! [`frame_election_provider_support::ElectionDataProvider::next_election_prediction`] is used to
//! estimate the time remaining to the next call to
//! [`frame_election_provider_support::ElectionProvider::elect`]. Based on this, a phase is chosen.
//! The timeline is as follows.
//!
//! ```ignore
//!                                                                    elect()
//!                 +   <--T::SignedPhase-->  +  <--T::UnsignedPhase-->   +
//!   +-------------------------------------------------------------------+
//!    Phase::Off   +       Phase::Signed     +      Phase::Unsigned      +
//! ```
//!
//! Note that the unsigned phase starts [`pallet::Config::UnsignedPhase`] blocks before the
//! `next_election_prediction`, but only ends when a call to [`ElectionProvider::elect`] happens. If
//! no `elect` happens, the signed phase is extended.
//!
//! > Given this, it is rather important for the user of this pallet to ensure it always terminates
//! election via `elect` before requesting a new one.
//!
//! Each of the phases can be disabled by essentially setting their length to zero. If both phases
//! have length zero, then the pallet essentially runs only the fallback strategy, denoted by
//! [`Config::Fallback`].
//! ### Signed Phase
//!
//!	In the signed phase, solutions (of type [`RawSolution`]) are submitted and queued on chain. A
//! deposit is reserved, based on the size of the solution, for the cost of keeping this solution
//! on-chain for a number of blocks, and the potential weight of the solution upon being checked. A
//! maximum of `pallet::Config::MaxSignedSubmissions` solutions are stored. The queue is always
//! sorted based on score (worse to best).
//!
//! Upon arrival of a new solution:
//!
//! 1. If the queue is not full, it is stored in the appropriate sorted index.
//! 2. If the queue is full but the submitted solution is better than one of the queued ones, the
//!    worse solution is discarded, the bond of the outgoing solution is returned, and the new
//!    solution is stored in the correct index.
//! 3. If the queue is full and the solution is not an improvement compared to any of the queued
//!    ones, it is instantly rejected and no additional bond is reserved.
//!
//! A signed solution cannot be reversed, taken back, updated, or retracted. In other words, the
//! origin can not bail out in any way, if their solution is queued.
//!
//! Upon the end of the signed phase, the solutions are examined from best to worse (i.e. `pop()`ed
//! until drained). Each solution undergoes an expensive `Pallet::feasibility_check`, which
//! ensures the score claimed by this score was correct, and it is valid based on the election data
//! (i.e. votes and candidates). At each step, if the current best solution passes the feasibility
//! check, it is considered to be the best one. The sender of the origin is rewarded, and the rest
//! of the queued solutions get their deposit back and are discarded, without being checked.
//!
//! The following example covers all of the cases at the end of the signed phase:
//!
//! ```ignore
//! Queue
//! +-------------------------------+
//! |Solution(score=20, valid=false)| +-->  Slashed
//! +-------------------------------+
//! |Solution(score=15, valid=true )| +-->  Rewarded, Saved
//! +-------------------------------+
//! |Solution(score=10, valid=true )| +-->  Discarded
//! +-------------------------------+
//! |Solution(score=05, valid=false)| +-->  Discarded
//! +-------------------------------+
//! |             None              |
//! +-------------------------------+
//! ```
//!
//! Note that both of the bottom solutions end up being discarded and get their deposit back,
//! despite one of them being *invalid*.
//!
//! ## Unsigned Phase
//!
//! The unsigned phase will always follow the signed phase, with the specified duration. In this
//! phase, only validator nodes can submit solutions. A validator node who has offchain workers
//! enabled will start to mine a solution in this phase and submits it back to the chain as an
//! unsigned transaction, thus the name _unsigned_ phase. This unsigned transaction can never be
//! valid if propagated, and it acts similar to an inherent.
//!
//! Validators will only submit solutions if the one that they have computed is sufficiently better
//! than the best queued one (see [`pallet::Config::SolutionImprovementThreshold`]) and will limit
//! the weigh of the solution to [`pallet::Config::MinerMaxWeight`].
//!
//! The unsigned phase can be made passive depending on how the previous signed phase went, by
//! setting the first inner value of [`Phase`] to `false`. For now, the signed phase is always
//! active.
//!
//! ### Fallback
//!
//! If we reach the end of both phases (i.e. call to [`ElectionProvider::elect`] happens) and no
//! good solution is queued, then the fallback strategy [`pallet::Config::Fallback`] is used to
//! determine what needs to be done. The on-chain election is slow, and contains no balancing or
//! reduction post-processing. See [`onchain::OnChainSequentialPhragmen`]. The
//! [`FallbackStrategy::Nothing`] should probably only be used for testing, and returns an error.
//!
//! ## Feasible Solution (correct solution)
//!
//! All submissions must undergo a feasibility check. Signed solutions are checked on by one at the
//! end of the signed phase, and the unsigned solutions are checked on the spot. A feasible solution
//! is as follows:
//!
//! 0. **all** of the used indices must be correct.
//! 1. present *exactly* correct number of winners.
//! 2. any assignment is checked to match with [`RoundSnapshot::voters`].
//! 3. the claimed score is valid, based on the fixed point arithmetic accuracy.
//!
//! ## Accuracy
//!
//! The accuracy of the election is configured via two trait parameters. namely,
//! [`OnChainAccuracyOf`] dictates the accuracy used to compute the on-chain fallback election and
//! [`CompactAccuracyOf`] is the accuracy that the submitted solutions must adhere to.
//!
//! Note that both accuracies are of great importance. The offchain solution should be as small as
//! possible, reducing solutions size/weight. The on-chain solution can use more space for accuracy,
//! but should still be fast to prevent massively large blocks in case of a fallback.
//!
//! ## Error types
//!
//! This pallet provides a verbose error system to ease future debugging and debugging. The
//! overall hierarchy of errors is as follows:
//!
//! 1. [`pallet::Error`]: These are the errors that can be returned in the dispatchables of the
//!    pallet, either signed or unsigned. Since decomposition with nested enums is not possible
//!    here, they are prefixed with the logical sub-system to which they belong.
//! 2. [`ElectionError`]: These are the errors that can be generated while the pallet is doing
//!    something in automatic scenarios, such as `offchain_worker` or `on_initialize`. These errors
//!    are helpful for logging and are thus nested as:
//!    - [`ElectionError::Miner`]: wraps a [`unsigned::MinerError`].
//!    - [`ElectionError::Feasibility`]: wraps a [`FeasibilityError`].
//!    - [`ElectionError::OnChainFallback`]: wraps a
//!      [`frame_election_provider_support::onchain::Error`].
//!
//! Note that there could be an overlap between these sub-errors. For example, A
//! `SnapshotUnavailable` can happen in both miner and feasibility check phase.
//!
//! ## Future Plans
//!
//! **Challenge Phase**. We plan adding a third phase to the pallet, called the challenge phase.
//! This is phase in which no further solutions are processed, and the current best solution might
//! be challenged by anyone (signed or unsigned). The main plan here is to enforce the solution to
//! be PJR. Checking PJR on-chain is quite expensive, yet proving that a solution is **not** PJR is
//! rather cheap. If a queued solution is challenged:
//!
//! 1. We must surely slash whoever submitted that solution (might be a challenge for unsigned
//!    solutions).
//! 2. It is probably fine to fallback to the on-chain election, as we expect this to happen rarely.
//!
//! **Bailing out**. The functionality of bailing out of a queued solution is nice. A miner can
//! submit a solution as soon as they _think_ it is high probability feasible, and do the checks
//! afterwards, and remove their solution (for a small cost of probably just transaction fees, or a
//! portion of the bond).
//!
//! **Conditionally open unsigned phase**: Currently, the unsigned phase is always opened. This is
//! useful because an honest validation will run our OCW code, which should be good enough to trump
//! a mediocre or malicious signed submission (assuming in the absence of honest signed bots). If an
//! when the signed submissions are checked against an absolute measure (e.g. PJR), then we can only
//! open the unsigned phase in extreme conditions (i.e. "not good signed solution received") to
//! spare some work in the validators
//!
//! **Allow smaller solutions and build up**: For now we only allow solutions that are exactly
//! [`DesiredTargets`], no more, no less. Over time, we can change this to a [min, max] where any
//! solution within this range is acceptable, where bigger solutions are prioritized.
//!
//! **Recursive Fallback**: Currently, the fallback is a separate enum. A different and fancier way
//! of doing this would be to have the fallback be another
//! [`frame_election_provider_support::ElectionProvider`]. In this case, this pallet can even have
//! the on-chain election provider as fallback, or special _noop_ fallback that simply returns an
//! error, thus replicating [`FallbackStrategy::Nothing`]. In this case, we won't need the
//! additional config OnChainAccuracy either.
//!
//! **Score based on (byte) size**: We should always prioritize small solutions over bigger ones, if
//! there is a tie. Even more harsh should be to enforce the bound of the `reduce` algorithm.
//!
//! **Offchain resubmit**: Essentially port <https://github.com/paritytech/substrate/pull/7976> to
//! this pallet as well. The `OFFCHAIN_REPEAT` also needs to become an adjustable parameter of the
//! pallet.
//!
//! **Make the number of nominators configurable from the runtime**. Remove `sp_npos_elections`
//! dependency from staking and the compact solution type. It should be generated at runtime, there
//! it should be encoded how many votes each nominators have. Essentially translate
//! <https://github.com/paritytech/substrate/pull/7929> to this pallet.
//!
//! **More accurate weight for error cases**: Both `ElectionDataProvider` and `ElectionProvider`
//! assume no weight is consumed in their functions, when operations fail with `Err`. This can
//! clearly be improved, but not a priority as we generally expect snapshot creation to fail only
//! due to extreme circumstances.
//!
//! **Take into account the encode/decode weight in benchmarks.** Currently, we only take into
//! account the weight of encode/decode in the `submit_unsigned` given its priority. Nonetheless,
//! all operations on the solution and the snapshot are worthy of taking this into account.

#![cfg_attr(not(feature = "std"), no_std)]

use codec::{Decode, Encode};
use frame_support::{
	dispatch::DispatchResultWithPostInfo,
	ensure,
	traits::{Currency, Get, ReservableCurrency},
	weights::Weight,
};
use frame_system::{ensure_none, offchain::SendTransactionTypes};
use frame_election_provider_support::{ElectionDataProvider, ElectionProvider, onchain};
use sp_npos_elections::{
	assignment_ratio_to_staked_normalized, is_score_better, CompactSolution, ElectionScore,
	EvaluateSupport, PerThing128, Supports, VoteWeight,
};
use sp_runtime::{
	transaction_validity::{
		InvalidTransaction, TransactionPriority, TransactionSource, TransactionValidity,
		TransactionValidityError, ValidTransaction,
	},
	DispatchError, PerThing, Perbill, RuntimeDebug, SaturatedConversion,
	traits::Bounded,
};
use sp_std::prelude::*;
use sp_arithmetic::{
	UpperOf,
	traits::{Zero, CheckedAdd},
};

#[cfg(any(feature = "runtime-benchmarks", test))]
mod benchmarking;
#[cfg(test)]
mod mock;
#[macro_use]
pub mod helpers;

const LOG_TARGET: &'static str = "runtime::election-provider";

pub mod unsigned;
pub mod weights;

/// The weight declaration of the pallet.
pub use weights::WeightInfo;

/// The compact solution type used by this crate.
pub type CompactOf<T> = <T as Config>::CompactSolution;

/// The voter index. Derived from [`CompactOf`].
pub type CompactVoterIndexOf<T> = <CompactOf<T> as CompactSolution>::Voter;
/// The target index. Derived from [`CompactOf`].
pub type CompactTargetIndexOf<T> = <CompactOf<T> as CompactSolution>::Target;
/// The accuracy of the election, when submitted from offchain. Derived from [`CompactOf`].
pub type CompactAccuracyOf<T> = <CompactOf<T> as CompactSolution>::Accuracy;
/// The accuracy of the election, when computed on-chain. Equal to [`Config::OnChainAccuracy`].
pub type OnChainAccuracyOf<T> = <T as Config>::OnChainAccuracy;

/// Wrapper type that implements the configurations needed for the on-chain backup.
struct OnChainConfig<T: Config>(sp_std::marker::PhantomData<T>);
impl<T: Config> onchain::Config for OnChainConfig<T> {
	type AccountId = T::AccountId;
	type BlockNumber = T::BlockNumber;
	type BlockWeights = T::BlockWeights;
	type Accuracy = T::OnChainAccuracy;
	type DataProvider = T::DataProvider;
}

/// Configuration for the benchmarks of the pallet.
pub trait BenchmarkingConfig {
	/// Range of voters.
	const VOTERS: [u32; 2];
	/// Range of targets.
	const TARGETS: [u32; 2];
	/// Range of active voters.
	const ACTIVE_VOTERS: [u32; 2];
	/// Range of desired targets.
	const DESIRED_TARGETS: [u32; 2];
}

impl BenchmarkingConfig for () {
	const VOTERS: [u32; 2] = [4000, 6000];
	const TARGETS: [u32; 2] = [1000, 1600];
	const ACTIVE_VOTERS: [u32; 2] = [1000, 3000];
	const DESIRED_TARGETS: [u32; 2] = [400, 800];
}

/// Current phase of the pallet.
#[derive(PartialEq, Eq, Clone, Copy, Encode, Decode, RuntimeDebug)]
pub enum Phase<Bn> {
	/// Nothing, the election is not happening.
	Off,
	/// Signed phase is open.
	Signed,
	/// Unsigned phase. First element is whether it is open or not, second the starting block
	/// number.
	Unsigned((bool, Bn)),
}

impl<Bn> Default for Phase<Bn> {
	fn default() -> Self {
		Phase::Off
	}
}

impl<Bn: PartialEq + Eq> Phase<Bn> {
	/// Weather the phase is signed or not.
	pub fn is_signed(&self) -> bool {
		matches!(self, Phase::Signed)
	}

	/// Weather the phase is unsigned or not.
	pub fn is_unsigned(&self) -> bool {
		matches!(self, Phase::Unsigned(_))
	}

	/// Weather the phase is unsigned and open or not, with specific start.
	pub fn is_unsigned_open_at(&self, at: Bn) -> bool {
		matches!(self, Phase::Unsigned((true, real)) if *real == at)
	}

	/// Weather the phase is unsigned and open or not.
	pub fn is_unsigned_open(&self) -> bool {
		matches!(self, Phase::Unsigned((true, _)))
	}

	/// Weather the phase is off or not.
	pub fn is_off(&self) -> bool {
		matches!(self, Phase::Off)
	}
}

/// A configuration for the pallet to indicate what should happen in the case of a fallback i.e.
/// reaching a call to `elect` with no good solution.
#[cfg_attr(test, derive(Clone))]
pub enum FallbackStrategy {
	/// Run a on-chain sequential phragmen.
	///
	/// This might burn the chain for a few minutes due to a stall, but is generally a safe
	/// approach to maintain a sensible validator set.
	OnChain,
	/// Nothing. Return an error.
	Nothing,
}

/// The type of `Computation` that provided this election data.
#[derive(PartialEq, Eq, Clone, Copy, Encode, Decode, RuntimeDebug)]
pub enum ElectionCompute {
	/// Election was computed on-chain.
	OnChain,
	/// Election was computed with a signed submission.
	Signed,
	/// Election was computed with an unsigned submission.
	Unsigned,
}

impl Default for ElectionCompute {
	fn default() -> Self {
		ElectionCompute::OnChain
	}
}

/// A raw, unchecked solution.
///
/// This is what will get submitted to the chain.
///
/// Such a solution should never become effective in anyway before being checked by the
/// `Pallet::feasibility_check`
#[derive(PartialEq, Eq, Clone, Encode, Decode, RuntimeDebug)]
pub struct RawSolution<C> {
	/// Compact election edges.
	compact: C,
	/// The _claimed_ score of the solution.
	score: ElectionScore,
	/// The round at which this solution should be submitted.
	round: u32,
}

impl<C: Default> Default for RawSolution<C> {
	fn default() -> Self {
		// Round 0 is always invalid, only set this to 1.
		Self { round: 1, compact: Default::default(), score: Default::default() }
	}
}

/// A checked solution, ready to be enacted.
#[derive(PartialEq, Eq, Clone, Encode, Decode, RuntimeDebug, Default)]
pub struct ReadySolution<A> {
	/// The final supports of the solution.
	///
	/// This is target-major vector, storing each winners, total backing, and each individual
	/// backer.
	supports: Supports<A>,
	/// The score of the solution.
	///
	/// This is needed to potentially challenge the solution.
	score: ElectionScore,
	/// How this election was computed.
	compute: ElectionCompute,
}

/// A snapshot of all the data that is needed for en entire round. They are provided by
/// [`ElectionDataProvider`] and are kept around until the round is finished.
///
/// These are stored together because they are often accessed together.
#[derive(PartialEq, Eq, Clone, Encode, Decode, RuntimeDebug, Default)]
pub struct RoundSnapshot<A> {
	/// All of the voters.
	pub voters: Vec<(A, VoteWeight, Vec<A>)>,
	/// All of the targets.
	pub targets: Vec<A>,
}

/// Encodes the length of a solution or a snapshot.
///
/// This is stored automatically on-chain, and it contains the **size of the entire snapshot**.
/// This is also used in dispatchables as weight witness data and should **only contain the size of
/// the presented solution**, not the entire snapshot.
#[derive(PartialEq, Eq, Clone, Copy, Encode, Decode, RuntimeDebug, Default)]
pub struct SolutionOrSnapshotSize {
	/// The length of voters.
	#[codec(compact)]
	voters: u32,
	/// The length of targets.
	#[codec(compact)]
	targets: u32,
}

/// Internal errors of the pallet.
///
/// Note that this is different from [`pallet::Error`].
#[derive(Debug, Eq, PartialEq)]
pub enum ElectionError {
	/// An error happened in the feasibility check sub-system.
	Feasibility(FeasibilityError),
	/// An error in the miner (offchain) sub-system.
	Miner(unsigned::MinerError),
	/// An error in the on-chain fallback.
	OnChainFallback(onchain::Error),
	/// An error happened in the data provider.
	DataProvider(&'static str),
	/// No fallback is configured. This is a special case.
	NoFallbackConfigured,
}

impl From<onchain::Error> for ElectionError {
	fn from(e: onchain::Error) -> Self {
		ElectionError::OnChainFallback(e)
	}
}

impl From<FeasibilityError> for ElectionError {
	fn from(e: FeasibilityError) -> Self {
		ElectionError::Feasibility(e)
	}
}

impl From<unsigned::MinerError> for ElectionError {
	fn from(e: unsigned::MinerError) -> Self {
		ElectionError::Miner(e)
	}
}

/// Errors that can happen in the feasibility check.
#[derive(Debug, Eq, PartialEq)]
pub enum FeasibilityError {
	/// Wrong number of winners presented.
	WrongWinnerCount,
	/// The snapshot is not available.
	///
	/// Kinda defensive: The pallet should technically never attempt to do a feasibility check when
	/// no snapshot is present.
	SnapshotUnavailable,
	/// Internal error from the election crate.
	NposElection(sp_npos_elections::Error),
	/// A vote is invalid.
	InvalidVote,
	/// A voter is invalid.
	InvalidVoter,
	/// A winner is invalid.
	InvalidWinner,
	/// The given score was invalid.
	InvalidScore,
	/// The provided round is incorrect.
	InvalidRound,
}

impl From<sp_npos_elections::Error> for FeasibilityError {
	fn from(e: sp_npos_elections::Error) -> Self {
		FeasibilityError::NposElection(e)
	}
}

pub use pallet::*;
#[frame_support::pallet]
pub mod pallet {
	use super::*;
	use frame_support::pallet_prelude::*;
	use frame_system::pallet_prelude::*;

	#[pallet::config]
	pub trait Config: frame_system::Config + SendTransactionTypes<Call<Self>> {
		type Event: From<Event<Self>> + IsType<<Self as frame_system::Config>::Event>;

		/// Currency type.
		type Currency: ReservableCurrency<Self::AccountId> + Currency<Self::AccountId>;

		/// Duration of the unsigned phase.
		#[pallet::constant]
		type UnsignedPhase: Get<Self::BlockNumber>;
		/// Duration of the signed phase.
		#[pallet::constant]
		type SignedPhase: Get<Self::BlockNumber>;

		/// The minimum amount of improvement to the solution score that defines a solution as
		/// "better" (in any phase).
		#[pallet::constant]
		type SolutionImprovementThreshold: Get<Perbill>;

		/// The priority of the unsigned transaction submitted in the unsigned-phase
		type MinerTxPriority: Get<TransactionPriority>;
		/// Maximum number of iteration of balancing that will be executed in the embedded miner of
		/// the pallet.
		type MinerMaxIterations: Get<u32>;
		/// Maximum weight that the miner should consume.
		///
		/// The miner will ensure that the total weight of the unsigned solution will not exceed
		/// this values, based on [`WeightInfo::submit_unsigned`].
		type MinerMaxWeight: Get<Weight>;

		/// Something that will provide the election data.
		type DataProvider: ElectionDataProvider<Self::AccountId, Self::BlockNumber>;

		/// The compact solution type
		type CompactSolution: codec::Codec
			+ Default
			+ PartialEq
			+ Eq
			+ Clone
			+ sp_std::fmt::Debug
			+ CompactSolution;

		/// Accuracy used for fallback on-chain election.
		type OnChainAccuracy: PerThing128;

		/// Configuration for the fallback
		type Fallback: Get<FallbackStrategy>;

		/// The configuration of benchmarking.
		type BenchmarkingConfig: BenchmarkingConfig;

		/// The weight of the pallet.
		type WeightInfo: WeightInfo;
	}

	#[pallet::hooks]
	impl<T: Config> Hooks<BlockNumberFor<T>> for Pallet<T> {
		fn on_initialize(now: T::BlockNumber) -> Weight {
			let next_election = T::DataProvider::next_election_prediction(now).max(now);

			let signed_deadline = T::SignedPhase::get() + T::UnsignedPhase::get();
			let unsigned_deadline = T::UnsignedPhase::get();

			let remaining = next_election - now;
			let current_phase = Self::current_phase();

			match current_phase {
				Phase::Off if remaining <= signed_deadline && remaining > unsigned_deadline => {
					// NOTE: if signed-phase length is zero, second part of the if-condition fails.
					match Self::on_initialize_open_signed() {
						Ok(snap_weight) => {
							log!(info, "Starting signed phase round {}.", Self::round());
							T::WeightInfo::on_initialize_open_signed().saturating_add(snap_weight)
						}
						Err(why) => {
							// not much we can do about this at this point.
							log!(warn, "failed to open signed phase due to {:?}", why);
							T::WeightInfo::on_initialize_nothing()
							// NOTE: ^^ The trait specifies that this is a noop in terms of weight
							// in case of error.
						}
					}
				}
				Phase::Signed | Phase::Off
					if remaining <= unsigned_deadline && remaining > Zero::zero() =>
				{
					// determine if followed by signed or not.
					let (need_snapshot, enabled, signed_weight) = if current_phase == Phase::Signed {
						// followed by a signed phase: close the signed phase, no need for snapshot.
						// TODO: proper weight https://github.com/paritytech/substrate/pull/7910.
						(false, true, Weight::zero())
					} else {
						// no signed phase: create a new snapshot, definitely `enable` the unsigned
						// phase.
						(true, true, Weight::zero())
					};

					match Self::on_initialize_open_unsigned(need_snapshot, enabled, now) {
						Ok(snap_weight) => {
							log!(info, "Starting unsigned phase({}).", enabled);
							let base_weight = if need_snapshot {
								T::WeightInfo::on_initialize_open_unsigned_with_snapshot()
							} else {
								T::WeightInfo::on_initialize_open_unsigned_without_snapshot()
							};

							base_weight.saturating_add(snap_weight).saturating_add(signed_weight)
						}
						Err(why) => {
							// not much we can do about this at this point.
							log!(warn, "failed to open unsigned phase due to {:?}", why);
							T::WeightInfo::on_initialize_nothing()
						}
					}
				}
				_ => T::WeightInfo::on_initialize_nothing(),
			}
		}

		fn offchain_worker(n: T::BlockNumber) {
			// We only run the OCW in the first block of the unsigned phase.
			if Self::current_phase().is_unsigned_open_at(n) {
				match Self::try_acquire_offchain_lock(n) {
					Ok(_) => {
						let outcome = Self::mine_check_and_submit().map_err(ElectionError::from);
						log!(info, "mine_check_and_submit execution done: {:?}", outcome);
					}
					Err(why) => log!(warn, "denied offchain worker: {:?}", why),
				}
			}
		}

		fn integrity_test() {
			use sp_std::mem::size_of;
			// The index type of both voters and targets need to be smaller than that of usize (very
			// unlikely to be the case, but anyhow).
			assert!(size_of::<CompactVoterIndexOf<T>>() <= size_of::<usize>());
			assert!(size_of::<CompactTargetIndexOf<T>>() <= size_of::<usize>());

			// ----------------------------
			// based on the requirements of [`sp_npos_elections::Assignment::try_normalize`].
			let max_vote: usize = <CompactOf<T> as CompactSolution>::LIMIT;

			// 1. Maximum sum of [ChainAccuracy; 16] must fit into `UpperOf<ChainAccuracy>`..
			let maximum_chain_accuracy: Vec<UpperOf<OnChainAccuracyOf<T>>> = (0..max_vote)
				.map(|_| {
					<UpperOf<OnChainAccuracyOf<T>>>::from(
						<OnChainAccuracyOf<T>>::one().deconstruct(),
					)
				})
				.collect();
			let _: UpperOf<OnChainAccuracyOf<T>> = maximum_chain_accuracy
				.iter()
				.fold(Zero::zero(), |acc, x| acc.checked_add(x).unwrap());

			// 2. Maximum sum of [CompactAccuracy; 16] must fit into `UpperOf<OffchainAccuracy>`.
			let maximum_chain_accuracy: Vec<UpperOf<CompactAccuracyOf<T>>> = (0..max_vote)
				.map(|_| {
					<UpperOf<CompactAccuracyOf<T>>>::from(
						<CompactAccuracyOf<T>>::one().deconstruct(),
					)
				})
				.collect();
			let _: UpperOf<CompactAccuracyOf<T>> = maximum_chain_accuracy
				.iter()
				.fold(Zero::zero(), |acc, x| acc.checked_add(x).unwrap());
		}
	}

	#[pallet::call]
	impl<T: Config> Pallet<T> {
		/// Submit a solution for the unsigned phase.
		///
		/// The dispatch origin fo this call must be __none__.
		///
		/// This submission is checked on the fly. Moreover, this unsigned solution is only
		/// validated when submitted to the pool from the **local** node. Effectively, this means
		/// that only active validators can submit this transaction when authoring a block (similar
		/// to an inherent).
		///
		/// To prevent any incorrect solution (and thus wasted time/weight), this transaction will
		/// panic if the solution submitted by the validator is invalid in any way, effectively
		/// putting their authoring reward at risk.
		///
		/// No deposit or reward is associated with this submission.
		#[pallet::weight(T::WeightInfo::submit_unsigned(
			witness.voters,
			witness.targets,
			solution.compact.voter_count() as u32,
			solution.compact.unique_targets().len() as u32
		))]
		pub fn submit_unsigned(
			origin: OriginFor<T>,
			solution: RawSolution<CompactOf<T>>,
			witness: SolutionOrSnapshotSize,
		) -> DispatchResultWithPostInfo {
			ensure_none(origin)?;
			let error_message =
				"Invalid unsigned submission must produce invalid block and \
				 deprive validator from their authoring reward.";

			// Check score being an improvement, phase, and desired targets.
			Self::unsigned_pre_dispatch_checks(&solution).expect(error_message);

			// ensure witness was correct.
			let SolutionOrSnapshotSize { voters, targets } =
				Self::snapshot_metadata().expect(error_message);

			// NOTE: we are asserting, not `ensure`ing -- we want to panic here.
			assert!(voters as u32 == witness.voters, "{}", error_message);
			assert!(targets as u32 == witness.targets, "{}", error_message);

			let ready =
				Self::feasibility_check(solution, ElectionCompute::Unsigned).expect(error_message);

			// store the newly received solution.
			log!(info, "queued unsigned solution with score {:?}", ready.score);
			<QueuedSolution<T>>::put(ready);
			Self::deposit_event(Event::SolutionStored(ElectionCompute::Unsigned));

			Ok(None.into())
		}
	}

	#[pallet::event]
	#[pallet::metadata(<T as frame_system::Config>::AccountId = "AccountId")]
	#[pallet::generate_deposit(pub(super) fn deposit_event)]
	pub enum Event<T: Config> {
		/// A solution was stored with the given compute.
		///
		/// If the solution is signed, this means that it hasn't yet been processed. If the
		/// solution is unsigned, this means that it has also been processed.
		SolutionStored(ElectionCompute),
		/// The election has been finalized, with `Some` of the given computation, or else if the
		/// election failed, `None`.
		ElectionFinalized(Option<ElectionCompute>),
		/// An account has been rewarded for their signed submission being finalized.
		Rewarded(<T as frame_system::Config>::AccountId),
		/// An account has been slashed for submitting an invalid signed submission.
		Slashed(<T as frame_system::Config>::AccountId),
		/// The signed phase of the given round has started.
		SignedPhaseStarted(u32),
		/// The unsigned phase of the given round has started.
		UnsignedPhaseStarted(u32),
	}

	/// Error of the pallet that can be returned in response to dispatches.
	#[pallet::error]
	pub enum Error<T> {
		/// Submission was too early.
		PreDispatchEarlySubmission,
		/// Wrong number of winners presented.
		PreDispatchWrongWinnerCount,
		/// Submission was too weak, score-wise.
		PreDispatchWeakSubmission,
	}

	#[pallet::origin]
	pub struct Origin<T>(PhantomData<T>);
	#[pallet::validate_unsigned]
	impl<T: Config> ValidateUnsigned for Pallet<T> {
		type Call = Call<T>;
		fn validate_unsigned(source: TransactionSource, call: &Self::Call) -> TransactionValidity {
			if let Call::submit_unsigned(solution, _) = call {
				// discard solution not coming from the local OCW.
				match source {
					TransactionSource::Local | TransactionSource::InBlock => { /* allowed */ }
					_ => {
						return InvalidTransaction::Call.into();
					}
				}

				let _ = Self::unsigned_pre_dispatch_checks(solution)
					.map_err(|err| {
						log!(error, "unsigned transaction validation failed due to {:?}", err);
						err
					})
					.map_err(dispatch_error_to_invalid)?;

				ValidTransaction::with_tag_prefix("OffchainElection")
					// The higher the score[0], the better a solution is.
					.priority(
						T::MinerTxPriority::get().saturating_add(
							solution.score[0].saturated_into()
						),
					)
					// used to deduplicate unsigned solutions: each validator should produce one
					// solution per round at most, and solutions are not propagate.
					.and_provides(solution.round)
					// transaction should stay in the pool for the duration of the unsigned phase.
					.longevity(T::UnsignedPhase::get().saturated_into::<u64>())
					// We don't propagate this. This can never be validated at a remote node.
					.propagate(false)
					.build()
			} else {
				InvalidTransaction::Call.into()
			}
		}

		fn pre_dispatch(call: &Self::Call) -> Result<(), TransactionValidityError> {
			if let Call::submit_unsigned(solution, _) = call {
				Self::unsigned_pre_dispatch_checks(solution)
					.map_err(dispatch_error_to_invalid)
					.map_err(Into::into)
			} else {
				Err(InvalidTransaction::Call.into())
			}
		}
	}

	#[pallet::type_value]
	pub fn DefaultForRound() -> u32 {
		1
	}

	/// Internal counter for the number of rounds.
	///
	/// This is useful for de-duplication of transactions submitted to the pool, and general
	/// diagnostics of the pallet.
	///
	/// This is merely incremented once per every time that an upstream `elect` is called.
	#[pallet::storage]
	#[pallet::getter(fn round)]
	pub type Round<T: Config> = StorageValue<_, u32, ValueQuery, DefaultForRound>;

	/// Current phase.
	#[pallet::storage]
	#[pallet::getter(fn current_phase)]
	pub type CurrentPhase<T: Config> = StorageValue<_, Phase<T::BlockNumber>, ValueQuery>;

	/// Current best solution, signed or unsigned, queued to be returned upon `elect`.
	#[pallet::storage]
	#[pallet::getter(fn queued_solution)]
	pub type QueuedSolution<T: Config> = StorageValue<_, ReadySolution<T::AccountId>>;

	/// Snapshot data of the round.
	///
	/// This is created at the beginning of the signed phase and cleared upon calling `elect`.
	#[pallet::storage]
	#[pallet::getter(fn snapshot)]
	pub type Snapshot<T: Config> = StorageValue<_, RoundSnapshot<T::AccountId>>;

	/// Desired number of targets to elect for this round.
	///
	/// Only exists when [`Snapshot`] is present.
	#[pallet::storage]
	#[pallet::getter(fn desired_targets)]
	pub type DesiredTargets<T> = StorageValue<_, u32>;

	/// The metadata of the [`RoundSnapshot`]
	///
	/// Only exists when [`Snapshot`] is present.
	#[pallet::storage]
	#[pallet::getter(fn snapshot_metadata)]
	pub type SnapshotMetadata<T: Config> = StorageValue<_, SolutionOrSnapshotSize>;

	#[pallet::pallet]
	#[pallet::generate_store(pub(super) trait Store)]
	pub struct Pallet<T>(PhantomData<T>);
}

impl<T: Config> Pallet<T> {
	/// Logic for [`<Pallet as Hooks>::on_initialize`] when signed phase is being opened.
	///
	/// This is decoupled for easy weight calculation.
	///
	/// Returns `Ok(snapshot_weight)` if success, where `snapshot_weight` is the weight that
	/// needs to recorded for the creation of snapshot.
	pub(crate) fn on_initialize_open_signed() -> Result<Weight, ElectionError> {
		let weight = Self::create_snapshot()?;
		<CurrentPhase<T>>::put(Phase::Signed);
		Self::deposit_event(Event::SignedPhaseStarted(Self::round()));
		Ok(weight.saturating_add(T::DbWeight::get().writes(1)))
	}

	/// Logic for [`<Pallet as Hooks<T>>::on_initialize`] when unsigned phase is being opened.
	///
	/// This is decoupled for easy weight calculation.
	///
	/// Returns `Ok(snapshot_weight)` if success, where `snapshot_weight` is the weight that
	/// needs to recorded for the creation of snapshot.
	pub(crate) fn on_initialize_open_unsigned(
		need_snapshot: bool,
		enabled: bool,
		now: T::BlockNumber,
	) -> Result<Weight, ElectionError> {
		let weight = if need_snapshot {
			// if not being followed by a signed phase, then create the snapshots.
			debug_assert!(Self::snapshot().is_none());
			Self::create_snapshot()?
		} else {
			0
		};

		<CurrentPhase<T>>::put(Phase::Unsigned((enabled, now)));
		Self::deposit_event(Event::UnsignedPhaseStarted(Self::round()));
		Ok(weight)
	}

	/// Creates the snapshot. Writes new data to:
	///
	/// 1. [`SnapshotMetadata`]
	/// 2. [`RoundSnapshot`]
	/// 3. [`DesiredTargets`]
	///
	/// Returns `Ok(consumed_weight)` if operation is okay.
	pub(crate) fn create_snapshot() -> Result<Weight, ElectionError> {
		let target_limit = <CompactTargetIndexOf<T>>::max_value().saturated_into::<usize>();
		let voter_limit = <CompactVoterIndexOf<T>>::max_value().saturated_into::<usize>();

		let (targets, w1) =
			T::DataProvider::targets(Some(target_limit)).map_err(ElectionError::DataProvider)?;
		let (voters, w2) =
			T::DataProvider::voters(Some(voter_limit)).map_err(ElectionError::DataProvider)?;
		let (desired_targets, w3) =
			T::DataProvider::desired_targets().map_err(ElectionError::DataProvider)?;

		// defensive-only
		if targets.len() > target_limit || voters.len() > voter_limit {
			debug_assert!(false, "Snapshot limit has not been respected.");
			return Err(ElectionError::DataProvider("Snapshot too big for submission."));
		}

		// only write snapshot if all existed.
		<SnapshotMetadata<T>>::put(SolutionOrSnapshotSize {
			voters: voters.len() as u32,
			targets: targets.len() as u32,
		});
		<DesiredTargets<T>>::put(desired_targets);
		<Snapshot<T>>::put(RoundSnapshot { voters, targets });
		Ok(w1.saturating_add(w2).saturating_add(w3).saturating_add(T::DbWeight::get().writes(3)))
	}

	/// Kill everything created by [`Pallet::create_snapshot`].
	pub(crate) fn kill_snapshot() {
		<Snapshot<T>>::kill();
		<SnapshotMetadata<T>>::kill();
		<DesiredTargets<T>>::kill();
	}

	/// Checks the feasibility of a solution.
	fn feasibility_check(
		solution: RawSolution<CompactOf<T>>,
		compute: ElectionCompute,
	) -> Result<ReadySolution<T::AccountId>, FeasibilityError> {
		let RawSolution { compact, score, round } = solution;

		// first, check round.
		ensure!(Self::round() == round, FeasibilityError::InvalidRound);

		// winners are not directly encoded in the solution.
		let winners = compact.unique_targets();

		let desired_targets =
			Self::desired_targets().ok_or(FeasibilityError::SnapshotUnavailable)?;

		// NOTE: this is a bit of duplicate, but we keep it around for veracity. The unsigned path
		// already checked this in `unsigned_per_dispatch_checks`. The signed path *could* check it
		// upon arrival, thus we would then remove it here. Given overlay it is cheap anyhow
		ensure!(winners.len() as u32 == desired_targets, FeasibilityError::WrongWinnerCount);

		// read the entire snapshot.
		let RoundSnapshot { voters: snapshot_voters, targets: snapshot_targets } =
			Self::snapshot().ok_or(FeasibilityError::SnapshotUnavailable)?;

		// ----- Start building. First, we need some closures.
		let cache = helpers::generate_voter_cache::<T>(&snapshot_voters);
		let voter_at = helpers::voter_at_fn::<T>(&snapshot_voters);
		let target_at = helpers::target_at_fn::<T>(&snapshot_targets);
		let voter_index = helpers::voter_index_fn_usize::<T>(&cache);

		// first, make sure that all the winners are sane.
		// OPTIMIZATION: we could first build the assignments, and then extract the winners directly
		// from that, as that would eliminate a little bit of duplicate work. For now, we keep them
		// separate: First extract winners separately from compact, and then assignments. This is
		// also better, because we can reject solutions that don't meet `desired_targets` early on.
		let winners = winners
			.into_iter()
			.map(|i| target_at(i).ok_or(FeasibilityError::InvalidWinner))
			.collect::<Result<Vec<T::AccountId>, FeasibilityError>>()?;

		// Then convert compact -> assignment. This will fail if any of the indices are gibberish.
		let assignments = compact
			.into_assignment(voter_at, target_at)
			.map_err::<FeasibilityError, _>(Into::into)?;

		// Ensure that assignments is correct.
		let _ = assignments
			.iter()
			.map(|ref assignment| {
				// check that assignment.who is actually a voter (defensive-only).
				// NOTE: while using the index map from `voter_index` is better than a blind linear
				// search, this *still* has room for optimization. Note that we had the index when
				// we did `compact -> assignment` and we lost it. Ideal is to keep the index around.

				// defensive-only: must exist in the snapshot.
				let snapshot_index =
					voter_index(&assignment.who).ok_or(FeasibilityError::InvalidVoter)?;
				// defensive-only: index comes from the snapshot, must exist.
				let (_voter, _stake, targets) =
					snapshot_voters.get(snapshot_index).ok_or(FeasibilityError::InvalidVoter)?;

				// check that all of the targets are valid based on the snapshot.
				if assignment.distribution.iter().any(|(d, _)| !targets.contains(d)) {
					return Err(FeasibilityError::InvalidVote);
				}
				Ok(())
			})
			.collect::<Result<(), FeasibilityError>>()?;

		// ----- Start building support. First, we need one more closure.
		let stake_of = helpers::stake_of_fn::<T>(&snapshot_voters, &cache);

		// This might fail if the normalization fails. Very unlikely. See `integrity_test`.
		let staked_assignments = assignment_ratio_to_staked_normalized(assignments, stake_of)
			.map_err::<FeasibilityError, _>(Into::into)?;

		// This might fail if one of the voter edges is pointing to a non-winner, which is not
		// really possible anymore because all the winners come from the same `compact`.
		let supports = sp_npos_elections::to_supports(&winners, &staked_assignments)
			.map_err::<FeasibilityError, _>(Into::into)?;

		// Finally, check that the claimed score was indeed correct.
		let known_score = (&supports).evaluate();
		ensure!(known_score == score, FeasibilityError::InvalidScore);

		Ok(ReadySolution { supports, compute, score })
	}

	/// Perform the tasks to be done after a new `elect` has been triggered:
	///
	/// 1. Increment round.
	/// 2. Change phase to [`Phase::Off`]
	/// 3. Clear all snapshot data.
	fn post_elect() {
		// inc round
		<Round<T>>::mutate(|r| *r = *r + 1);

		// change phase
		<CurrentPhase<T>>::put(Phase::Off);

		// kill snapshots
		Self::kill_snapshot();
	}

	/// On-chain fallback of election.
	fn onchain_fallback() -> Result<(Supports<T::AccountId>, Weight), ElectionError> {
		<onchain::OnChainSequentialPhragmen<OnChainConfig<T>> as ElectionProvider<
			T::AccountId,
			T::BlockNumber,
		>>::elect()
		.map_err(Into::into)
	}

	fn do_elect() -> Result<(Supports<T::AccountId>, Weight), ElectionError> {
		<QueuedSolution<T>>::take()
			.map_or_else(
				|| match T::Fallback::get() {
					FallbackStrategy::OnChain => Self::onchain_fallback()
						.map(|(s, w)| (s, w, ElectionCompute::OnChain))
						.map_err(Into::into),
					FallbackStrategy::Nothing => Err(ElectionError::NoFallbackConfigured),
				},
				|ReadySolution { supports, compute, .. }| Ok((
					supports,
					T::WeightInfo::elect_queued(),
					compute
				)),
			)
			.map(|(supports, weight, compute)| {
				Self::deposit_event(Event::ElectionFinalized(Some(compute)));
<<<<<<< HEAD
				log!(info, "Finalized election round with compute {:?}.", compute);
				(supports, weight)
=======
				if Self::round() != 1 {
					log!(info, "Finalized election round with compute {:?}.", compute);
				}
				supports
>>>>>>> 35417694
			})
			.map_err(|err| {
				Self::deposit_event(Event::ElectionFinalized(None));
				if Self::round() != 1 {
					log!(warn, "Failed to finalize election round. reason {:?}", err);
				}
				err
			})
	}
}

impl<T: Config> ElectionProvider<T::AccountId, T::BlockNumber> for Pallet<T> {
	type Error = ElectionError;
	type DataProvider = T::DataProvider;

	fn elect() -> Result<(Supports<T::AccountId>, Weight), Self::Error> {
		let outcome_and_weight = Self::do_elect();
		// IMPORTANT: regardless of if election was `Ok` or `Err`, we shall do some cleanup.
		Self::post_elect();
		outcome_and_weight
	}
}

/// convert a DispatchError to a custom InvalidTransaction with the inner code being the error
/// number.
pub fn dispatch_error_to_invalid(error: DispatchError) -> InvalidTransaction {
	let error_number = match error {
		DispatchError::Module { error, .. } => error,
		_ => 0,
	};
	InvalidTransaction::Custom(error_number)
}

#[cfg(test)]
mod feasibility_check {
	//! All of the tests here should be dedicated to only testing the feasibility check and nothing
	//! more. The best way to audit and review these tests is to try and come up with a solution
	//! that is invalid, but gets through the system as valid.

	use super::{mock::*, *};

	const COMPUTE: ElectionCompute = ElectionCompute::OnChain;

	#[test]
	fn snapshot_is_there() {
		ExtBuilder::default().build_and_execute(|| {
			roll_to(<EpochLength>::get() - <SignedPhase>::get() - <UnsignedPhase>::get());
			assert!(MultiPhase::current_phase().is_signed());
			let solution = raw_solution();

			// for whatever reason it might be:
			<Snapshot<Runtime>>::kill();

			assert_noop!(
				MultiPhase::feasibility_check(solution, COMPUTE),
				FeasibilityError::SnapshotUnavailable
			);
		})
	}

	#[test]
	fn round() {
		ExtBuilder::default().build_and_execute(|| {
			roll_to(<EpochLength>::get() - <SignedPhase>::get() - <UnsignedPhase>::get());
			assert!(MultiPhase::current_phase().is_signed());

			let mut solution = raw_solution();
			solution.round += 1;
			assert_noop!(
				MultiPhase::feasibility_check(solution, COMPUTE),
				FeasibilityError::InvalidRound
			);
		})
	}

	#[test]
	fn desired_targets() {
		ExtBuilder::default().desired_targets(8).build_and_execute(|| {
			roll_to(<EpochLength>::get() - <SignedPhase>::get() - <UnsignedPhase>::get());
			assert!(MultiPhase::current_phase().is_signed());

			let solution = raw_solution();

			assert_eq!(solution.compact.unique_targets().len(), 4);
			assert_eq!(MultiPhase::desired_targets().unwrap(), 8);

			assert_noop!(
				MultiPhase::feasibility_check(solution, COMPUTE),
				FeasibilityError::WrongWinnerCount,
			);
		})
	}

	#[test]
	fn winner_indices() {
		ExtBuilder::default().desired_targets(2).build_and_execute(|| {
			roll_to(<EpochLength>::get() - <SignedPhase>::get() - <UnsignedPhase>::get());
			assert!(MultiPhase::current_phase().is_signed());

			let mut solution = raw_solution();
			assert_eq!(MultiPhase::snapshot().unwrap().targets.len(), 4);
			// ----------------------------------------------------^^ valid range is [0..3].

			// swap all votes from 3 to 4. This will ensure that the number of unique winners
			// will still be 4, but one of the indices will be gibberish. Requirement is to make
			// sure 3 a winner, which we don't do here.
			solution
				.compact
				.votes1
				.iter_mut()
				.filter(|(_, t)| *t == 3 as TargetIndex)
				.for_each(|(_, t)| *t += 1);
			solution.compact.votes2.iter_mut().for_each(|(_, (t0, _), t1)| {
				if *t0 == 3 as TargetIndex {
					*t0 += 1
				};
				if *t1 == 3 as TargetIndex {
					*t1 += 1
				};
			});
			assert_noop!(
				MultiPhase::feasibility_check(solution, COMPUTE),
				FeasibilityError::InvalidWinner
			);
		})
	}

	#[test]
	fn voter_indices() {
		// should be caught in `compact.into_assignment`.
		ExtBuilder::default().desired_targets(2).build_and_execute(|| {
			roll_to(<EpochLength>::get() - <SignedPhase>::get() - <UnsignedPhase>::get());
			assert!(MultiPhase::current_phase().is_signed());

			let mut solution = raw_solution();
			assert_eq!(MultiPhase::snapshot().unwrap().voters.len(), 8);
			// ----------------------------------------------------^^ valid range is [0..7].

			// check that there is a index 7 in votes1, and flip to 8.
			assert!(
				solution
					.compact
					.votes1
					.iter_mut()
					.filter(|(v, _)| *v == 7 as VoterIndex)
					.map(|(v, _)| *v = 8)
					.count() > 0
			);
			assert_noop!(
				MultiPhase::feasibility_check(solution, COMPUTE),
				FeasibilityError::NposElection(sp_npos_elections::Error::CompactInvalidIndex),
			);
		})
	}

	#[test]
	fn voter_votes() {
		ExtBuilder::default().desired_targets(2).build_and_execute(|| {
			roll_to(<EpochLength>::get() - <SignedPhase>::get() - <UnsignedPhase>::get());
			assert!(MultiPhase::current_phase().is_signed());

			let mut solution = raw_solution();
			assert_eq!(MultiPhase::snapshot().unwrap().voters.len(), 8);
			// ----------------------------------------------------^^ valid range is [0..7].

			// first, check that voter at index 7 (40) actually voted for 3 (40) -- this is self
			// vote. Then, change the vote to 2 (30).
			assert_eq!(
				solution
					.compact
					.votes1
					.iter_mut()
					.filter(|(v, t)| *v == 7 && *t == 3)
					.map(|(_, t)| *t = 2)
					.count(),
				1,
			);
			assert_noop!(
				MultiPhase::feasibility_check(solution, COMPUTE),
				FeasibilityError::InvalidVote,
			);
		})
	}

	#[test]
	fn score() {
		ExtBuilder::default().desired_targets(2).build_and_execute(|| {
			roll_to(<EpochLength>::get() - <SignedPhase>::get() - <UnsignedPhase>::get());
			assert!(MultiPhase::current_phase().is_signed());

			let mut solution = raw_solution();
			assert_eq!(MultiPhase::snapshot().unwrap().voters.len(), 8);

			// simply faff with the score.
			solution.score[0] += 1;

			assert_noop!(
				MultiPhase::feasibility_check(solution, COMPUTE),
				FeasibilityError::InvalidScore,
			);
		})
	}
}

#[cfg(test)]
mod tests {
	use super::{mock::*, Event, *};
	use frame_election_provider_support::ElectionProvider;
	use sp_npos_elections::Support;

	#[test]
	fn phase_rotation_works() {
		ExtBuilder::default().build_and_execute(|| {
			// 0 ------- 15 ------- 25 ------- 30 ------- ------- 45 ------- 55 ------- 60
			//           |           |                            |           |
			//         Signed      Unsigned                     Signed     Unsigned

			assert_eq!(System::block_number(), 0);
			assert_eq!(MultiPhase::current_phase(), Phase::Off);
			assert_eq!(MultiPhase::round(), 1);

			roll_to(4);
			assert_eq!(MultiPhase::current_phase(), Phase::Off);
			assert!(MultiPhase::snapshot().is_none());
			assert_eq!(MultiPhase::round(), 1);

			roll_to(15);
			assert_eq!(MultiPhase::current_phase(), Phase::Signed);
			assert_eq!(multi_phase_events(), vec![Event::SignedPhaseStarted(1)]);
			assert!(MultiPhase::snapshot().is_some());
			assert_eq!(MultiPhase::round(), 1);

			roll_to(24);
			assert_eq!(MultiPhase::current_phase(), Phase::Signed);
			assert!(MultiPhase::snapshot().is_some());
			assert_eq!(MultiPhase::round(), 1);

			roll_to(25);
			assert_eq!(MultiPhase::current_phase(), Phase::Unsigned((true, 25)));
			assert_eq!(
				multi_phase_events(),
				vec![Event::SignedPhaseStarted(1), Event::UnsignedPhaseStarted(1)],
			);
			assert!(MultiPhase::snapshot().is_some());

			roll_to(29);
			assert_eq!(MultiPhase::current_phase(), Phase::Unsigned((true, 25)));
			assert!(MultiPhase::snapshot().is_some());

			roll_to(30);
			assert_eq!(MultiPhase::current_phase(), Phase::Unsigned((true, 25)));
			assert!(MultiPhase::snapshot().is_some());

			// we close when upstream tells us to elect.
			roll_to(32);
			assert_eq!(MultiPhase::current_phase(), Phase::Unsigned((true, 25)));
			assert!(MultiPhase::snapshot().is_some());

			MultiPhase::elect().unwrap();

			assert!(MultiPhase::current_phase().is_off());
			assert!(MultiPhase::snapshot().is_none());
			assert_eq!(MultiPhase::round(), 2);

			roll_to(44);
			assert!(MultiPhase::current_phase().is_off());

			roll_to(45);
			assert!(MultiPhase::current_phase().is_signed());

			roll_to(55);
			assert!(MultiPhase::current_phase().is_unsigned_open_at(55));
		})
	}

	#[test]
	fn signed_phase_void() {
		ExtBuilder::default().phases(0, 10).build_and_execute(|| {
			roll_to(15);
			assert!(MultiPhase::current_phase().is_off());

			roll_to(19);
			assert!(MultiPhase::current_phase().is_off());

			roll_to(20);
			assert!(MultiPhase::current_phase().is_unsigned_open_at(20));
			assert!(MultiPhase::snapshot().is_some());

			roll_to(30);
			assert!(MultiPhase::current_phase().is_unsigned_open_at(20));

			MultiPhase::elect().unwrap();

			assert!(MultiPhase::current_phase().is_off());
			assert!(MultiPhase::snapshot().is_none());
		});
	}

	#[test]
	fn unsigned_phase_void() {
		ExtBuilder::default().phases(10, 0).build_and_execute(|| {
			roll_to(15);
			assert!(MultiPhase::current_phase().is_off());

			roll_to(19);
			assert!(MultiPhase::current_phase().is_off());

			roll_to(20);
			assert!(MultiPhase::current_phase().is_signed());
			assert!(MultiPhase::snapshot().is_some());

			roll_to(30);
			assert!(MultiPhase::current_phase().is_signed());

			let _ = MultiPhase::elect().unwrap();

			assert!(MultiPhase::current_phase().is_off());
			assert!(MultiPhase::snapshot().is_none());
		});
	}

	#[test]
	fn both_phases_void() {
		ExtBuilder::default().phases(0, 0).build_and_execute(|| {
			roll_to(15);
			assert!(MultiPhase::current_phase().is_off());

			roll_to(19);
			assert!(MultiPhase::current_phase().is_off());

			roll_to(20);
			assert!(MultiPhase::current_phase().is_off());

			roll_to(30);
			assert!(MultiPhase::current_phase().is_off());

			// this module is now only capable of doing on-chain backup.
			let _ = MultiPhase::elect().unwrap();

			assert!(MultiPhase::current_phase().is_off());
		});
	}

	#[test]
	fn early_termination() {
		// an early termination in the signed phase, with no queued solution.
		ExtBuilder::default().build_and_execute(|| {
			// signed phase started at block 15 and will end at 25.
			roll_to(14);
			assert_eq!(MultiPhase::current_phase(), Phase::Off);

			roll_to(15);
			assert_eq!(multi_phase_events(), vec![Event::SignedPhaseStarted(1)]);
			assert_eq!(MultiPhase::current_phase(), Phase::Signed);
			assert_eq!(MultiPhase::round(), 1);

			// an unexpected call to elect.
			roll_to(20);
			MultiPhase::elect().unwrap();

			// we surely can't have any feasible solutions. This will cause an on-chain election.
			assert_eq!(
				multi_phase_events(),
				vec![
					Event::SignedPhaseStarted(1),
					Event::ElectionFinalized(Some(ElectionCompute::OnChain))
				],
			);
			// all storage items must be cleared.
			assert_eq!(MultiPhase::round(), 2);
			assert!(MultiPhase::snapshot().is_none());
			assert!(MultiPhase::snapshot_metadata().is_none());
			assert!(MultiPhase::desired_targets().is_none());
			assert!(MultiPhase::queued_solution().is_none());
		})
	}

	#[test]
	fn fallback_strategy_works() {
		ExtBuilder::default().fallback(FallbackStrategy::OnChain).build_and_execute(|| {
			roll_to(15);
			assert_eq!(MultiPhase::current_phase(), Phase::Signed);

			roll_to(25);
			assert_eq!(MultiPhase::current_phase(), Phase::Unsigned((true, 25)));

			// zilch solutions thus far.
			let (supports, _) = MultiPhase::elect().unwrap();

			assert_eq!(
				supports,
				vec![
					(30, Support { total: 40, voters: vec![(2, 5), (4, 5), (30, 30)] }),
					(40, Support { total: 60, voters: vec![(2, 5), (3, 10), (4, 5), (40, 40)] })
				]
			)
		});

		ExtBuilder::default().fallback(FallbackStrategy::Nothing).build_and_execute(|| {
			roll_to(15);
			assert_eq!(MultiPhase::current_phase(), Phase::Signed);

			roll_to(25);
			assert_eq!(MultiPhase::current_phase(), Phase::Unsigned((true, 25)));

			// zilch solutions thus far.
			assert_eq!(MultiPhase::elect().unwrap_err(), ElectionError::NoFallbackConfigured);
		})
	}

	#[test]
	fn snapshot_creation_fails_if_too_big() {
		ExtBuilder::default().build_and_execute(|| {
			Targets::set((0..(TargetIndex::max_value() as AccountId) + 1).collect::<Vec<_>>());

			// signed phase failed to open.
			roll_to(15);
			assert_eq!(MultiPhase::current_phase(), Phase::Off);

			// unsigned phase failed to open.
			roll_to(25);
			assert_eq!(MultiPhase::current_phase(), Phase::Off);

			// on-chain backup works though.
			roll_to(29);
			let (supports, _) = MultiPhase::elect().unwrap();
			assert!(supports.len() > 0);
		})
	}

	#[test]
	fn number_of_voters_allowed_2sec_block() {
		// Just a rough estimate with the substrate weights.
		assert!(!MockWeightInfo::get());

		let all_voters: u32 = 10_000;
		let all_targets: u32 = 5_000;
		let desired: u32 = 1_000;
		let weight_with = |active| {
			<Runtime as Config>::WeightInfo::submit_unsigned(
				all_voters,
				all_targets,
				active,
				desired,
			)
		};

		let mut active = 1;
		while weight_with(active)
			<= <Runtime as frame_system::Config>::BlockWeights::get().max_block
			|| active == all_voters
		{
			active += 1;
		}

		println!("can support {} voters to yield a weight of {}", active, weight_with(active));
	}
}<|MERGE_RESOLUTION|>--- conflicted
+++ resolved
@@ -1081,15 +1081,10 @@
 			)
 			.map(|(supports, weight, compute)| {
 				Self::deposit_event(Event::ElectionFinalized(Some(compute)));
-<<<<<<< HEAD
-				log!(info, "Finalized election round with compute {:?}.", compute);
-				(supports, weight)
-=======
 				if Self::round() != 1 {
 					log!(info, "Finalized election round with compute {:?}.", compute);
 				}
 				supports
->>>>>>> 35417694
 			})
 			.map_err(|err| {
 				Self::deposit_event(Event::ElectionFinalized(None));
