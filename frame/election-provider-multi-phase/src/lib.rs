--- conflicted
+++ resolved
@@ -462,30 +462,19 @@
 /// Internal errors of the pallet.
 ///
 /// Note that this is different from [`pallet::Error`].
-<<<<<<< HEAD
 #[derive(frame_support::DebugNoBound)]
-=======
-#[derive(frame_support::DebugNoBound, frame_support::PartialEqNoBound)]
->>>>>>> f84ac630
 #[cfg_attr(feature = "runtime-benchmarks", derive(strum_macros::IntoStaticStr))]
 pub enum ElectionError<T: Config> {
 	/// An error happened in the feasibility check sub-system.
 	Feasibility(FeasibilityError),
 	/// An error in the miner (offchain) sub-system.
-<<<<<<< HEAD
-	Miner(unsigned::MinerError),
-=======
 	Miner(unsigned::MinerError<T>),
-	/// An error in the on-chain fallback.
-	OnChainFallback(onchain::Error),
->>>>>>> f84ac630
 	/// An error happened in the data provider.
 	DataProvider(&'static str),
 	/// An error nested in the fallback.
 	Fallback(FallbackErrorOf<T>),
 }
 
-<<<<<<< HEAD
 // NOTE: we have to do this manually because of the additional where clause needed on
 // `FallbackErrorOf<T>`.
 #[cfg(test)]
@@ -502,11 +491,6 @@
 			(&Fallback(ref x), &Fallback(ref y)) if x == y => true,
 			_ => false,
 		}
-=======
-impl<T: Config> From<onchain::Error> for ElectionError<T> {
-	fn from(e: onchain::Error) -> Self {
-		ElectionError::OnChainFallback(e)
->>>>>>> f84ac630
 	}
 }
 
@@ -516,13 +500,8 @@
 	}
 }
 
-<<<<<<< HEAD
-impl<T: Config> From<unsigned::MinerError> for ElectionError<T> {
-	fn from(e: unsigned::MinerError) -> Self {
-=======
 impl<T: Config> From<unsigned::MinerError<T>> for ElectionError<T> {
 	fn from(e: unsigned::MinerError<T>) -> Self {
->>>>>>> f84ac630
 		ElectionError::Miner(e)
 	}
 }
@@ -1468,18 +1447,6 @@
 		Self::kill_snapshot();
 	}
 
-<<<<<<< HEAD
-=======
-	/// On-chain fallback of election.
-	fn onchain_fallback() -> Result<Supports<T::AccountId>, ElectionError<T>> {
-		<onchain::OnChainSequentialPhragmen<OnChainConfig<T>> as ElectionProvider<
-			T::AccountId,
-			T::BlockNumber,
-		>>::elect()
-		.map_err(Into::into)
-	}
-
->>>>>>> f84ac630
 	fn do_elect() -> Result<Supports<T::AccountId>, ElectionError<T>> {
 		// We have to unconditionally try finalizing the signed phase here. There are only two
 		// possibilities:
