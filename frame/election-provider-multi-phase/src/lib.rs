--- conflicted
+++ resolved
@@ -743,8 +743,7 @@
 
 	#[pallet::hooks]
 	impl<T: Config> Hooks<BlockNumberFor<T>> for Pallet<T> {
-<<<<<<< HEAD
-		fn on_initialize(now: T::BlockNumber) -> Weight {
+		fn on_initialize(now: BlockNumberFor<T>) -> Weight {
 			// First we check whether there is a phase that should be forced.
 			match <ForcePhase<T>>::take() {
 				// Only start a signed phase if the current phase is not already `Signed`.
@@ -765,9 +764,6 @@
 				_ => {},
 			};
 
-=======
-		fn on_initialize(now: BlockNumberFor<T>) -> Weight {
->>>>>>> 0cdf7029
 			let next_election = T::DataProvider::next_election_prediction(now).max(now);
 
 			let signed_deadline = T::SignedPhase::get() + T::UnsignedPhase::get();
