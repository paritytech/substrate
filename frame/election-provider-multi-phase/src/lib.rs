--- conflicted
+++ resolved
@@ -820,11 +820,7 @@
 			// NOTE that this pallet does not really need to enforce this in runtime. The
 			// solution cannot represent any voters more than `LIMIT` anyhow.
 			assert_eq!(
-<<<<<<< HEAD
-				<T::DataProvider as ElectionDataProvider<T::AccountId, T::BlockNumber>>::MaximumVotesPerVoter::get(),
-=======
-				<T::DataProvider as ElectionDataProvider>::MAXIMUM_VOTES_PER_VOTER,
->>>>>>> 88a00328
+				<T::DataProvider as ElectionDataProvider>::MaximumVotesPerVoter::get(),
 				<SolutionOf<T> as NposSolution>::LIMIT as u32,
 			);
 		}
