--- conflicted
+++ resolved
@@ -664,16 +664,14 @@
 		#[pallet::constant]
 		type MaxWinners: Get<u32>;
 
-<<<<<<< HEAD
 		/// Something that calculates the signed deposit base based on the signed submissions queue
 		/// size.
 		type SignedDepositBase: Convert<usize, BalanceOf<Self>>;
-=======
+
 		/// The maximum number of electing voters and electable targets to put in the snapshot.
 		/// At the moment, snapshots are only over a single block, but once multi-block elections
 		/// are introduced they will take place over multiple blocks.
 		type ElectionBounds: Get<ElectionBounds>;
->>>>>>> 884a288c
 
 		/// Handler for the slashed deposits.
 		type SlashHandler: OnUnbalanced<NegativeImbalanceOf<Self>>;
