// This file is part of Substrate.

// Copyright (C) 2021-2022 Parity Technologies (UK) Ltd.
// SPDX-License-Identifier: Apache-2.0

// Licensed under the Apache License, Version 2.0 (the "License");
// you may not use this file except in compliance with the License.
// You may obtain a copy of the License at
//
// 	http://www.apache.org/licenses/LICENSE-2.0
//
// Unless required by applicable law or agreed to in writing, software
// distributed under the License is distributed on an "AS IS" BASIS,
// WITHOUT WARRANTIES OR CONDITIONS OF ANY KIND, either express or implied.
// See the License for the specific language governing permissions and
// limitations under the License.

//! # Multi phase, offchain election provider pallet.
//!
//! Currently, this election-provider has two distinct phases (see [`Phase`]), **signed** and
//! **unsigned**.
//!
//! ## Phases
//!
//! The timeline of pallet is as follows. At each block,
//! [`frame_election_provider_support::ElectionDataProvider::next_election_prediction`] is used to
//! estimate the time remaining to the next call to
//! [`frame_election_provider_support::ElectionProvider::elect`]. Based on this, a phase is chosen.
//! The timeline is as follows.
//!
//! ```ignore
//!                                                                    elect()
//!                 +   <--T::SignedPhase-->  +  <--T::UnsignedPhase-->   +
//!   +-------------------------------------------------------------------+
//!    Phase::Off   +       Phase::Signed     +      Phase::Unsigned      +
//! ```
//!
//! Note that the unsigned phase starts [`pallet::Config::UnsignedPhase`] blocks before the
//! `next_election_prediction`, but only ends when a call to [`ElectionProvider::elect`] happens. If
//! no `elect` happens, the signed phase is extended.
//!
//! > Given this, it is rather important for the user of this pallet to ensure it always terminates
//! election via `elect` before requesting a new one.
//!
//! Each of the phases can be disabled by essentially setting their length to zero. If both phases
//! have length zero, then the pallet essentially runs only the fallback strategy, denoted by
//! [`Config::Fallback`].
//!
//! ### Signed Phase
//!
//! In the signed phase, solutions (of type [`RawSolution`]) are submitted and queued on chain. A
//! deposit is reserved, based on the size of the solution, for the cost of keeping this solution
//! on-chain for a number of blocks, and the potential weight of the solution upon being checked. A
//! maximum of `pallet::Config::MaxSignedSubmissions` solutions are stored. The queue is always
//! sorted based on score (worse to best).
//!
//! Upon arrival of a new solution:
//!
//! 1. If the queue is not full, it is stored in the appropriate sorted index.
//! 2. If the queue is full but the submitted solution is better than one of the queued ones, the
//!    worse solution is discarded, the bond of the outgoing solution is returned, and the new
//!    solution is stored in the correct index.
//! 3. If the queue is full and the solution is not an improvement compared to any of the queued
//!    ones, it is instantly rejected and no additional bond is reserved.
//!
//! A signed solution cannot be reversed, taken back, updated, or retracted. In other words, the
//! origin can not bail out in any way, if their solution is queued.
//!
//! Upon the end of the signed phase, the solutions are examined from best to worse (i.e. `pop()`ed
//! until drained). Each solution undergoes an expensive `Pallet::feasibility_check`, which ensures
//! the score claimed by this score was correct, and it is valid based on the election data (i.e.
//! votes and targets). At each step, if the current best solution passes the feasibility check,
//! it is considered to be the best one. The sender of the origin is rewarded, and the rest of the
//! queued solutions get their deposit back and are discarded, without being checked.
//!
//! The following example covers all of the cases at the end of the signed phase:
//!
//! ```ignore
//! Queue
//! +-------------------------------+
//! |Solution(score=20, valid=false)| +-->  Slashed
//! +-------------------------------+
//! |Solution(score=15, valid=true )| +-->  Rewarded, Saved
//! +-------------------------------+
//! |Solution(score=10, valid=true )| +-->  Discarded
//! +-------------------------------+
//! |Solution(score=05, valid=false)| +-->  Discarded
//! +-------------------------------+
//! |             None              |
//! +-------------------------------+
//! ```
//!
//! Note that both of the bottom solutions end up being discarded and get their deposit back,
//! despite one of them being *invalid*.
//!
//! ## Unsigned Phase
//!
//! The unsigned phase will always follow the signed phase, with the specified duration. In this
//! phase, only validator nodes can submit solutions. A validator node who has offchain workers
//! enabled will start to mine a solution in this phase and submits it back to the chain as an
//! unsigned transaction, thus the name _unsigned_ phase. This unsigned transaction can never be
//! valid if propagated, and it acts similar to an inherent.
//!
//! Validators will only submit solutions if the one that they have computed is sufficiently better
//! than the best queued one (see [`pallet::Config::BetterUnsignedThreshold`]) and will limit the
//! weight of the solution to [`MinerConfig::MaxWeight`].
//!
//! The unsigned phase can be made passive depending on how the previous signed phase went, by
//! setting the first inner value of [`Phase`] to `false`. For now, the signed phase is always
//! active.
//!
//! ### Fallback
//!
//! If we reach the end of both phases (i.e. call to [`ElectionProvider::elect`] happens) and no
//! good solution is queued, then the fallback strategy [`pallet::Config::Fallback`] is used to
//! determine what needs to be done. The on-chain election is slow, and contains no balancing or
//! reduction post-processing. [`NoFallback`] does nothing and enables [`Phase::Emergency`], which
//! is a more *fail-safe* approach.
//!
//! ### Emergency Phase
//!
//! If, for any of the below reasons:
//!
//! 1. No **signed** or **unsigned** solution submitted, and no successful [`Config::Fallback`] is
//!    provided
//! 2. Any other unforeseen internal error
//!
//! A call to `T::ElectionProvider::elect` is made, and `Ok(_)` cannot be returned, then the pallet
//! proceeds to the [`Phase::Emergency`]. During this phase, any solution can be submitted from
//! [`Config::ForceOrigin`], without any checking, via [`Pallet::set_emergency_election_result`]
//! transaction. Hence, `[`Config::ForceOrigin`]` should only be set to a trusted origin, such as
//! the council or root. Once submitted, the forced solution is kept in [`QueuedSolution`] until the
//! next call to `T::ElectionProvider::elect`, where it is returned and [`Phase`] goes back to
//! `Off`.
//!
//! This implies that the user of this pallet (i.e. a staking pallet) should re-try calling
//! `T::ElectionProvider::elect` in case of error, until `OK(_)` is returned.
//!
//! To generate an emergency solution, one must only provide one argument: [`Supports`]. This is
//! essentially a collection of elected winners for the election, and voters who support them. The
//! supports can be generated by any means. In the simplest case, it could be manual. For example,
//! in the case of massive network failure or misbehavior, [`Config::ForceOrigin`] might decide to
//! select only a small number of emergency winners (which would greatly restrict the next validator
//! set, if this pallet is used with `pallet-staking`). If the failure is for other technical
//! reasons, then a simple and safe way to generate supports is using the staking-miner binary
//! provided in the Polkadot repository. This binary has a subcommand named `emergency-solution`
//! which is capable of connecting to a live network, and generating appropriate `supports` using a
//! standard algorithm, and outputting the `supports` in hex format, ready for submission. Note that
//! while this binary lives in the Polkadot repository, this particular subcommand of it can work
//! against any substrate-based chain.
//!
//! See the `staking-miner` documentation in the Polkadot repository for more information.
//!
//! ## Feasible Solution (correct solution)
//!
//! All submissions must undergo a feasibility check. Signed solutions are checked one by one at the
//! end of the signed phase, and the unsigned solutions are checked on the spot. A feasible solution
//! is as follows:
//!
//! 0. **all** of the used indices must be correct.
//! 1. present *exactly* correct number of winners.
//! 2. any assignment is checked to match with [`RoundSnapshot::voters`].
//! 3. the claimed score is valid, based on the fixed point arithmetic accuracy.
//!
//! ## Accuracy
//!
//! The accuracy of the election is configured via [`SolutionAccuracyOf`] which is the accuracy that
//! the submitted solutions must adhere to.
//!
//! Note that the accuracy is of great importance. The offchain solution should be as small as
//! possible, reducing solutions size/weight.
//!
//! ## Error types
//!
//! This pallet provides a verbose error system to ease future debugging and debugging. The overall
//! hierarchy of errors is as follows:
//!
//! 1. [`pallet::Error`]: These are the errors that can be returned in the dispatchables of the
//!    pallet, either signed or unsigned. Since decomposition with nested enums is not possible
//!    here, they are prefixed with the logical sub-system to which they belong.
//! 2. [`ElectionError`]: These are the errors that can be generated while the pallet is doing
//!    something in automatic scenarios, such as `offchain_worker` or `on_initialize`. These errors
//!    are helpful for logging and are thus nested as:
//!    - [`ElectionError::Miner`]: wraps a [`unsigned::MinerError`].
//!    - [`ElectionError::Feasibility`]: wraps a [`FeasibilityError`].
//!    - [`ElectionError::Fallback`]: wraps a fallback error.
//!    - [`ElectionError::DataProvider`]: wraps a static str.
//!
//! Note that there could be an overlap between these sub-errors. For example, A
//! `SnapshotUnavailable` can happen in both miner and feasibility check phase.
//!
//! ## Future Plans
//!
//! **Emergency-phase recovery script**: This script should be taken out of staking-miner in
//! polkadot and ideally live in `substrate/utils/frame/elections`.
//!
//! **Challenge Phase**. We plan on adding a third phase to the pallet, called the challenge phase.
//! This is a phase in which no further solutions are processed, and the current best solution might
//! be challenged by anyone (signed or unsigned). The main plan here is to enforce the solution to
//! be PJR. Checking PJR on-chain is quite expensive, yet proving that a solution is **not** PJR is
//! rather cheap. If a queued solution is successfully proven bad:
//!
//! 1. We must surely slash whoever submitted that solution (might be a challenge for unsigned
//!    solutions).
//! 2. We will fallback to the emergency strategy (likely extending the current era).
//!
//! **Bailing out**. The functionality of bailing out of a queued solution is nice. A miner can
//! submit a solution as soon as they _think_ it is high probability feasible, and do the checks
//! afterwards, and remove their solution (for a small cost of probably just transaction fees, or a
//! portion of the bond).
//!
//! **Conditionally open unsigned phase**: Currently, the unsigned phase is always opened. This is
//! useful because an honest validator will run substrate OCW code, which should be good enough to
//! trump a mediocre or malicious signed submission (assuming in the absence of honest signed bots).
//! If there are signed submissions, they can be checked against an absolute measure (e.g. PJR),
//! then we can only open the unsigned phase in extreme conditions (i.e. "no good signed solution
//! received") to spare some work for the active validators.
//!
//! **Allow smaller solutions and build up**: For now we only allow solutions that are exactly
//! [`DesiredTargets`], no more, no less. Over time, we can change this to a [min, max] where any
//! solution within this range is acceptable, where bigger solutions are prioritized.
//!
//! **Score based on (byte) size**: We should always prioritize small solutions over bigger ones, if
//! there is a tie. Even more harsh should be to enforce the bound of the `reduce` algorithm.
//!
//! **Take into account the encode/decode weight in benchmarks.** Currently, we only take into
//! account the weight of encode/decode in the `submit_unsigned` given its priority. Nonetheless,
//! all operations on the solution and the snapshot are worthy of taking this into account.

#![cfg_attr(not(feature = "std"), no_std)]

use codec::{Decode, Encode};
use frame_election_provider_support::{
	ElectionDataProvider, ElectionProvider, InstantElectionProvider, NposSolution,
};
use frame_support::{
	dispatch::DispatchResultWithPostInfo,
	ensure,
	traits::{BalanceStatus::Free, Currency, Get, OnUnbalanced, ReservableCurrency},
	weights::{DispatchClass, Weight},
};
use frame_system::{ensure_none, offchain::SendTransactionTypes};
use scale_info::TypeInfo;
use sp_arithmetic::{
	traits::{Bounded, CheckedAdd, Zero},
	UpperOf,
};
use sp_npos_elections::{
	assignment_ratio_to_staked_normalized, ElectionScore, EvaluateSupport, Supports, VoteWeight,
};
use sp_runtime::{
	transaction_validity::{
		InvalidTransaction, TransactionPriority, TransactionSource, TransactionValidity,
		TransactionValidityError, ValidTransaction,
	},
	DispatchError, ModuleError, PerThing, Perbill, RuntimeDebug, SaturatedConversion,
};
use sp_std::prelude::*;

#[cfg(feature = "runtime-benchmarks")]
mod benchmarking;
#[cfg(test)]
mod mock;
#[macro_use]
pub mod helpers;

const LOG_TARGET: &str = "runtime::election-provider";

pub mod signed;
pub mod unsigned;
pub mod weights;
use unsigned::VoterOf;
pub use weights::WeightInfo;

pub use signed::{
	BalanceOf, NegativeImbalanceOf, PositiveImbalanceOf, SignedSubmission, SignedSubmissionOf,
	SignedSubmissions, SubmissionIndicesOf,
};
pub use unsigned::{Miner, MinerConfig};

/// The solution type used by this crate.
pub type SolutionOf<T> = <T as MinerConfig>::Solution;

/// The voter index. Derived from [`SolutionOf`].
pub type SolutionVoterIndexOf<T> = <SolutionOf<T> as NposSolution>::VoterIndex;
/// The target index. Derived from [`SolutionOf`].
pub type SolutionTargetIndexOf<T> = <SolutionOf<T> as NposSolution>::TargetIndex;
/// The accuracy of the election, when submitted from offchain. Derived from [`SolutionOf`].
pub type SolutionAccuracyOf<T> =
	<SolutionOf<<T as crate::Config>::MinerConfig> as NposSolution>::Accuracy;
/// The fallback election type.
pub type FallbackErrorOf<T> = <<T as crate::Config>::Fallback as ElectionProvider>::Error;

/// Configuration for the benchmarks of the pallet.
pub trait BenchmarkingConfig {
	/// Range of voters.
	const VOTERS: [u32; 2];
	/// Range of targets.
	const TARGETS: [u32; 2];
	/// Range of active voters.
	const ACTIVE_VOTERS: [u32; 2];
	/// Range of desired targets.
	const DESIRED_TARGETS: [u32; 2];
	/// Maximum number of voters expected. This is used only for memory-benchmarking of snapshot.
	const SNAPSHOT_MAXIMUM_VOTERS: u32;
	/// Maximum number of voters expected. This is used only for memory-benchmarking of miner.
	const MINER_MAXIMUM_VOTERS: u32;
	/// Maximum number of targets expected. This is used only for memory-benchmarking.
	const MAXIMUM_TARGETS: u32;
}

/// A fallback implementation that transitions the pallet to the emergency phase.
pub struct NoFallback<T>(sp_std::marker::PhantomData<T>);

impl<T: Config> ElectionProvider for NoFallback<T> {
	type AccountId = T::AccountId;
	type BlockNumber = T::BlockNumber;
	type DataProvider = T::DataProvider;
	type Error = &'static str;

	fn elect() -> Result<Supports<T::AccountId>, Self::Error> {
		// Do nothing, this will enable the emergency phase.
		Err("NoFallback.")
	}
}

impl<T: Config> InstantElectionProvider for NoFallback<T> {
	fn elect_with_bounds(_: usize, _: usize) -> Result<Supports<T::AccountId>, Self::Error> {
		Err("NoFallback.")
	}
}

/// Current phase of the pallet.
#[derive(PartialEq, Eq, Clone, Copy, Encode, Decode, Debug, TypeInfo)]
pub enum Phase<Bn> {
	/// Nothing, the election is not happening.
	Off,
	/// Signed phase is open.
	Signed,
	/// Unsigned phase. First element is whether it is active or not, second the starting block
	/// number.
	///
	/// We do not yet check whether the unsigned phase is active or passive. The intent is for the
	/// blockchain to be able to declare: "I believe that there exists an adequate signed
	/// solution," advising validators not to bother running the unsigned offchain worker.
	///
	/// As validator nodes are free to edit their OCW code, they could simply ignore this advisory
	/// and always compute their own solution. However, by default, when the unsigned phase is
	/// passive, the offchain workers will not bother running.
	Unsigned((bool, Bn)),
	/// The emergency phase. This is enabled upon a failing call to `T::ElectionProvider::elect`.
	/// After that, the only way to leave this phase is through a successful
	/// `T::ElectionProvider::elect`.
	Emergency,
}

impl<Bn> Default for Phase<Bn> {
	fn default() -> Self {
		Phase::Off
	}
}

impl<Bn: PartialEq + Eq> Phase<Bn> {
	/// Whether the phase is emergency or not.
	pub fn is_emergency(&self) -> bool {
		matches!(self, Phase::Emergency)
	}

	/// Whether the phase is signed or not.
	pub fn is_signed(&self) -> bool {
		matches!(self, Phase::Signed)
	}

	/// Whether the phase is unsigned or not.
	pub fn is_unsigned(&self) -> bool {
		matches!(self, Phase::Unsigned(_))
	}

	/// Whether the phase is unsigned and open or not, with specific start.
	pub fn is_unsigned_open_at(&self, at: Bn) -> bool {
		matches!(self, Phase::Unsigned((true, real)) if *real == at)
	}

	/// Whether the phase is unsigned and open or not.
	pub fn is_unsigned_open(&self) -> bool {
		matches!(self, Phase::Unsigned((true, _)))
	}

	/// Whether the phase is off or not.
	pub fn is_off(&self) -> bool {
		matches!(self, Phase::Off)
	}
}

/// The type of `Computation` that provided this election data.
#[derive(PartialEq, Eq, Clone, Copy, Encode, Decode, Debug, TypeInfo)]
pub enum ElectionCompute {
	/// Election was computed on-chain.
	OnChain,
	/// Election was computed with a signed submission.
	Signed,
	/// Election was computed with an unsigned submission.
	Unsigned,
	/// Election was computed using the fallback
	Fallback,
	/// Election was computed with emergency status.
	Emergency,
}

impl Default for ElectionCompute {
	fn default() -> Self {
		ElectionCompute::OnChain
	}
}

/// A raw, unchecked solution.
///
/// This is what will get submitted to the chain.
///
/// Such a solution should never become effective in anyway before being checked by the
/// `Pallet::feasibility_check`.
#[derive(PartialEq, Eq, Clone, Encode, Decode, RuntimeDebug, PartialOrd, Ord, TypeInfo)]
pub struct RawSolution<S> {
	/// the solution itself.
	pub solution: S,
	/// The _claimed_ score of the solution.
	pub score: ElectionScore,
	/// The round at which this solution should be submitted.
	pub round: u32,
}

impl<C: Default> Default for RawSolution<C> {
	fn default() -> Self {
		// Round 0 is always invalid, only set this to 1.
		Self { round: 1, solution: Default::default(), score: Default::default() }
	}
}

/// A checked solution, ready to be enacted.
#[derive(PartialEq, Eq, Clone, Encode, Decode, RuntimeDebug, Default, TypeInfo)]
pub struct ReadySolution<A> {
	/// The final supports of the solution.
	///
	/// This is target-major vector, storing each winners, total backing, and each individual
	/// backer.
	pub supports: Supports<A>,
	/// The score of the solution.
	///
	/// This is needed to potentially challenge the solution.
	pub score: ElectionScore,
	/// How this election was computed.
	pub compute: ElectionCompute,
}

/// A snapshot of all the data that is needed for en entire round. They are provided by
/// [`ElectionDataProvider`] and are kept around until the round is finished.
///
/// These are stored together because they are often accessed together.
#[derive(PartialEq, Eq, Clone, Encode, Decode, RuntimeDebug, Default, TypeInfo)]
#[codec(mel_bound())]
#[scale_info(skip_type_params(T))]
pub struct RoundSnapshot<T: Config> {
	/// All of the voters.
	pub voters: Vec<VoterOf<T>>,
	/// All of the targets.
	pub targets: Vec<T::AccountId>,
}

/// Encodes the length of a solution or a snapshot.
///
/// This is stored automatically on-chain, and it contains the **size of the entire snapshot**.
/// This is also used in dispatchables as weight witness data and should **only contain the size of
/// the presented solution**, not the entire snapshot.
#[derive(PartialEq, Eq, Clone, Copy, Encode, Decode, Debug, Default, TypeInfo)]
pub struct SolutionOrSnapshotSize {
	/// The length of voters.
	#[codec(compact)]
	pub voters: u32,
	/// The length of targets.
	#[codec(compact)]
	pub targets: u32,
}

/// Internal errors of the pallet.
///
/// Note that this is different from [`pallet::Error`].
#[derive(frame_support::DebugNoBound)]
#[cfg_attr(feature = "runtime-benchmarks", derive(strum::IntoStaticStr))]
pub enum ElectionError<T: Config> {
	/// An error happened in the feasibility check sub-system.
	Feasibility(FeasibilityError),
	/// An error in the miner (offchain) sub-system.
	Miner(unsigned::MinerError),
	/// An error happened in the data provider.
	DataProvider(&'static str),
	/// An error nested in the fallback.
	Fallback(FallbackErrorOf<T>),
}

// NOTE: we have to do this manually because of the additional where clause needed on
// `FallbackErrorOf<T>`.
#[cfg(test)]
impl<T: Config> PartialEq for ElectionError<T>
where
	FallbackErrorOf<T>: PartialEq,
{
	fn eq(&self, other: &Self) -> bool {
		use ElectionError::*;
		match (self, other) {
			(&Feasibility(ref x), &Feasibility(ref y)) if x == y => true,
			(&Miner(ref x), &Miner(ref y)) if x == y => true,
			(&DataProvider(ref x), &DataProvider(ref y)) if x == y => true,
			(&Fallback(ref x), &Fallback(ref y)) if x == y => true,
			_ => false,
		}
	}
}

impl<T: Config> From<FeasibilityError> for ElectionError<T> {
	fn from(e: FeasibilityError) -> Self {
		ElectionError::Feasibility(e)
	}
}

impl<T: Config> From<unsigned::MinerError> for ElectionError<T> {
	fn from(e: unsigned::MinerError) -> Self {
		ElectionError::Miner(e)
	}
}

/// Errors that can happen in the feasibility check.
#[derive(Debug, Eq, PartialEq)]
#[cfg_attr(feature = "runtime-benchmarks", derive(strum::IntoStaticStr))]
pub enum FeasibilityError {
	/// Wrong number of winners presented.
	WrongWinnerCount,
	/// The snapshot is not available.
	///
	/// Kinda defensive: The pallet should technically never attempt to do a feasibility check when
	/// no snapshot is present.
	SnapshotUnavailable,
	/// Internal error from the election crate.
	NposElection(sp_npos_elections::Error),
	/// A vote is invalid.
	InvalidVote,
	/// A voter is invalid.
	InvalidVoter,
	/// The given score was invalid.
	InvalidScore,
	/// The provided round is incorrect.
	InvalidRound,
	/// Comparison against `MinimumUntrustedScore` failed.
	UntrustedScoreTooLow,
}

impl From<sp_npos_elections::Error> for FeasibilityError {
	fn from(e: sp_npos_elections::Error) -> Self {
		FeasibilityError::NposElection(e)
	}
}

pub use pallet::*;
#[frame_support::pallet]
pub mod pallet {
	use super::*;
	use frame_election_provider_support::{InstantElectionProvider, NposSolver};
	use frame_support::{pallet_prelude::*, traits::EstimateCallFee};
	use frame_system::pallet_prelude::*;

	#[pallet::config]
	pub trait Config: frame_system::Config + SendTransactionTypes<Call<Self>> {
		type Event: From<Event<Self>>
			+ IsType<<Self as frame_system::Config>::Event>
			+ TryInto<Event<Self>>;

		/// Currency type.
		type Currency: ReservableCurrency<Self::AccountId> + Currency<Self::AccountId>;

		/// Something that can predict the fee of a call. Used to sensibly distribute rewards.
		type EstimateCallFee: EstimateCallFee<Call<Self>, BalanceOf<Self>>;

		/// Duration of the unsigned phase.
		#[pallet::constant]
		type UnsignedPhase: Get<Self::BlockNumber>;
		/// Duration of the signed phase.
		#[pallet::constant]
		type SignedPhase: Get<Self::BlockNumber>;

		/// The minimum amount of improvement to the solution score that defines a solution as
		/// "better" in the Signed phase.
		#[pallet::constant]
		type BetterSignedThreshold: Get<Perbill>;

		/// The minimum amount of improvement to the solution score that defines a solution as
		/// "better" in the Unsigned phase.
		#[pallet::constant]
		type BetterUnsignedThreshold: Get<Perbill>;

		/// The repeat threshold of the offchain worker.
		///
		/// For example, if it is 5, that means that at least 5 blocks will elapse between attempts
		/// to submit the worker's solution.
		#[pallet::constant]
		type OffchainRepeat: Get<Self::BlockNumber>;

		/// The priority of the unsigned transaction submitted in the unsigned-phase
		#[pallet::constant]
		type MinerTxPriority: Get<TransactionPriority>;

		/// Configurations of the embedded miner.
		///
		/// Any external software implementing this can use the [`unsigned::Miner`] type provided,
		/// which can mine new solutions and trim them accordingly.
		type MinerConfig: crate::unsigned::MinerConfig<
			AccountId = Self::AccountId,
			MaxVotesPerVoter = <Self::DataProvider as ElectionDataProvider>::MaxVotesPerVoter,
		>;

		/// Maximum number of signed submissions that can be queued.
		///
		/// It is best to avoid adjusting this during an election, as it impacts downstream data
		/// structures. In particular, `SignedSubmissionIndices<T>` is bounded on this value. If you
		/// update this value during an election, you _must_ ensure that
		/// `SignedSubmissionIndices.len()` is less than or equal to the new value. Otherwise,
		/// attempts to submit new solutions may cause a runtime panic.
		#[pallet::constant]
		type SignedMaxSubmissions: Get<u32>;

		/// Maximum weight of a signed solution.
		///
		/// If [`Config::MinerConfig`] is being implemented to submit signed solutions (outside of
		/// this pallet), then [`MinerConfig::solution_weight`] is used to compare against
		/// this value.
		#[pallet::constant]
		type SignedMaxWeight: Get<Weight>;

		/// The maximum amount of unchecked solutions to refund the call fee for.
		#[pallet::constant]
		type SignedMaxRefunds: Get<u32>;

		/// Base reward for a signed solution
		#[pallet::constant]
		type SignedRewardBase: Get<BalanceOf<Self>>;

		/// Base deposit for a signed solution.
		#[pallet::constant]
		type SignedDepositBase: Get<BalanceOf<Self>>;

		/// Per-byte deposit for a signed solution.
		#[pallet::constant]
		type SignedDepositByte: Get<BalanceOf<Self>>;

		/// Per-weight deposit for a signed solution.
		#[pallet::constant]
		type SignedDepositWeight: Get<BalanceOf<Self>>;

		/// The maximum number of electing voters to put in the snapshot. At the moment, snapshots
		/// are only over a single block, but once multi-block elections are introduced they will
		/// take place over multiple blocks.
		#[pallet::constant]
		type MaxElectingVoters: Get<SolutionVoterIndexOf<Self::MinerConfig>>;

		/// The maximum number of electable targets to put in the snapshot.
		#[pallet::constant]
		type MaxElectableTargets: Get<SolutionTargetIndexOf<Self::MinerConfig>>;

		/// Handler for the slashed deposits.
		type SlashHandler: OnUnbalanced<NegativeImbalanceOf<Self>>;

		/// Handler for the rewards.
		type RewardHandler: OnUnbalanced<PositiveImbalanceOf<Self>>;

		/// Something that will provide the election data.
		type DataProvider: ElectionDataProvider<
			AccountId = Self::AccountId,
			BlockNumber = Self::BlockNumber,
		>;

		/// Configuration for the fallback.
		type Fallback: InstantElectionProvider<
			AccountId = Self::AccountId,
			BlockNumber = Self::BlockNumber,
			DataProvider = Self::DataProvider,
		>;

		/// Configuration of the governance-only fallback.
		///
		/// As a side-note, it is recommend for test-nets to use `type ElectionProvider =
		/// BoundedExecution<_>` if the test-net is not expected to have thousands of nominators.
		type GovernanceFallback: InstantElectionProvider<
			AccountId = Self::AccountId,
			BlockNumber = Self::BlockNumber,
			DataProvider = Self::DataProvider,
		>;

		/// OCW election solution miner algorithm implementation.
		type Solver: NposSolver<AccountId = Self::AccountId>;

		/// Origin that can control this pallet. Note that any action taken by this origin (such)
		/// as providing an emergency solution is not checked. Thus, it must be a trusted origin.
		type ForceOrigin: EnsureOrigin<Self::Origin>;

		/// The configuration of benchmarking.
		type BenchmarkingConfig: BenchmarkingConfig;

		/// The weight of the pallet.
		type WeightInfo: WeightInfo;

		#[pallet::constant]
		type ChallengeDepositDiff: Get<Perbill>;
	}

	#[pallet::hooks]
	impl<T: Config> Hooks<BlockNumberFor<T>> for Pallet<T> {
		fn on_initialize(now: T::BlockNumber) -> Weight {
			let next_election = T::DataProvider::next_election_prediction(now).max(now);

			let signed_deadline = T::SignedPhase::get() + T::UnsignedPhase::get();
			let unsigned_deadline = T::UnsignedPhase::get();

			let remaining = next_election - now;
			let current_phase = Self::current_phase();

			log!(
				trace,
				"current phase {:?}, next election {:?}, metadata: {:?}",
				current_phase,
				next_election,
				Self::snapshot_metadata()
			);
			match current_phase {
				Phase::Off if remaining <= signed_deadline && remaining > unsigned_deadline => {
					// NOTE: if signed-phase length is zero, second part of the if-condition fails.
					match Self::create_snapshot() {
						Ok(_) => {
							Self::on_initialize_open_signed();
							T::WeightInfo::on_initialize_open_signed()
						},
						Err(why) => {
							// Not much we can do about this at this point.
							log!(warn, "failed to open signed phase due to {:?}", why);
							T::WeightInfo::on_initialize_nothing()
						},
					}
				},
				Phase::Signed | Phase::Off
					if remaining <= unsigned_deadline && remaining > Zero::zero() =>
				{
					// our needs vary according to whether or not the unsigned phase follows a
					// signed phase
					let (need_snapshot, enabled) = if current_phase == Phase::Signed {
						// there was previously a signed phase: close the signed phase, no need for
						// snapshot.
						//
						// Notes:
						//
						//   - `Self::finalize_signed_phase()` also appears in `fn do_elect`. This
						//     is a guard against the case that `elect` is called prematurely. This
						//     adds a small amount of overhead, but that is unfortunately
						//     unavoidable.
						let _ = Self::finalize_signed_phase();
						// In the future we can consider disabling the unsigned phase if the signed
						// phase completes successfully, but for now we're enabling it
						// unconditionally as a defensive measure.
						(false, true)
					} else {
						// No signed phase: create a new snapshot, definitely `enable` the unsigned
						// phase.
						(true, true)
					};

					if need_snapshot {
						match Self::create_snapshot() {
							Ok(_) => {
								Self::on_initialize_open_unsigned(enabled, now);
								T::WeightInfo::on_initialize_open_unsigned()
							},
							Err(why) => {
								log!(warn, "failed to open unsigned phase due to {:?}", why);
								T::WeightInfo::on_initialize_nothing()
							},
						}
					} else {
						Self::on_initialize_open_unsigned(enabled, now);
						T::WeightInfo::on_initialize_open_unsigned()
					}
				},
				_ => T::WeightInfo::on_initialize_nothing(),
			}
		}

		fn offchain_worker(now: T::BlockNumber) {
			use sp_runtime::offchain::storage_lock::{BlockAndTime, StorageLock};

			// Create a lock with the maximum deadline of number of blocks in the unsigned phase.
			// This should only come useful in an **abrupt** termination of execution, otherwise the
			// guard will be dropped upon successful execution.
			let mut lock =
				StorageLock::<BlockAndTime<frame_system::Pallet<T>>>::with_block_deadline(
					unsigned::OFFCHAIN_LOCK,
					T::UnsignedPhase::get().saturated_into(),
				);

			match lock.try_lock() {
				Ok(_guard) => {
					Self::do_synchronized_offchain_worker(now);
				},
				Err(deadline) => {
					log!(debug, "offchain worker lock not released, deadline is {:?}", deadline);
				},
			};
		}

		fn integrity_test() {
			use sp_std::mem::size_of;
			// The index type of both voters and targets need to be smaller than that of usize (very
			// unlikely to be the case, but anyhow)..
			assert!(size_of::<SolutionVoterIndexOf<T::MinerConfig>>() <= size_of::<usize>());
			assert!(size_of::<SolutionTargetIndexOf<T::MinerConfig>>() <= size_of::<usize>());

			// ----------------------------
			// Based on the requirements of [`sp_npos_elections::Assignment::try_normalize`].
			let max_vote: usize = <SolutionOf<T::MinerConfig> as NposSolution>::LIMIT;

			// 2. Maximum sum of [SolutionAccuracy; 16] must fit into `UpperOf<OffchainAccuracy>`.
			let maximum_chain_accuracy: Vec<UpperOf<SolutionAccuracyOf<T>>> = (0..max_vote)
				.map(|_| {
					<UpperOf<SolutionAccuracyOf<T>>>::from(
						<SolutionAccuracyOf<T>>::one().deconstruct(),
					)
				})
				.collect();
			let _: UpperOf<SolutionAccuracyOf<T>> = maximum_chain_accuracy
				.iter()
				.fold(Zero::zero(), |acc, x| acc.checked_add(x).unwrap());

			// We only accept data provider who's maximum votes per voter matches our
			// `T::Solution`'s `LIMIT`.
			//
			// NOTE that this pallet does not really need to enforce this in runtime. The
			// solution cannot represent any voters more than `LIMIT` anyhow.
			assert_eq!(
				<T::DataProvider as ElectionDataProvider>::MaxVotesPerVoter::get(),
				<SolutionOf<T::MinerConfig> as NposSolution>::LIMIT as u32,
			);

			// While it won't cause any failures, setting `SignedMaxRefunds` gt
			// `SignedMaxSubmissions` is a red flag that the developer does not understand how to
			// configure this pallet.
			assert!(T::SignedMaxSubmissions::get() >= T::SignedMaxRefunds::get());
		}
	}

	#[pallet::call]
	impl<T: Config> Pallet<T> {
		/// Submit a solution for the unsigned phase.
		///
		/// The dispatch origin for this call must be __none__.
		///
		/// This submission is checked on the fly. Moreover, this unsigned solution is only
		/// validated when submitted to the pool from the **local** node. Effectively, this means
		/// that only active validators can submit this transaction when authoring a block (similar
		/// to an inherent).
		///
		/// To prevent any incorrect solution (and thus wasted time/weight), this transaction will
		/// panic if the solution submitted by the validator is invalid in any way, effectively
		/// putting their authoring reward at risk.
		///
		/// No deposit or reward is associated with this submission.
		#[pallet::weight((
			T::WeightInfo::submit_unsigned(
				witness.voters,
				witness.targets,
				raw_solution.solution.voter_count() as u32,
				raw_solution.solution.unique_targets().len() as u32
			),
			DispatchClass::Operational,
		))]
		pub fn submit_unsigned(
			origin: OriginFor<T>,
			raw_solution: Box<RawSolution<SolutionOf<T::MinerConfig>>>,
			witness: SolutionOrSnapshotSize,
		) -> DispatchResultWithPostInfo {
			ensure_none(origin)?;
			let error_message = "Invalid unsigned submission must produce invalid block and \
				 deprive validator from their authoring reward.";

			// Check score being an improvement, phase, and desired targets.
			Self::unsigned_pre_dispatch_checks(&raw_solution).expect(error_message);

			// Ensure witness was correct.
			let SolutionOrSnapshotSize { voters, targets } =
				Self::snapshot_metadata().expect(error_message);

			// NOTE: we are asserting, not `ensure`ing -- we want to panic here.
			assert!(voters as u32 == witness.voters, "{}", error_message);
			assert!(targets as u32 == witness.targets, "{}", error_message);

			let ready = Self::feasibility_check(*raw_solution, ElectionCompute::Unsigned)
				.expect(error_message);

			// Store the newly received solution.
			log!(info, "queued unsigned solution with score {:?}", ready.score);
			let ejected_a_solution = <QueuedSolution<T>>::exists();
			<QueuedSolution<T>>::put(ready);
			Self::deposit_event(Event::SolutionStored {
				election_compute: ElectionCompute::Unsigned,
				prev_ejected: ejected_a_solution,
			});

			Ok(None.into())
		}

		/// Set a new value for `MinimumUntrustedScore`.
		///
		/// Dispatch origin must be aligned with `T::ForceOrigin`.
		///
		/// This check can be turned off by setting the value to `None`.
		#[pallet::weight(T::DbWeight::get().writes(1))]
		pub fn set_minimum_untrusted_score(
			origin: OriginFor<T>,
			maybe_next_score: Option<ElectionScore>,
		) -> DispatchResult {
			T::ForceOrigin::ensure_origin(origin)?;
			<MinimumUntrustedScore<T>>::set(maybe_next_score);
			Ok(())
		}

		/// Set a solution in the queue, to be handed out to the client of this pallet in the next
		/// call to `ElectionProvider::elect`.
		///
		/// This can only be set by `T::ForceOrigin`, and only when the phase is `Emergency`.
		///
		/// The solution is not checked for any feasibility and is assumed to be trustworthy, as any
		/// feasibility check itself can in principle cause the election process to fail (due to
		/// memory/weight constrains).
		#[pallet::weight(T::DbWeight::get().reads_writes(1, 1))]
		pub fn set_emergency_election_result(
			origin: OriginFor<T>,
			supports: Supports<T::AccountId>,
		) -> DispatchResult {
			T::ForceOrigin::ensure_origin(origin)?;
			ensure!(Self::current_phase().is_emergency(), <Error<T>>::CallNotAllowed);

			// Note: we don't `rotate_round` at this point; the next call to
			// `ElectionProvider::elect` will succeed and take care of that.

			let solution = ReadySolution {
				supports,
				score: Default::default(),
				compute: ElectionCompute::Emergency,
			};

			Self::deposit_event(Event::SolutionStored {
				election_compute: ElectionCompute::Emergency,
				prev_ejected: QueuedSolution::<T>::exists(),
			});

			<QueuedSolution<T>>::put(solution);
			Ok(())
		}

		/// Submit a solution for the signed phase.
		///
		/// The dispatch origin fo this call must be __signed__.
		///
		/// The solution is potentially queued, based on the claimed score and processed at the end
		/// of the signed phase.
		///
		/// A deposit is reserved and recorded for the solution. Based on the outcome, the solution
		/// might be rewarded, slashed, or get all or a part of the deposit back.
		#[pallet::weight(T::WeightInfo::submit())]
		pub fn submit(
			origin: OriginFor<T>,
			raw_solution: Box<RawSolution<SolutionOf<T::MinerConfig>>>,
		) -> DispatchResult {
			let who = ensure_signed(origin)?;

			// ensure solution is timely.
			ensure!(Self::current_phase().is_signed(), Error::<T>::PreDispatchEarlySubmission);

			// NOTE: this is the only case where having separate snapshot would have been better
			// because could do just decode_len. But we can create abstractions to do this.

			// build size. Note: this is not needed for weight calc, thus not input.
			// unlikely to ever return an error: if phase is signed, snapshot will exist.
			let size = Self::snapshot_metadata().ok_or(Error::<T>::MissingSnapshotMetadata)?;

			ensure!(
				Self::solution_weight_of(&raw_solution, size) < T::SignedMaxWeight::get(),
				Error::<T>::SignedTooMuchWeight,
			);

			// create the submission
			let deposit = Self::deposit_for(&raw_solution, size);
			let call_fee = {
				let call = Call::submit { raw_solution: raw_solution.clone() };
				T::EstimateCallFee::estimate_call_fee(&call, None.into())
			};

			let submission = SignedSubmission {
				who: who.clone(),
				deposit,
				raw_solution: *raw_solution,
				call_fee,
			};

			// insert the submission if the queue has space or it's better than the weakest
			// eject the weakest if the queue was full
			let mut signed_submissions = Self::signed_submissions();
			let maybe_removed = match signed_submissions.insert(submission) {
				// it's an error if we failed to insert a submission: this indicates the queue was
				// full but our solution had insufficient score to eject any solution
				signed::InsertResult::NotInserted => return Err(Error::<T>::SignedQueueFull.into()),
				signed::InsertResult::Inserted => None,
				signed::InsertResult::InsertedEjecting(weakest) => Some(weakest),
			};

			// collect deposit. Thereafter, the function cannot fail.
			T::Currency::reserve(&who, deposit).map_err(|_| Error::<T>::SignedCannotPayDeposit)?;

			let ejected_a_solution = maybe_removed.is_some();
			// if we had to remove the weakest solution, unreserve its deposit
			if let Some(removed) = maybe_removed {
				let _remainder = T::Currency::unreserve(&removed.who, removed.deposit);
				debug_assert!(_remainder.is_zero());
			}

			signed_submissions.put();
			Self::deposit_event(Event::SolutionStored {
				election_compute: ElectionCompute::Signed,
				prev_ejected: ejected_a_solution,
			});
			Ok(())
		}

		/// Trigger the governance fallback.
		///
		/// This can only be called when [`Phase::Emergency`] is enabled, as an alternative to
		/// calling [`Call::set_emergency_election_result`].
		#[pallet::weight(T::DbWeight::get().reads_writes(1, 1))]
		pub fn governance_fallback(
			origin: OriginFor<T>,
			maybe_max_voters: Option<u32>,
			maybe_max_targets: Option<u32>,
		) -> DispatchResult {
			T::ForceOrigin::ensure_origin(origin)?;
			ensure!(Self::current_phase().is_emergency(), <Error<T>>::CallNotAllowed);

			let maybe_max_voters = maybe_max_voters.map(|x| x as usize);
			let maybe_max_targets = maybe_max_targets.map(|x| x as usize);

			let supports = T::GovernanceFallback::elect_with_bounds(
				maybe_max_voters.unwrap_or(Bounded::max_value()),
				maybe_max_targets.unwrap_or(Bounded::max_value()),
			)
			.map_err(|e| {
				log!(error, "GovernanceFallback failed: {:?}", e);
				Error::<T>::FallbackFailed
			})?;

			let solution = ReadySolution {
				supports,
				score: Default::default(),
				compute: ElectionCompute::Fallback,
			};

			Self::deposit_event(Event::SolutionStored {
				election_compute: ElectionCompute::Fallback,
				prev_ejected: QueuedSolution::<T>::exists(),
			});

			<QueuedSolution<T>>::put(solution);
			Ok(())
		}

		/// Challenge a solution in the signed phase
		///
		/// If the claimed score is correct, the challenger would be slashed.
		///
		/// If the claimed score is not correct, the malicious submitter will lose the deposit,
		/// the solution will be ejected and the challenger will receive some reward
		/// less than the solution's deposit.
		#[pallet::weight(100)]
		pub fn challenge_solution(origin: OriginFor<T>, index: u32) -> DispatchResult {
			let who = ensure_signed(origin)?;

            ensure!(Self::current_phase().is_signed(), Error::<T>::CallNotAllowed);

			if let Some(submission) = Self::signed_submissions().get_submission(index) {
				ensure!(
					T::Currency::can_slash(&who, submission.deposit),
					<Error<T>>::SignedCannotPayDeposit
				);
				let mut signed_submissions = Self::signed_submissions();
				match Self::feasibility_check(
					submission.raw_solution.clone(),
					ElectionCompute::Signed,
				) {
					Ok(solution) => {
						let _ = T::Currency::slash(&who, submission.deposit);
						<QueuedSolution<T>>::put(solution);
						let _ = signed_submissions.pop(submission.raw_solution.score);
						Self::deposit_event(Event::Challenged { account: who, outcome: false });
						Ok(())
					},
					Err(_error) => {
						T::Currency::repatriate_reserved(
							&submission.who,
							&who,
							T::ChallengeDepositDiff::get() * submission.deposit,
							Free,
						)?;
						let _ = signed_submissions.pop(submission.raw_solution.score);
						signed_submissions.put();
						Self::deposit_event(Event::Challenged { account: who, outcome: true });
						Ok(())
					},
				}
			} else {
				return Err(Error::<T>::InvalidSubmissionIndex.into())
			}
		}
	}

	#[pallet::event]
	#[pallet::generate_deposit(pub(super) fn deposit_event)]
	pub enum Event<T: Config> {
		/// A solution was stored with the given compute.
		///
		/// If the solution is signed, this means that it hasn't yet been processed. If the
		/// solution is unsigned, this means that it has also been processed.
		///
		/// The `bool` is `true` when a previous solution was ejected to make room for this one.
		SolutionStored { election_compute: ElectionCompute, prev_ejected: bool },
		/// The election has been finalized, with `Some` of the given computation, or else if the
		/// election failed, `None`.
		ElectionFinalized { election_compute: Option<ElectionCompute> },
		/// An account has been rewarded for their signed submission being finalized.
		Rewarded { account: <T as frame_system::Config>::AccountId, value: BalanceOf<T> },
		/// An account has been slashed for submitting an invalid signed submission.
		Slashed { account: <T as frame_system::Config>::AccountId, value: BalanceOf<T> },
		/// The signed phase of the given round has started.
		SignedPhaseStarted { round: u32 },
		/// The unsigned phase of the given round has started.
		UnsignedPhaseStarted { round: u32 },
		/// A solution from `account` was challenged, with the given `outcome`.
		Challenged { account: <T as frame_system::Config>::AccountId, outcome: bool },
	}

	/// Error of the pallet that can be returned in response to dispatches.
	#[pallet::error]
	pub enum Error<T> {
		/// Submission was too early.
		PreDispatchEarlySubmission,
		/// Wrong number of winners presented.
		PreDispatchWrongWinnerCount,
		/// Submission was too weak, score-wise.
		PreDispatchWeakSubmission,
		/// The queue was full, and the solution was not better than any of the existing ones.
		SignedQueueFull,
		/// The origin failed to pay the deposit.
		SignedCannotPayDeposit,
		/// Witness data to dispatchable is invalid.
		SignedInvalidWitness,
		/// The signed submission consumes too much weight
		SignedTooMuchWeight,
		/// OCW submitted solution for wrong round
		OcwCallWrongEra,
		/// Snapshot metadata should exist but didn't.
		MissingSnapshotMetadata,
		/// `Self::insert_submission` returned an invalid index.
		InvalidSubmissionIndex,
		/// The call is not allowed at this point.
		CallNotAllowed,
		/// The fallback failed
		FallbackFailed,
	}

	#[pallet::validate_unsigned]
	impl<T: Config> ValidateUnsigned for Pallet<T> {
		type Call = Call<T>;
		fn validate_unsigned(source: TransactionSource, call: &Self::Call) -> TransactionValidity {
			if let Call::submit_unsigned { raw_solution, .. } = call {
				// Discard solution not coming from the local OCW.
				match source {
					TransactionSource::Local | TransactionSource::InBlock => { /* allowed */ },
					_ => return InvalidTransaction::Call.into(),
				}

				let _ = Self::unsigned_pre_dispatch_checks(raw_solution)
					.map_err(|err| {
						log!(debug, "unsigned transaction validation failed due to {:?}", err);
						err
					})
					.map_err(dispatch_error_to_invalid)?;

				ValidTransaction::with_tag_prefix("OffchainElection")
					// The higher the score.minimal_stake, the better a solution is.
					.priority(
						T::MinerTxPriority::get()
							.saturating_add(raw_solution.score.minimal_stake.saturated_into()),
					)
					// Used to deduplicate unsigned solutions: each validator should produce one
					// solution per round at most, and solutions are not propagate.
					.and_provides(raw_solution.round)
					// Transaction should stay in the pool for the duration of the unsigned phase.
					.longevity(T::UnsignedPhase::get().saturated_into::<u64>())
					// We don't propagate this. This can never be validated at a remote node.
					.propagate(false)
					.build()
			} else {
				InvalidTransaction::Call.into()
			}
		}

		fn pre_dispatch(call: &Self::Call) -> Result<(), TransactionValidityError> {
			if let Call::submit_unsigned { raw_solution, .. } = call {
				Self::unsigned_pre_dispatch_checks(raw_solution)
					.map_err(dispatch_error_to_invalid)
					.map_err(Into::into)
			} else {
				Err(InvalidTransaction::Call.into())
			}
		}
	}

	#[pallet::type_value]
	pub fn DefaultForRound() -> u32 {
		1
	}

	/// Internal counter for the number of rounds.
	///
	/// This is useful for de-duplication of transactions submitted to the pool, and general
	/// diagnostics of the pallet.
	///
	/// This is merely incremented once per every time that an upstream `elect` is called.
	#[pallet::storage]
	#[pallet::getter(fn round)]
	pub type Round<T: Config> = StorageValue<_, u32, ValueQuery, DefaultForRound>;

	/// Current phase.
	#[pallet::storage]
	#[pallet::getter(fn current_phase)]
	pub type CurrentPhase<T: Config> = StorageValue<_, Phase<T::BlockNumber>, ValueQuery>;

	/// Current best solution, signed or unsigned, queued to be returned upon `elect`.
	#[pallet::storage]
	#[pallet::getter(fn queued_solution)]
	pub type QueuedSolution<T: Config> = StorageValue<_, ReadySolution<T::AccountId>>;

	/// Snapshot data of the round.
	///
	/// This is created at the beginning of the signed phase and cleared upon calling `elect`.
	#[pallet::storage]
	#[pallet::getter(fn snapshot)]
	pub type Snapshot<T: Config> = StorageValue<_, RoundSnapshot<T>>;

	/// Desired number of targets to elect for this round.
	///
	/// Only exists when [`Snapshot`] is present.
	#[pallet::storage]
	#[pallet::getter(fn desired_targets)]
	pub type DesiredTargets<T> = StorageValue<_, u32>;

	/// The metadata of the [`RoundSnapshot`]
	///
	/// Only exists when [`Snapshot`] is present.
	#[pallet::storage]
	#[pallet::getter(fn snapshot_metadata)]
	pub type SnapshotMetadata<T: Config> = StorageValue<_, SolutionOrSnapshotSize>;

	// The following storage items collectively comprise `SignedSubmissions<T>`, and should never be
	// accessed independently. Instead, get `Self::signed_submissions()`, modify it as desired, and
	// then do `signed_submissions.put()` when you're done with it.

	/// The next index to be assigned to an incoming signed submission.
	///
	/// Every accepted submission is assigned a unique index; that index is bound to that particular
	/// submission for the duration of the election. On election finalization, the next index is
	/// reset to 0.
	///
	/// We can't just use `SignedSubmissionIndices.len()`, because that's a bounded set; past its
	/// capacity, it will simply saturate. We can't just iterate over `SignedSubmissionsMap`,
	/// because iteration is slow. Instead, we store the value here.
	#[pallet::storage]
	pub type SignedSubmissionNextIndex<T: Config> = StorageValue<_, u32, ValueQuery>;

	/// A sorted, bounded set of `(score, index)`, where each `index` points to a value in
	/// `SignedSubmissions`.
	///
	/// We never need to process more than a single signed submission at a time. Signed submissions
	/// can be quite large, so we're willing to pay the cost of multiple database accesses to access
	/// them one at a time instead of reading and decoding all of them at once.
	#[pallet::storage]
	pub type SignedSubmissionIndices<T: Config> =
		StorageValue<_, SubmissionIndicesOf<T>, ValueQuery>;

	/// Unchecked, signed solutions.
	///
	/// Together with `SubmissionIndices`, this stores a bounded set of `SignedSubmissions` while
	/// allowing us to keep only a single one in memory at a time.
	///
	/// Twox note: the key of the map is an auto-incrementing index which users cannot inspect or
	/// affect; we shouldn't need a cryptographically secure hasher.
	#[pallet::storage]
	pub type SignedSubmissionsMap<T: Config> =
		StorageMap<_, Twox64Concat, u32, SignedSubmissionOf<T>, OptionQuery>;

	// `SignedSubmissions` items end here.

	/// The minimum score that each 'untrusted' solution must attain in order to be considered
	/// feasible.
	///
	/// Can be set via `set_minimum_untrusted_score`.
	#[pallet::storage]
	#[pallet::getter(fn minimum_untrusted_score)]
	pub type MinimumUntrustedScore<T: Config> = StorageValue<_, ElectionScore>;

	#[pallet::pallet]
	#[pallet::generate_store(pub(super) trait Store)]
	#[pallet::without_storage_info]
	pub struct Pallet<T>(PhantomData<T>);
}

impl<T: Config> Pallet<T> {
	/// Internal logic of the offchain worker, to be executed only when the offchain lock is
	/// acquired with success.
	fn do_synchronized_offchain_worker(now: T::BlockNumber) {
		let current_phase = Self::current_phase();
		log!(trace, "lock for offchain worker acquired. Phase = {:?}", current_phase);
		match current_phase {
			Phase::Unsigned((true, opened)) if opened == now => {
				// Mine a new solution, cache it, and attempt to submit it
				let initial_output = Self::ensure_offchain_repeat_frequency(now).and_then(|_| {
					// This is executed at the beginning of each round. Any cache is now invalid.
					// Clear it.
					unsigned::kill_ocw_solution::<T>();
					Self::mine_check_save_submit()
				});
				log!(debug, "initial offchain thread output: {:?}", initial_output);
			},
			Phase::Unsigned((true, opened)) if opened < now => {
				// Try and resubmit the cached solution, and recompute ONLY if it is not
				// feasible.
				let resubmit_output = Self::ensure_offchain_repeat_frequency(now)
					.and_then(|_| Self::restore_or_compute_then_maybe_submit());
				log!(debug, "resubmit offchain thread output: {:?}", resubmit_output);
			},
			_ => {},
		}
	}

	/// Logic for `<Pallet as Hooks>::on_initialize` when signed phase is being opened.
	pub fn on_initialize_open_signed() {
		log!(info, "Starting signed phase round {}.", Self::round());
		<CurrentPhase<T>>::put(Phase::Signed);
		Self::deposit_event(Event::SignedPhaseStarted { round: Self::round() });
	}

	/// Logic for `<Pallet as Hooks<T>>::on_initialize` when unsigned phase is being opened.
	pub fn on_initialize_open_unsigned(enabled: bool, now: T::BlockNumber) {
		let round = Self::round();
		log!(info, "Starting unsigned phase round {} enabled {}.", round, enabled);
		<CurrentPhase<T>>::put(Phase::Unsigned((enabled, now)));
		Self::deposit_event(Event::UnsignedPhaseStarted { round });
	}

	/// Parts of [`create_snapshot`] that happen inside of this pallet.
	///
	/// Extracted for easier weight calculation.
	fn create_snapshot_internal(
		targets: Vec<T::AccountId>,
		voters: Vec<VoterOf<T>>,
		desired_targets: u32,
	) {
		let metadata =
			SolutionOrSnapshotSize { voters: voters.len() as u32, targets: targets.len() as u32 };
		log!(info, "creating a snapshot with metadata {:?}", metadata);

		<SnapshotMetadata<T>>::put(metadata);
		<DesiredTargets<T>>::put(desired_targets);

		// instead of using storage APIs, we do a manual encoding into a fixed-size buffer.
		// `encoded_size` encodes it without storing it anywhere, this should not cause any
		// allocation.
		let snapshot = RoundSnapshot::<T> { voters, targets };
		let size = snapshot.encoded_size();
		log!(debug, "snapshot pre-calculated size {:?}", size);
		let mut buffer = Vec::with_capacity(size);
		snapshot.encode_to(&mut buffer);

		// do some checks.
		debug_assert_eq!(buffer, snapshot.encode());
		// buffer should have not re-allocated since.
		debug_assert!(buffer.len() == size && size == buffer.capacity());

		sp_io::storage::set(&<Snapshot<T>>::hashed_key(), &buffer);
	}

	/// Parts of [`create_snapshot`] that happen outside of this pallet.
	///
	/// Extracted for easier weight calculation.
	fn create_snapshot_external(
	) -> Result<(Vec<T::AccountId>, Vec<VoterOf<T>>, u32), ElectionError<T>> {
		let target_limit = T::MaxElectableTargets::get().saturated_into::<usize>();
		let voter_limit = T::MaxElectingVoters::get().saturated_into::<usize>();

		let targets = T::DataProvider::electable_targets(Some(target_limit))
			.map_err(ElectionError::DataProvider)?;
		let voters = T::DataProvider::electing_voters(Some(voter_limit))
			.map_err(ElectionError::DataProvider)?;
		let mut desired_targets =
			T::DataProvider::desired_targets().map_err(ElectionError::DataProvider)?;

		// Defensive-only.
		if targets.len() > target_limit || voters.len() > voter_limit {
			debug_assert!(false, "Snapshot limit has not been respected.");
			return Err(ElectionError::DataProvider("Snapshot too big for submission."))
		}

		// If `desired_targets` > `targets.len()`, cap `desired_targets` to that level and emit a
		// warning
		let max_len = targets
			.len()
			.try_into()
			.map_err(|_| ElectionError::DataProvider("Failed to convert usize"))?;
		if desired_targets > max_len {
			log!(
				warn,
				"desired_targets: {} > targets.len(): {}, capping desired_targets",
				desired_targets,
				max_len
			);
			desired_targets = max_len;
		}

		Ok((targets, voters, desired_targets))
	}

	/// Creates the snapshot. Writes new data to:
	///
	/// 1. [`SnapshotMetadata`]
	/// 2. [`RoundSnapshot`]
	/// 3. [`DesiredTargets`]
	///
	/// Returns `Ok(())` if operation is okay.
	///
	/// This is a *self-weighing* function, it will register its own extra weight as
	/// [`DispatchClass::Mandatory`] with the system pallet.
	pub fn create_snapshot() -> Result<(), ElectionError<T>> {
		// this is self-weighing itself..
		let (targets, voters, desired_targets) = Self::create_snapshot_external()?;

		// ..therefore we only measure the weight of this and add it.
		let internal_weight =
			T::WeightInfo::create_snapshot_internal(voters.len() as u32, targets.len() as u32);
		Self::create_snapshot_internal(targets, voters, desired_targets);
		Self::register_weight(internal_weight);
		Ok(())
	}

	/// Register some amount of weight directly with the system pallet.
	///
	/// This is always mandatory weight.
	fn register_weight(weight: Weight) {
		<frame_system::Pallet<T>>::register_extra_weight_unchecked(
			weight,
			DispatchClass::Mandatory,
		);
	}

	/// Kill everything created by [`Pallet::create_snapshot`].
	pub fn kill_snapshot() {
		<Snapshot<T>>::kill();
		<SnapshotMetadata<T>>::kill();
		<DesiredTargets<T>>::kill();
	}

	/// Checks the feasibility of a solution.
	pub fn feasibility_check(
		raw_solution: RawSolution<SolutionOf<T::MinerConfig>>,
		compute: ElectionCompute,
	) -> Result<ReadySolution<T::AccountId>, FeasibilityError> {
		let RawSolution { solution, score, round } = raw_solution;

		// First, check round.
		ensure!(Self::round() == round, FeasibilityError::InvalidRound);

		// Winners are not directly encoded in the solution.
		let winners = solution.unique_targets();

		let desired_targets =
			Self::desired_targets().ok_or(FeasibilityError::SnapshotUnavailable)?;

		ensure!(winners.len() as u32 == desired_targets, FeasibilityError::WrongWinnerCount);

		// Ensure that the solution's score can pass absolute min-score.
		let submitted_score = raw_solution.score;
		ensure!(
			Self::minimum_untrusted_score().map_or(true, |min_score| {
				submitted_score.strict_threshold_better(min_score, Perbill::zero())
			}),
			FeasibilityError::UntrustedScoreTooLow
		);

		// Read the entire snapshot.
		let RoundSnapshot { voters: snapshot_voters, targets: snapshot_targets } =
			Self::snapshot().ok_or(FeasibilityError::SnapshotUnavailable)?;

		// ----- Start building. First, we need some closures.
		let cache = helpers::generate_voter_cache::<T::MinerConfig>(&snapshot_voters);
		let voter_at = helpers::voter_at_fn::<T::MinerConfig>(&snapshot_voters);
		let target_at = helpers::target_at_fn::<T::MinerConfig>(&snapshot_targets);
		let voter_index = helpers::voter_index_fn_usize::<T::MinerConfig>(&cache);

		// Then convert solution -> assignment. This will fail if any of the indices are gibberish,
		// namely any of the voters or targets.
		let assignments = solution
			.into_assignment(voter_at, target_at)
			.map_err::<FeasibilityError, _>(Into::into)?;

		// Ensure that assignments is correct.
		let _ = assignments.iter().try_for_each(|assignment| {
			// Check that assignment.who is actually a voter (defensive-only).
			// NOTE: while using the index map from `voter_index` is better than a blind linear
			// search, this *still* has room for optimization. Note that we had the index when
			// we did `solution -> assignment` and we lost it. Ideal is to keep the index
			// around.

			// Defensive-only: must exist in the snapshot.
			let snapshot_index =
				voter_index(&assignment.who).ok_or(FeasibilityError::InvalidVoter)?;
			// Defensive-only: index comes from the snapshot, must exist.
			let (_voter, _stake, targets) =
				snapshot_voters.get(snapshot_index).ok_or(FeasibilityError::InvalidVoter)?;

			// Check that all of the targets are valid based on the snapshot.
			if assignment.distribution.iter().any(|(d, _)| !targets.contains(d)) {
				return Err(FeasibilityError::InvalidVote)
			}
			Ok(())
		})?;

		// ----- Start building support. First, we need one more closure.
		let stake_of = helpers::stake_of_fn::<T::MinerConfig>(&snapshot_voters, &cache);

		// This might fail if the normalization fails. Very unlikely. See `integrity_test`.
		let staked_assignments = assignment_ratio_to_staked_normalized(assignments, stake_of)
			.map_err::<FeasibilityError, _>(Into::into)?;
		let supports = sp_npos_elections::to_supports(&staked_assignments);

		// Finally, check that the claimed score was indeed correct.
		let known_score = supports.evaluate();
		ensure!(known_score == score, FeasibilityError::InvalidScore);

		Ok(ReadySolution { supports, compute, score })
	}

	/// Perform the tasks to be done after a new `elect` has been triggered:
	///
	/// 1. Increment round.
	/// 2. Change phase to [`Phase::Off`]
	/// 3. Clear all snapshot data.
	fn rotate_round() {
		// Inc round.
		<Round<T>>::mutate(|r| *r += 1);

		// Phase is off now.
		<CurrentPhase<T>>::put(Phase::Off);

		// Kill snapshots.
		Self::kill_snapshot();
	}

	fn do_elect() -> Result<Supports<T::AccountId>, ElectionError<T>> {
		// We have to unconditionally try finalizing the signed phase here. There are only two
		// possibilities:
		//
		// - signed phase was open, in which case this is essential for correct functioning of the
		//   system
		// - signed phase was complete or not started, in which case finalization is idempotent and
		//   inexpensive (1 read of an empty vector).
		let _ = Self::finalize_signed_phase();
		<QueuedSolution<T>>::take()
			.map_or_else(
				|| {
					T::Fallback::elect()
						.map_err(|fe| ElectionError::Fallback(fe))
						.map(|supports| (supports, ElectionCompute::Fallback))
				},
				|ReadySolution { supports, compute, .. }| Ok((supports, compute)),
			)
			.map(|(supports, compute)| {
				Self::deposit_event(Event::ElectionFinalized { election_compute: Some(compute) });
				if Self::round() != 1 {
					log!(info, "Finalized election round with compute {:?}.", compute);
				}
				supports
			})
			.map_err(|err| {
				Self::deposit_event(Event::ElectionFinalized { election_compute: None });
				if Self::round() != 1 {
					log!(warn, "Failed to finalize election round. reason {:?}", err);
				}
				err
			})
	}

	/// record the weight of the given `supports`.
	fn weigh_supports(supports: &Supports<T::AccountId>) {
		let active_voters = supports
			.iter()
			.map(|(_, x)| x)
			.fold(Zero::zero(), |acc, next| acc + next.voters.len() as u32);
		let desired_targets = supports.len() as u32;
		Self::register_weight(T::WeightInfo::elect_queued(active_voters, desired_targets));
	}
}

impl<T: Config> ElectionProvider for Pallet<T> {
	type AccountId = T::AccountId;
	type BlockNumber = T::BlockNumber;
	type Error = ElectionError<T>;
	type DataProvider = T::DataProvider;

	fn elect() -> Result<Supports<T::AccountId>, Self::Error> {
		match Self::do_elect() {
			Ok(supports) => {
				// All went okay, record the weight, put sign to be Off, clean snapshot, etc.
				Self::weigh_supports(&supports);
				Self::rotate_round();
				Ok(supports)
			},
			Err(why) => {
				log!(error, "Entering emergency mode: {:?}", why);
				<CurrentPhase<T>>::put(Phase::Emergency);
				Err(why)
			},
		}
	}
}

/// convert a DispatchError to a custom InvalidTransaction with the inner code being the error
/// number.
pub fn dispatch_error_to_invalid(error: DispatchError) -> InvalidTransaction {
	let error_number = match error {
		DispatchError::Module(ModuleError { error, .. }) => error[0],
		_ => 0,
	};
	InvalidTransaction::Custom(error_number)
}

#[cfg(test)]
mod feasibility_check {
	//! All of the tests here should be dedicated to only testing the feasibility check and nothing
	//! more. The best way to audit and review these tests is to try and come up with a solution
	//! that is invalid, but gets through the system as valid.

	use super::*;
	use crate::mock::{
		raw_solution, roll_to, EpochLength, ExtBuilder, MultiPhase, Runtime, SignedPhase,
		TargetIndex, UnsignedPhase, VoterIndex,
	};
	use frame_support::{assert_noop, assert_ok};

	const COMPUTE: ElectionCompute = ElectionCompute::OnChain;

	#[test]
	fn snapshot_is_there() {
		ExtBuilder::default().build_and_execute(|| {
			roll_to(<EpochLength>::get() - <SignedPhase>::get() - <UnsignedPhase>::get());
			assert!(MultiPhase::current_phase().is_signed());
			let solution = raw_solution();

			// For whatever reason it might be:
			<Snapshot<Runtime>>::kill();

			assert_noop!(
				MultiPhase::feasibility_check(solution, COMPUTE),
				FeasibilityError::SnapshotUnavailable
			);
		})
	}

	#[test]
	fn round() {
		ExtBuilder::default().build_and_execute(|| {
			roll_to(<EpochLength>::get() - <SignedPhase>::get() - <UnsignedPhase>::get());
			assert!(MultiPhase::current_phase().is_signed());

			let mut solution = raw_solution();
			solution.round += 1;
			assert_noop!(
				MultiPhase::feasibility_check(solution, COMPUTE),
				FeasibilityError::InvalidRound
			);
		})
	}

	#[test]
	fn desired_targets_gets_capped() {
		ExtBuilder::default().desired_targets(8).build_and_execute(|| {
			roll_to(<EpochLength>::get() - <SignedPhase>::get() - <UnsignedPhase>::get());
			assert!(MultiPhase::current_phase().is_signed());

			let raw = raw_solution();

			assert_eq!(raw.solution.unique_targets().len(), 4);
			// desired_targets is capped to the number of targets which is 4
			assert_eq!(MultiPhase::desired_targets().unwrap(), 4);

			// It should succeed
			assert_ok!(MultiPhase::feasibility_check(raw, COMPUTE));
		})
	}

	#[test]
	fn less_than_desired_targets_fails() {
		ExtBuilder::default().desired_targets(8).build_and_execute(|| {
			roll_to(<EpochLength>::get() - <SignedPhase>::get() - <UnsignedPhase>::get());
			assert!(MultiPhase::current_phase().is_signed());

			let mut raw = raw_solution();

			assert_eq!(raw.solution.unique_targets().len(), 4);
			// desired_targets is capped to the number of targets which is 4
			assert_eq!(MultiPhase::desired_targets().unwrap(), 4);

			// Force the number of winners to be bigger to fail
			raw.solution.votes1[0].1 = 4;

			// It should succeed
			assert_noop!(
				MultiPhase::feasibility_check(raw, COMPUTE),
				FeasibilityError::WrongWinnerCount,
			);
		})
	}

	#[test]
	fn winner_indices() {
		ExtBuilder::default().desired_targets(2).build_and_execute(|| {
			roll_to(<EpochLength>::get() - <SignedPhase>::get() - <UnsignedPhase>::get());
			assert!(MultiPhase::current_phase().is_signed());

			let mut raw = raw_solution();
			assert_eq!(MultiPhase::snapshot().unwrap().targets.len(), 4);
			// ----------------------------------------------------^^ valid range is [0..3].

			// Swap all votes from 3 to 4. This will ensure that the number of unique winners will
			// still be 4, but one of the indices will be gibberish. Requirement is to make sure 3 a
			// winner, which we don't do here.
			raw.solution
				.votes1
				.iter_mut()
				.filter(|(_, t)| *t == TargetIndex::from(3u16))
				.for_each(|(_, t)| *t += 1);
			raw.solution.votes2.iter_mut().for_each(|(_, [(t0, _)], t1)| {
				if *t0 == TargetIndex::from(3u16) {
					*t0 += 1
				};
				if *t1 == TargetIndex::from(3u16) {
					*t1 += 1
				};
			});
			assert_noop!(
				MultiPhase::feasibility_check(raw, COMPUTE),
				FeasibilityError::NposElection(sp_npos_elections::Error::SolutionInvalidIndex)
			);
		})
	}

	#[test]
	fn voter_indices() {
		// Should be caught in `solution.into_assignment`.
		ExtBuilder::default().desired_targets(2).build_and_execute(|| {
			roll_to(<EpochLength>::get() - <SignedPhase>::get() - <UnsignedPhase>::get());
			assert!(MultiPhase::current_phase().is_signed());

			let mut solution = raw_solution();
			assert_eq!(MultiPhase::snapshot().unwrap().voters.len(), 8);
			// ----------------------------------------------------^^ valid range is [0..7].

			// Check that there is an index 7 in votes1, and flip to 8.
			assert!(
				solution
					.solution
					.votes1
					.iter_mut()
					.filter(|(v, _)| *v == VoterIndex::from(7u32))
					.map(|(v, _)| *v = 8)
					.count() > 0
			);
			assert_noop!(
				MultiPhase::feasibility_check(solution, COMPUTE),
				FeasibilityError::NposElection(sp_npos_elections::Error::SolutionInvalidIndex),
			);
		})
	}

	#[test]
	fn voter_votes() {
		ExtBuilder::default().desired_targets(2).build_and_execute(|| {
			roll_to(<EpochLength>::get() - <SignedPhase>::get() - <UnsignedPhase>::get());
			assert!(MultiPhase::current_phase().is_signed());

			let mut solution = raw_solution();
			assert_eq!(MultiPhase::snapshot().unwrap().voters.len(), 8);
			// ----------------------------------------------------^^ valid range is [0..7].

			// First, check that voter at index 7 (40) actually voted for 3 (40) -- this is self
			// vote. Then, change the vote to 2 (30).
			assert_eq!(
				solution
					.solution
					.votes1
					.iter_mut()
					.filter(|(v, t)| *v == 7 && *t == 3)
					.map(|(_, t)| *t = 2)
					.count(),
				1,
			);
			assert_noop!(
				MultiPhase::feasibility_check(solution, COMPUTE),
				FeasibilityError::InvalidVote,
			);
		})
	}

	#[test]
	fn score() {
		ExtBuilder::default().desired_targets(2).build_and_execute(|| {
			roll_to(<EpochLength>::get() - <SignedPhase>::get() - <UnsignedPhase>::get());
			assert!(MultiPhase::current_phase().is_signed());

			let mut solution = raw_solution();
			assert_eq!(MultiPhase::snapshot().unwrap().voters.len(), 8);

			// Simply faff with the score.
			solution.score.minimal_stake += 1;

			assert_noop!(
				MultiPhase::feasibility_check(solution, COMPUTE),
				FeasibilityError::InvalidScore,
			);
		})
	}
}

#[cfg(test)]
mod tests {
	use super::*;
	use crate::{
		mock::{
<<<<<<< HEAD
			multi_phase_events, raw_solution, roll_to, AccountId, ExtBuilder, MockWeightInfo,
			MultiPhase, Runtime, SignedMaxSubmissions, System, TargetIndex, Targets,
=======
			multi_phase_events, roll_to, AccountId, ExtBuilder, MockWeightInfo, MockedWeightInfo,
			MultiPhase, Origin, Runtime, SignedMaxSubmissions, System, TargetIndex, Targets,
>>>>>>> 3e04ae78
		},
		Phase,
	};
	use frame_election_provider_support::ElectionProvider;
	use frame_support::{assert_noop, assert_ok};
	use sp_npos_elections::Support;

	#[test]
	fn phase_rotation_works() {
		ExtBuilder::default().build_and_execute(|| {
			// 0 ------- 15 ------- 25 ------- 30 ------- ------- 45 ------- 55 ------- 60
			//           |           |          |                 |           |          |
			//         Signed      Unsigned   Elect             Signed     Unsigned    Elect

			assert_eq!(System::block_number(), 0);
			assert_eq!(MultiPhase::current_phase(), Phase::Off);
			assert_eq!(MultiPhase::round(), 1);

			roll_to(4);
			assert_eq!(MultiPhase::current_phase(), Phase::Off);
			assert!(MultiPhase::snapshot().is_none());
			assert_eq!(MultiPhase::round(), 1);

			roll_to(15);
			assert_eq!(MultiPhase::current_phase(), Phase::Signed);
			assert_eq!(multi_phase_events(), vec![Event::SignedPhaseStarted { round: 1 }]);
			assert!(MultiPhase::snapshot().is_some());
			assert_eq!(MultiPhase::round(), 1);

			roll_to(24);
			assert_eq!(MultiPhase::current_phase(), Phase::Signed);
			assert!(MultiPhase::snapshot().is_some());
			assert_eq!(MultiPhase::round(), 1);

			roll_to(25);
			assert_eq!(MultiPhase::current_phase(), Phase::Unsigned((true, 25)));
			assert_eq!(
				multi_phase_events(),
				vec![
					Event::SignedPhaseStarted { round: 1 },
					Event::UnsignedPhaseStarted { round: 1 }
				],
			);
			assert!(MultiPhase::snapshot().is_some());

			roll_to(29);
			assert_eq!(MultiPhase::current_phase(), Phase::Unsigned((true, 25)));
			assert!(MultiPhase::snapshot().is_some());

			roll_to(30);
			assert_eq!(MultiPhase::current_phase(), Phase::Unsigned((true, 25)));
			assert!(MultiPhase::snapshot().is_some());

			// We close when upstream tells us to elect.
			roll_to(32);
			assert_eq!(MultiPhase::current_phase(), Phase::Unsigned((true, 25)));
			assert!(MultiPhase::snapshot().is_some());

			assert_ok!(MultiPhase::elect());

			assert!(MultiPhase::current_phase().is_off());
			assert!(MultiPhase::snapshot().is_none());
			assert_eq!(MultiPhase::round(), 2);

			roll_to(44);
			assert!(MultiPhase::current_phase().is_off());

			roll_to(45);
			assert!(MultiPhase::current_phase().is_signed());

			roll_to(55);
			assert!(MultiPhase::current_phase().is_unsigned_open_at(55));
		})
	}

	#[test]
	fn signed_phase_void() {
		ExtBuilder::default().phases(0, 10).build_and_execute(|| {
			roll_to(15);
			assert!(MultiPhase::current_phase().is_off());

			roll_to(19);
			assert!(MultiPhase::current_phase().is_off());

			roll_to(20);
			assert!(MultiPhase::current_phase().is_unsigned_open_at(20));
			assert!(MultiPhase::snapshot().is_some());

			roll_to(30);
			assert!(MultiPhase::current_phase().is_unsigned_open_at(20));

			assert_ok!(MultiPhase::elect());

			assert!(MultiPhase::current_phase().is_off());
			assert!(MultiPhase::snapshot().is_none());
		});
	}

	#[test]
	fn unsigned_phase_void() {
		ExtBuilder::default().phases(10, 0).build_and_execute(|| {
			roll_to(15);
			assert!(MultiPhase::current_phase().is_off());

			roll_to(19);
			assert!(MultiPhase::current_phase().is_off());

			roll_to(20);
			assert!(MultiPhase::current_phase().is_signed());
			assert!(MultiPhase::snapshot().is_some());

			roll_to(30);
			assert!(MultiPhase::current_phase().is_signed());

			assert_ok!(MultiPhase::elect());

			assert!(MultiPhase::current_phase().is_off());
			assert!(MultiPhase::snapshot().is_none());
		});
	}

	#[test]
	fn both_phases_void() {
		ExtBuilder::default().phases(0, 0).build_and_execute(|| {
			roll_to(15);
			assert!(MultiPhase::current_phase().is_off());

			roll_to(19);
			assert!(MultiPhase::current_phase().is_off());

			roll_to(20);
			assert!(MultiPhase::current_phase().is_off());

			roll_to(30);
			assert!(MultiPhase::current_phase().is_off());

			// This module is now only capable of doing on-chain backup.
			assert_ok!(MultiPhase::elect());

			assert!(MultiPhase::current_phase().is_off());
		});
	}

	#[test]
	fn early_termination() {
		// An early termination in the signed phase, with no queued solution.
		ExtBuilder::default().build_and_execute(|| {
			// Signed phase started at block 15 and will end at 25.
			roll_to(14);
			assert_eq!(MultiPhase::current_phase(), Phase::Off);

			roll_to(15);
			assert_eq!(multi_phase_events(), vec![Event::SignedPhaseStarted { round: 1 }]);
			assert_eq!(MultiPhase::current_phase(), Phase::Signed);
			assert_eq!(MultiPhase::round(), 1);

			// An unexpected call to elect.
			roll_to(20);
			assert_ok!(MultiPhase::elect());

			// We surely can't have any feasible solutions. This will cause an on-chain election.
			assert_eq!(
				multi_phase_events(),
				vec![
					Event::SignedPhaseStarted { round: 1 },
					Event::ElectionFinalized { election_compute: Some(ElectionCompute::Fallback) }
				],
			);
			// All storage items must be cleared.
			assert_eq!(MultiPhase::round(), 2);
			assert!(MultiPhase::snapshot().is_none());
			assert!(MultiPhase::snapshot_metadata().is_none());
			assert!(MultiPhase::desired_targets().is_none());
			assert!(MultiPhase::queued_solution().is_none());
			assert!(MultiPhase::signed_submissions().is_empty());
		})
	}

	#[test]
	fn early_termination_with_submissions() {
		// an early termination in the signed phase, with no queued solution.
		ExtBuilder::default().build_and_execute(|| {
			// signed phase started at block 15 and will end at 25.
			roll_to(14);
			assert_eq!(MultiPhase::current_phase(), Phase::Off);

			roll_to(15);
			assert_eq!(multi_phase_events(), vec![Event::SignedPhaseStarted { round: 1 }]);
			assert_eq!(MultiPhase::current_phase(), Phase::Signed);
			assert_eq!(MultiPhase::round(), 1);

			// fill the queue with signed submissions
			for s in 0..SignedMaxSubmissions::get() {
				let solution = RawSolution {
					score: ElectionScore { minimal_stake: (5 + s).into(), ..Default::default() },
					..Default::default()
				};
				assert_ok!(MultiPhase::submit(crate::mock::Origin::signed(99), Box::new(solution)));
			}

			// an unexpected call to elect.
			roll_to(20);
			assert_ok!(MultiPhase::elect());

			// all storage items must be cleared.
			assert_eq!(MultiPhase::round(), 2);
			assert!(MultiPhase::snapshot().is_none());
			assert!(MultiPhase::snapshot_metadata().is_none());
			assert!(MultiPhase::desired_targets().is_none());
			assert!(MultiPhase::queued_solution().is_none());
			assert!(MultiPhase::signed_submissions().is_empty());
		})
	}

	#[test]
	fn challenge_solution_works() {
		ExtBuilder::default().build_and_execute(|| {
			crate::mock::SignedMaxSubmissions::set(50);
			roll_to(14);
			assert_eq!(MultiPhase::current_phase(), Phase::Off);

			roll_to(15);
			assert_eq!(multi_phase_events(), vec![Event::SignedPhaseStarted { round: 1 }]);
			assert_eq!(MultiPhase::current_phase(), Phase::Signed);

			let mut solution = raw_solution();

			solution.score.minimal_stake += 1;

			assert!(mock::Balances::usable_balance(&99) == 100);
			assert_ok!(MultiPhase::submit(crate::mock::Origin::signed(99), Box::new(solution),));
			assert_eq!(crate::mock::Balances::usable_balance(&9999), 100);
			assert_ok!(MultiPhase::challenge_solution(crate::mock::Origin::signed(9999), 0));
			assert!(crate::mock::Balances::free_balance(&9999) > 100);
		})
	}

	#[test]
	fn unsuccessful_challenge_works() {
		ExtBuilder::default().build_and_execute(|| {
			crate::mock::SignedMaxSubmissions::set(50);
			roll_to(14);
			assert_eq!(MultiPhase::current_phase(), Phase::Off);

			roll_to(15);
			assert_eq!(multi_phase_events(), vec![Event::SignedPhaseStarted { round: 1 }]);
			assert_eq!(MultiPhase::current_phase(), Phase::Signed);

			let solution = raw_solution();

			assert!(mock::Balances::usable_balance(&99) == 100);
			assert_ok!(MultiPhase::submit(crate::mock::Origin::signed(99), Box::new(solution),));
			assert_eq!(crate::mock::Balances::usable_balance(&9999), 100);
			assert_ok!(MultiPhase::challenge_solution(crate::mock::Origin::signed(9999), 0));
			assert_eq!(
				MultiPhase::signed_submissions().iter().map(|s| s.deposit).collect::<Vec<_>>(),
				vec![5]
			);
			assert_eq!(crate::mock::Balances::usable_balance(&9999), 95);
			assert_eq!(
				MultiPhase::signed_submissions().iter().map(|s| s.reward).collect::<Vec<_>>(),
				vec![15]
			);
		})
	}

	#[test]
	fn fallback_strategy_works() {
		ExtBuilder::default().onchain_fallback(true).build_and_execute(|| {
			roll_to(25);
			assert_eq!(MultiPhase::current_phase(), Phase::Unsigned((true, 25)));

			// Zilch solutions thus far, but we get a result.
			assert!(MultiPhase::queued_solution().is_none());
			let supports = MultiPhase::elect().unwrap();

			assert_eq!(
				supports,
				vec![
					(30, Support { total: 40, voters: vec![(2, 5), (4, 5), (30, 30)] }),
					(40, Support { total: 60, voters: vec![(2, 5), (3, 10), (4, 5), (40, 40)] })
				]
			)
		});

		ExtBuilder::default().onchain_fallback(false).build_and_execute(|| {
			roll_to(25);
			assert_eq!(MultiPhase::current_phase(), Phase::Unsigned((true, 25)));

			// Zilch solutions thus far.
			assert!(MultiPhase::queued_solution().is_none());
			assert_eq!(MultiPhase::elect().unwrap_err(), ElectionError::Fallback("NoFallback."));
			// phase is now emergency.
			assert_eq!(MultiPhase::current_phase(), Phase::Emergency);
		})
	}

	#[test]
	fn governance_fallback_works() {
		ExtBuilder::default().onchain_fallback(false).build_and_execute(|| {
			roll_to(25);
			assert_eq!(MultiPhase::current_phase(), Phase::Unsigned((true, 25)));

			// Zilch solutions thus far.
			assert!(MultiPhase::queued_solution().is_none());
			assert_eq!(MultiPhase::elect().unwrap_err(), ElectionError::Fallback("NoFallback."));

			// phase is now emergency.
			assert_eq!(MultiPhase::current_phase(), Phase::Emergency);
			assert!(MultiPhase::queued_solution().is_none());

			// no single account can trigger this
			assert_noop!(
				MultiPhase::governance_fallback(Origin::signed(99), None, None),
				DispatchError::BadOrigin
			);

			// only root can
			assert_ok!(MultiPhase::governance_fallback(Origin::root(), None, None));
			// something is queued now
			assert!(MultiPhase::queued_solution().is_some());
			// next election call with fix everything.;
			assert!(MultiPhase::elect().is_ok());
			assert_eq!(MultiPhase::current_phase(), Phase::Off);

			assert_eq!(
				multi_phase_events(),
				vec![
					Event::SignedPhaseStarted { round: 1 },
					Event::UnsignedPhaseStarted { round: 1 },
					Event::ElectionFinalized { election_compute: None },
					Event::SolutionStored {
						election_compute: ElectionCompute::Fallback,
						prev_ejected: false
					},
					Event::ElectionFinalized { election_compute: Some(ElectionCompute::Fallback) }
				]
			);
		})
	}

	#[test]
	fn snapshot_too_big_failure_onchain_fallback() {
		// the `MockStaking` is designed such that if it has too many targets, it simply fails.
		ExtBuilder::default().build_and_execute(|| {
			Targets::set((0..(TargetIndex::max_value() as AccountId) + 1).collect::<Vec<_>>());

			// Signed phase failed to open.
			roll_to(15);
			assert_eq!(MultiPhase::current_phase(), Phase::Off);

			// Unsigned phase failed to open.
			roll_to(25);
			assert_eq!(MultiPhase::current_phase(), Phase::Off);

			// On-chain backup works though.
			roll_to(29);
			let supports = MultiPhase::elect().unwrap();
			assert!(supports.len() > 0);
		});
	}

	#[test]
	fn snapshot_too_big_failure_no_fallback() {
		// and if the backup mode is nothing, we go into the emergency mode..
		ExtBuilder::default().onchain_fallback(false).build_and_execute(|| {
			crate::mock::Targets::set(
				(0..(TargetIndex::max_value() as AccountId) + 1).collect::<Vec<_>>(),
			);

			// Signed phase failed to open.
			roll_to(15);
			assert_eq!(MultiPhase::current_phase(), Phase::Off);

			// Unsigned phase failed to open.
			roll_to(25);
			assert_eq!(MultiPhase::current_phase(), Phase::Off);

			roll_to(29);
			let err = MultiPhase::elect().unwrap_err();
			assert_eq!(err, ElectionError::Fallback("NoFallback."));
			assert_eq!(MultiPhase::current_phase(), Phase::Emergency);
		});
	}

	#[test]
	fn snapshot_too_big_truncate() {
		// but if there are too many voters, we simply truncate them.
		ExtBuilder::default().build_and_execute(|| {
			// we have 8 voters in total.
			assert_eq!(crate::mock::Voters::get().len(), 8);
			// but we want to take 2.
			crate::mock::MaxElectingVoters::set(2);

			// Signed phase opens just fine.
			roll_to(15);
			assert_eq!(MultiPhase::current_phase(), Phase::Signed);

			assert_eq!(
				MultiPhase::snapshot_metadata().unwrap(),
				SolutionOrSnapshotSize { voters: 2, targets: 4 }
			);
		})
	}

	#[test]
	fn untrusted_score_verification_is_respected() {
		ExtBuilder::default().build_and_execute(|| {
			roll_to(15);
			assert_eq!(MultiPhase::current_phase(), Phase::Signed);

			// set the solution balancing to get the desired score.
			crate::mock::Balancing::set(Some((2, 0)));

			let (solution, _) = MultiPhase::mine_solution().unwrap();
			// Default solution's score.
			assert!(matches!(solution.score, ElectionScore { minimal_stake: 50, .. }));

			<MinimumUntrustedScore<Runtime>>::put(ElectionScore {
				minimal_stake: 49,
				..Default::default()
			});
			assert_ok!(MultiPhase::feasibility_check(solution.clone(), ElectionCompute::Signed));

			<MinimumUntrustedScore<Runtime>>::put(ElectionScore {
				minimal_stake: 51,
				..Default::default()
			});
			assert_noop!(
				MultiPhase::feasibility_check(solution, ElectionCompute::Signed),
				FeasibilityError::UntrustedScoreTooLow,
			);
		})
	}

	#[test]
	fn number_of_voters_allowed_2sec_block() {
		// Just a rough estimate with the substrate weights.
		assert_eq!(MockWeightInfo::get(), MockedWeightInfo::Real);

		let all_voters: u32 = 10_000;
		let all_targets: u32 = 5_000;
		let desired: u32 = 1_000;
		let weight_with = |active| {
			<Runtime as Config>::WeightInfo::submit_unsigned(
				all_voters,
				all_targets,
				active,
				desired,
			)
		};

		let mut active = 1;
		while weight_with(active) <=
			<Runtime as frame_system::Config>::BlockWeights::get().max_block ||
			active == all_voters
		{
			active += 1;
		}

		println!("can support {} voters to yield a weight of {}", active, weight_with(active));
	}
}<|MERGE_RESOLUTION|>--- conflicted
+++ resolved
@@ -1854,13 +1854,8 @@
 	use super::*;
 	use crate::{
 		mock::{
-<<<<<<< HEAD
-			multi_phase_events, raw_solution, roll_to, AccountId, ExtBuilder, MockWeightInfo,
-			MultiPhase, Runtime, SignedMaxSubmissions, System, TargetIndex, Targets,
-=======
 			multi_phase_events, roll_to, AccountId, ExtBuilder, MockWeightInfo, MockedWeightInfo,
 			MultiPhase, Origin, Runtime, SignedMaxSubmissions, System, TargetIndex, Targets,
->>>>>>> 3e04ae78
 		},
 		Phase,
 	};
