--- conflicted
+++ resolved
@@ -537,11 +537,7 @@
 #[cfg(test)]
 mod tests {
 	use super::*;
-<<<<<<< HEAD
-	use crate::{mock::*, ElectionError, Error, Event, Perbill, Phase};
-=======
-	use crate::{mock::*, ElectionCompute, Error, Event, Perbill, Phase};
->>>>>>> 30b7e62e
+	use crate::{mock::*, ElectionError, ElectionCompute, Error, Event, Perbill, Phase};
 	use frame_support::{assert_noop, assert_ok, assert_storage_noop};
 
 	#[test]
