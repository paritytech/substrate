--- conflicted
+++ resolved
@@ -18,16 +18,9 @@
 //! Two phase election pallet benchmarking.
 
 use super::*;
-<<<<<<< HEAD
-use crate::{unsigned::IndexAssignmentOf, Pallet as MultiPhase};
-use frame_benchmarking::impl_benchmark_test_suite;
-use frame_election_provider_support::Assignment;
-use frame_support::{assert_ok, ensure, traits::Hooks};
-=======
 use crate::{Pallet as MultiPhase, unsigned::IndexAssignmentOf};
 use frame_benchmarking::{account, impl_benchmark_test_suite};
-use frame_support::{assert_ok, traits::OnInitialize};
->>>>>>> 8c868a26
+use frame_support::{assert_ok, traits::Hooks};
 use frame_system::RawOrigin;
 use rand::{prelude::SliceRandom, rngs::SmallRng, SeedableRng};
 use sp_arithmetic::{per_things::Percent, traits::One};
@@ -285,17 +278,6 @@
 		assert_eq!(<CurrentPhase<T>>::get(), <Phase<T::BlockNumber>>::Off);
 	}
 
-<<<<<<< HEAD
-=======
-	#[extra]
-	create_snapshot {
-		assert!(<MultiPhase<T>>::snapshot().is_none());
-	}: {
-		<MultiPhase::<T>>::create_snapshot().unwrap()
-	} verify {
-		assert!(<MultiPhase<T>>::snapshot().is_some());
-	}
-
 	submit {
 		let c in 1 .. (T::SignedMaxSubmissions::get() - 1);
 
@@ -328,7 +310,6 @@
 		assert!(<MultiPhase<T>>::signed_submissions().len() as u32 == c + 1);
 	}
 
->>>>>>> 8c868a26
 	submit_unsigned {
 		// number of votes in snapshot.
 		let v in (T::BenchmarkingConfig::VOTERS[0]) .. T::BenchmarkingConfig::VOTERS[1];
@@ -509,38 +490,6 @@
 		log!(trace, "actual encoded size = {}", encoding.len());
 		assert!(encoding.len() <= desired_size);
 	}
-<<<<<<< HEAD
-=======
-
-	// This is checking a valid solution. The worse case is indeed a valid solution.
-	feasibility_check {
-		// number of votes in snapshot.
-		let v in (T::BenchmarkingConfig::VOTERS[0]) .. T::BenchmarkingConfig::VOTERS[1];
-		// number of targets in snapshot.
-		let t in (T::BenchmarkingConfig::TARGETS[0]) .. T::BenchmarkingConfig::TARGETS[1];
-		// number of assignments, i.e. compact.len(). This means the active nominators, thus must be
-		// a subset of `v` component.
-		let a in
-			(T::BenchmarkingConfig::ACTIVE_VOTERS[0]) .. T::BenchmarkingConfig::ACTIVE_VOTERS[1];
-		// number of desired targets. Must be a subset of `t` component.
-		let d in
-			(T::BenchmarkingConfig::DESIRED_TARGETS[0]) ..
-			T::BenchmarkingConfig::DESIRED_TARGETS[1];
-
-		let size = SolutionOrSnapshotSize { voters: v, targets: t };
-		let raw_solution = solution_with_size::<T>(size, a, d);
-
-		assert_eq!(raw_solution.compact.voter_count() as u32, a);
-		assert_eq!(raw_solution.compact.unique_targets().len() as u32, d);
-
-		// encode the most significant storage item that needs to be decoded in the dispatch.
-		let encoded_snapshot = <MultiPhase<T>>::snapshot().unwrap().encode();
-	}: {
-		assert_ok!(<MultiPhase<T>>::feasibility_check(raw_solution, ElectionCompute::Unsigned));
-		let _decoded_snap = <RoundSnapshot<T::AccountId> as Decode>::decode(&mut &*encoded_snapshot)
-			.unwrap();
-	}
->>>>>>> 8c868a26
 }
 
 impl_benchmark_test_suite!(
