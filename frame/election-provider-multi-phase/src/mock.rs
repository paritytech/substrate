--- conflicted
+++ resolved
@@ -43,13 +43,8 @@
 };
 use sp_runtime::{
 	testing::Header,
-<<<<<<< HEAD
 	traits::{BlakeTwo256, Convert, IdentityLookup},
-	PerU16, Percent,
-=======
-	traits::{BlakeTwo256, IdentityLookup},
-	BuildStorage, PerU16,
->>>>>>> 884a288c
+	BuildStorage, PerU16, Percent,
 };
 use std::sync::Arc;
 
