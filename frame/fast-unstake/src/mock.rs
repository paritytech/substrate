--- conflicted
+++ resolved
@@ -178,14 +178,9 @@
 
 impl fast_unstake::Config for Runtime {
 	type RuntimeEvent = RuntimeEvent;
-<<<<<<< HEAD
 	type Deposit = Deposit;
-	type DepositCurrency = Balances;
-=======
-	type Deposit = DepositAmount;
 	type Currency = Balances;
 	type Staking = Staking;
->>>>>>> 335007ca
 	type ControlOrigin = frame_system::EnsureRoot<Self::AccountId>;
 	type BatchSize = BatchSize;
 	type WeightInfo = ();
