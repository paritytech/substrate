// This file is part of Substrate.

// Copyright (C) 2022 Parity Technologies (UK) Ltd.
// SPDX-License-Identifier: Apache-2.0

// Licensed under the Apache License, Version 2.0 (the "License");
// you may not use this file except in compliance with the License.
// You may obtain a copy of the License at
//
// 	http://www.apache.org/licenses/LICENSE-2.0
//
// Unless required by applicable law or agreed to in writing, software
// distributed under the License is distributed on an "AS IS" BASIS,
// WITHOUT WARRANTIES OR CONDITIONS OF ANY KIND, either express or implied.
// See the License for the specific language governing permissions and
// limitations under the License.

//! A pallet that's designed to JUST do the following:
//!
//! If a nominator is not exposed in any `ErasStakers` (i.e. "has not actively backed any
//! validators in the last `BondingDuration` days"), then they can register themselves in this
//! pallet, unstake faster than having to wait an entire bonding duration.
//!
//! Appearing in the exposure of a validator means being exposed equal to that validator from the
//! point of view of the staking system. This usually means earning rewards with the validator, and
//! also being at the risk of slashing with the validator. This is equivalent to the "Active
//! Nominator" role explained in the
//! [February Staking Update](https://polkadot.network/blog/staking-update-february-2022/).
//!
//! This pallet works off the basis of `on_idle`, meaning that it provides no guarantee about when
//! it will succeed, if at all. Moreover, the queue implementation is unordered. In case of
//! congestion, no FIFO ordering is provided.
//!
//! Stakers who are certain about NOT being exposed can register themselves with
//! [`Call::register_fast_unstake`]. This will chill, and fully unbond the staker, and place them in
//! the queue to be checked.
//!
//! Once queued, but not being actively processed, stakers can withdraw their request via
//! [`Call::deregister`].
//!
//! Once queued, a staker wishing to unbond can perform no further action in pallet-staking. This is
//! to prevent them from accidentally exposing themselves behind a validator etc.
//!
//! Once processed, if successful, no additional fee for the checking process is taken, and the
//! staker is instantly unbonded.
//!
//! If unsuccessful, meaning that the staker was exposed sometime in the last `BondingDuration` eras
//! they will end up being slashed for the amount of wasted work they have inflicted on the chian.

#![cfg_attr(not(feature = "std"), no_std)]

pub use pallet::*;

#[cfg(test)]
mod mock;

#[cfg(test)]
mod tests;

// NOTE: enable benchmarking in tests as well.
#[cfg(feature = "runtime-benchmarks")]
mod benchmarking;
pub mod types;
pub mod weights;

pub const LOG_TARGET: &'static str = "runtime::fast-unstake";

// syntactic sugar for logging.
#[macro_export]
macro_rules! log {
	($level:tt, $patter:expr $(, $values:expr)* $(,)?) => {
		log::$level!(
			target: crate::LOG_TARGET,
			concat!("[{:?}] 💨 ", $patter), <frame_system::Pallet<T>>::block_number() $(, $values)*
		)
	};
}

#[frame_support::pallet]
pub mod pallet {
	use super::*;
	use crate::types::*;
<<<<<<< HEAD
	use frame_election_provider_support::ElectionProvider;
=======
>>>>>>> 30b7e62e
	use frame_support::{
		pallet_prelude::*,
		traits::{Defensive, ReservableCurrency},
	};
	use frame_system::pallet_prelude::*;
	use sp_runtime::{
		traits::{Saturating, Zero},
		DispatchResult,
	};
	use sp_staking::{EraIndex, StakingInterface};
	use sp_std::{prelude::*, vec::Vec};
	pub use weights::WeightInfo;

	#[derive(scale_info::TypeInfo, codec::Encode, codec::Decode, codec::MaxEncodedLen)]
	#[codec(mel_bound(T: Config))]
	#[scale_info(skip_type_params(T))]
	pub struct MaxChecking<T: Config>(sp_std::marker::PhantomData<T>);
	impl<T: Config> frame_support::traits::Get<u32> for MaxChecking<T> {
		fn get() -> u32 {
			T::Staking::bonding_duration() + 1
		}
	}

	#[pallet::pallet]
	pub struct Pallet<T>(_);

	#[pallet::config]
	pub trait Config: frame_system::Config {
		/// The overarching event type.
		type RuntimeEvent: From<Event<Self>>
			+ IsType<<Self as frame_system::Config>::RuntimeEvent>
			+ TryInto<Event<Self>>;

		/// The currency used for deposits.
		type Currency: ReservableCurrency<Self::AccountId>;

		/// Deposit to take for unstaking, to make sure we're able to slash the it in order to cover
		/// the costs of resources on unsuccessful unstake.
		type Deposit: Get<BalanceOf<Self>>;

		/// The origin that can control this pallet.
		type ControlOrigin: frame_support::traits::EnsureOrigin<Self::RuntimeOrigin>;

		/// The access to staking functionality.
		type Staking: StakingInterface<Balance = BalanceOf<Self>, AccountId = Self::AccountId>;

		/// The weight information of this pallet.
		type WeightInfo: WeightInfo;
	}

	/// The current "head of the queue" being unstaked.
	#[pallet::storage]
	pub type Head<T: Config> =
		StorageValue<_, UnstakeRequest<T::AccountId, MaxChecking<T>, BalanceOf<T>>, OptionQuery>;

	/// The map of all accounts wishing to be unstaked.
	///
	/// Keeps track of `AccountId` wishing to unstake and it's corresponding deposit.
	#[pallet::storage]
	pub type Queue<T: Config> = CountedStorageMap<_, Twox64Concat, T::AccountId, BalanceOf<T>>;

	/// Number of eras to check per block.
	///
	/// If set to 0, this pallet does absolutely nothing.
	///
	/// Based on the amount of weight available at `on_idle`, up to this many eras of a single
	/// nominator might be checked.
	#[pallet::storage]
	pub type ErasToCheckPerBlock<T: Config> = StorageValue<_, u32, ValueQuery>;

	/// The events of this pallet.
	#[pallet::event]
	#[pallet::generate_deposit(pub(super) fn deposit_event)]
	pub enum Event<T: Config> {
		/// A staker was unstaked.
		Unstaked { stash: T::AccountId, result: DispatchResult },
		/// A staker was slashed for requesting fast-unstake whilst being exposed.
		Slashed { stash: T::AccountId, amount: BalanceOf<T> },
		/// A staker was partially checked for the given eras, but the process did not finish.
		Checking { stash: T::AccountId, eras: Vec<EraIndex> },
		/// Some internal error happened while migrating stash. They are removed as head as a
		/// consequence.
		Errored { stash: T::AccountId },
		/// An internal error happened. Operations will be paused now.
		InternalError,
	}

	#[pallet::error]
	#[cfg_attr(test, derive(PartialEq))]
	pub enum Error<T> {
		/// The provided Controller account was not found.
		///
		/// This means that the given account is not bonded.
		NotController,
		/// The bonded account has already been queued.
		AlreadyQueued,
		/// The bonded account has active unlocking chunks.
		NotFullyBonded,
		/// The provided un-staker is not in the `Queue`.
		NotQueued,
		/// The provided un-staker is already in Head, and cannot deregister.
		AlreadyHead,
		/// The call is not allowed at this point because the pallet is not active.
		CallNotAllowed,
	}

	#[pallet::hooks]
	impl<T: Config> Hooks<T::BlockNumber> for Pallet<T> {
		fn on_idle(_: T::BlockNumber, remaining_weight: Weight) -> Weight {
			if remaining_weight.any_lt(T::DbWeight::get().reads(2)) {
				return Weight::from_ref_time(0)
			}

			Self::do_on_idle(remaining_weight)
		}
	}

	#[pallet::call]
	impl<T: Config> Pallet<T> {
		/// Register oneself for fast-unstake.
		///
		/// The dispatch origin of this call must be signed by the controller account, similar to
		/// `staking::unbond`.
		///
		/// The stash associated with the origin must have no ongoing unlocking chunks. If
		/// successful, this will fully unbond and chill the stash. Then, it will enqueue the stash
		/// to be checked in further blocks.
		///
		/// If by the time this is called, the stash is actually eligible for fast-unstake, then
		/// they are guaranteed to remain eligible, because the call will chill them as well.
		///
		/// If the check works, the entire staking data is removed, i.e. the stash is fully
		/// unstaked.
		///
		/// If the check fails, the stash remains chilled and waiting for being unbonded as in with
		/// the normal staking system, but they lose part of their unbonding chunks due to consuming
		/// the chain's resources.
		#[pallet::weight(<T as Config>::WeightInfo::register_fast_unstake())]
		pub fn register_fast_unstake(origin: OriginFor<T>) -> DispatchResult {
			let ctrl = ensure_signed(origin)?;

			ensure!(ErasToCheckPerBlock::<T>::get() != 0, <Error<T>>::CallNotAllowed);
			let stash_account =
				T::Staking::stash_by_ctrl(&ctrl).map_err(|_| Error::<T>::NotController)?;
			ensure!(!Queue::<T>::contains_key(&stash_account), Error::<T>::AlreadyQueued);
			ensure!(
				Head::<T>::get()
					.map_or(true, |UnstakeRequest { stash, .. }| stash_account != stash),
				Error::<T>::AlreadyHead
			);

			ensure!(!T::Staking::is_unbonding(&stash_account)?, Error::<T>::NotFullyBonded);

			// chill and fully unstake.
			T::Staking::chill(&stash_account)?;
			T::Staking::fully_unbond(&stash_account)?;

			T::Currency::reserve(&stash_account, T::Deposit::get())?;

			// enqueue them.
			Queue::<T>::insert(stash_account, T::Deposit::get());
			Ok(())
		}

		/// Deregister oneself from the fast-unstake.
		///
		/// This is useful if one is registered, they are still waiting, and they change their mind.
		///
		/// Note that the associated stash is still fully unbonded and chilled as a consequence of
		/// calling `register_fast_unstake`. This should probably be followed by a call to
		/// `Staking::rebond`.
		#[pallet::weight(<T as Config>::WeightInfo::deregister())]
		pub fn deregister(origin: OriginFor<T>) -> DispatchResult {
			let ctrl = ensure_signed(origin)?;

			ensure!(ErasToCheckPerBlock::<T>::get() != 0, <Error<T>>::CallNotAllowed);

			let stash_account =
				T::Staking::stash_by_ctrl(&ctrl).map_err(|_| Error::<T>::NotController)?;
			ensure!(Queue::<T>::contains_key(&stash_account), Error::<T>::NotQueued);
			ensure!(
				Head::<T>::get()
					.map_or(true, |UnstakeRequest { stash, .. }| stash_account != stash),
				Error::<T>::AlreadyHead
			);
			let deposit = Queue::<T>::take(stash_account.clone());

			if let Some(deposit) = deposit.defensive() {
				let remaining = T::Currency::unreserve(&stash_account, deposit);
				if !remaining.is_zero() {
					frame_support::defensive!("`not enough balance to unreserve`");
					ErasToCheckPerBlock::<T>::put(0);
					Self::deposit_event(Event::<T>::InternalError)
				}
			}

			Ok(())
		}

		/// Control the operation of this pallet.
		///
		/// Dispatch origin must be signed by the [`Config::ControlOrigin`].
		#[pallet::weight(<T as Config>::WeightInfo::control())]
		pub fn control(origin: OriginFor<T>, unchecked_eras_to_check: EraIndex) -> DispatchResult {
			let _ = T::ControlOrigin::ensure_origin(origin)?;
			ErasToCheckPerBlock::<T>::put(unchecked_eras_to_check);
			Ok(())
		}
	}

	impl<T: Config> Pallet<T> {
		/// process up to `remaining_weight`.
		///
		/// Returns the actual weight consumed.
		///
		/// Written for readability in mind, not efficiency. For example:
		///
		/// 1. We assume this is only ever called once per `on_idle`. This is because we know that
		/// in all use cases, even a single nominator cannot be unbonded in a single call. Multiple
		/// calls to this function are thus not needed.
		///
		/// 2. We will only mark a staker as unstaked if at the beginning of a check cycle, they are
		/// found out to have no eras to check. At the end of a check cycle, even if they are fully
		/// checked, we don't finish the process.
		pub(crate) fn do_on_idle(remaining_weight: Weight) -> Weight {
			let mut eras_to_check_per_block = ErasToCheckPerBlock::<T>::get();
			if eras_to_check_per_block.is_zero() {
				return T::DbWeight::get().reads(1)
			}

			// NOTE: here we're assuming that the number of validators has only ever increased,
			// meaning that the number of exposures to check is either this per era, or less.
			let validator_count = T::Staking::desired_validator_count();

			// determine the number of eras to check. This is based on both `ErasToCheckPerBlock`
			// and `remaining_weight` passed on to us from the runtime executive.
			let max_weight = |v, u| {
				<T as Config>::WeightInfo::on_idle_check(v * u)
					.max(<T as Config>::WeightInfo::on_idle_unstake())
			};
			while max_weight(validator_count, eras_to_check_per_block).any_gt(remaining_weight) {
				eras_to_check_per_block.saturating_dec();
				if eras_to_check_per_block.is_zero() {
					log!(debug, "early existing because eras_to_check_per_block is zero");
					return T::DbWeight::get().reads(2)
				}
			}

<<<<<<< HEAD
			if <T as pallet_staking::Config>::ElectionProvider::ongoing() {
=======
			if T::Staking::election_ongoing() {
>>>>>>> 30b7e62e
				// NOTE: we assume `ongoing` does not consume any weight.
				// there is an ongoing election -- we better not do anything. Imagine someone is not
				// exposed anywhere in the last era, and the snapshot for the election is already
				// taken. In this time period, we don't want to accidentally unstake them.
				return T::DbWeight::get().reads(2)
			}

			let UnstakeRequest { stash, mut checked, deposit } =
				match Head::<T>::take().or_else(|| {
					// NOTE: there is no order guarantees in `Queue`.
					Queue::<T>::drain()
						.map(|(stash, deposit)| UnstakeRequest {
							stash,
							deposit,
							checked: Default::default(),
						})
						.next()
				}) {
					None => {
						// There's no `Head` and nothing in the `Queue`, nothing to do here.
						return T::DbWeight::get().reads(4)
					},
					Some(head) => head,
				};

			log!(
				debug,
				"checking {:?}, eras_to_check_per_block = {:?}, remaining_weight = {:?}",
				stash,
				eras_to_check_per_block,
				remaining_weight
			);

			// the range that we're allowed to check in this round.
			let current_era = T::Staking::current_era();
			let bonding_duration = T::Staking::bonding_duration();
			// prune all the old eras that we don't care about. This will help us keep the bound
			// of `checked`.
			checked.retain(|e| *e >= current_era.saturating_sub(bonding_duration));
			let unchecked_eras_to_check = {
				// get the last available `bonding_duration` eras up to current era in reverse
				// order.
				let total_check_range = (current_era.saturating_sub(bonding_duration)..=
					current_era)
					.rev()
					.collect::<Vec<_>>();
				debug_assert!(
					total_check_range.len() <= (bonding_duration + 1) as usize,
					"{:?}",
					total_check_range
				);

				// remove eras that have already been checked, take a maximum of
				// eras_to_check_per_block.
				total_check_range
					.into_iter()
					.filter(|e| !checked.contains(e))
					.take(eras_to_check_per_block as usize)
					.collect::<Vec<_>>()
			};

			log!(
				debug,
				"{} eras to check: {:?}",
				unchecked_eras_to_check.len(),
				unchecked_eras_to_check
			);

			if unchecked_eras_to_check.is_empty() {
				let result = T::Staking::force_unstake(stash.clone());

				let remaining = T::Currency::unreserve(&stash, deposit);
				if !remaining.is_zero() {
					frame_support::defensive!("`not enough balance to unreserve`");
					ErasToCheckPerBlock::<T>::put(0);
					Self::deposit_event(Event::<T>::InternalError)
				} else {
					log!(info, "unstaked {:?}, outcome: {:?}", stash, result);
					Self::deposit_event(Event::<T>::Unstaked { stash, result });
				}

				<T as Config>::WeightInfo::on_idle_unstake()
			} else {
				// eras remaining to be checked.
				let mut eras_checked = 0u32;
				let is_exposed = unchecked_eras_to_check.iter().any(|e| {
					eras_checked.saturating_inc();
					T::Staking::is_exposed_in_era(&stash, e)
				});

				log!(
					debug,
					"checked {:?} eras, exposed? {}, (v: {:?}, u: {:?})",
					eras_checked,
					is_exposed,
					validator_count,
					unchecked_eras_to_check.len()
				);

				// NOTE: you can be extremely unlucky and get slashed here: You are not exposed in
				// the last 28 eras, have registered yourself to be unstaked, midway being checked,
				// you are exposed.
				if is_exposed {
					T::Currency::slash_reserved(&stash, deposit);
					log!(info, "slashed {:?} by {:?}", stash, deposit);
					Self::deposit_event(Event::<T>::Slashed { stash, amount: deposit });
				} else {
					// Not exposed in these eras.
					match checked.try_extend(unchecked_eras_to_check.clone().into_iter()) {
						Ok(_) => {
							Head::<T>::put(UnstakeRequest {
								stash: stash.clone(),
								checked,
								deposit,
							});
							Self::deposit_event(Event::<T>::Checking {
								stash,
								eras: unchecked_eras_to_check,
							});
						},
						Err(_) => {
							// don't put the head back in -- there is an internal error in the
							// pallet.
							frame_support::defensive!("`checked is pruned via retain above`");
							ErasToCheckPerBlock::<T>::put(0);
							Self::deposit_event(Event::<T>::InternalError);
						},
					}
				}

				<T as Config>::WeightInfo::on_idle_check(validator_count * eras_checked)
			}
		}
	}
}<|MERGE_RESOLUTION|>--- conflicted
+++ resolved
@@ -80,10 +80,6 @@
 pub mod pallet {
 	use super::*;
 	use crate::types::*;
-<<<<<<< HEAD
-	use frame_election_provider_support::ElectionProvider;
-=======
->>>>>>> 30b7e62e
 	use frame_support::{
 		pallet_prelude::*,
 		traits::{Defensive, ReservableCurrency},
@@ -332,11 +328,7 @@
 				}
 			}
 
-<<<<<<< HEAD
-			if <T as pallet_staking::Config>::ElectionProvider::ongoing() {
-=======
 			if T::Staking::election_ongoing() {
->>>>>>> 30b7e62e
 				// NOTE: we assume `ongoing` does not consume any weight.
 				// there is an ongoing election -- we better not do anything. Imagine someone is not
 				// exposed anywhere in the last era, and the snapshot for the election is already
