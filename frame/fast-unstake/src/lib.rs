// This file is part of Substrate.

// Copyright (C) 2022 Parity Technologies (UK) Ltd.
// SPDX-License-Identifier: Apache-2.0

// Licensed under the Apache License, Version 2.0 (the "License");
// you may not use this file except in compliance with the License.
// You may obtain a copy of the License at
//
// 	http://www.apache.org/licenses/LICENSE-2.0
//
// Unless required by applicable law or agreed to in writing, software
// distributed under the License is distributed on an "AS IS" BASIS,
// WITHOUT WARRANTIES OR CONDITIONS OF ANY KIND, either express or implied.
// See the License for the specific language governing permissions and
// limitations under the License.

//! A pallet that's designed to JUST do the following:
//!
//! If a nominator is not exposed in any `ErasStakers` (i.e. "has not actively backed any
//! validators in the last `BondingDuration` days"), then they can register themselves in this
//! pallet, unstake faster than having to wait an entire bonding duration.
//!
//! Appearing in the exposure of a validator means being exposed equal to that validator from the
//! point of view of the staking system. This usually means earning rewards with the validator, and
//! also being at the risk of slashing with the validator. This is equivalent to the "Active
//! Nominator" role explained in the
//! [February Staking Update](https://polkadot.network/blog/staking-update-february-2022/).
//!
//! This pallet works off the basis of `on_idle`, meaning that it provides no guarantee about when
//! it will succeed, if at all. Moreover, the queue implementation is unordered. In case of
//! congestion, no FIFO ordering is provided.
//!
//! Stakers who are certain about NOT being exposed can register themselves with
//! [`Call::register_fast_unstake`]. This will chill, and fully unbond the staker, and place them in
//! the queue to be checked.
//!
//! Once queued, but not being actively processed, stakers can withdraw their request via
//! [`Call::deregister`].
//!
//! Once queued, a staker wishing to unbond can perform no further action in pallet-staking. This is
//! to prevent them from accidentally exposing themselves behind a validator etc.
//!
//! Once processed, if successful, no additional fee for the checking process is taken, and the
//! staker is instantly unbonded.
//!
//! If unsuccessful, meaning that the staker was exposed sometime in the last `BondingDuration` eras
//! they will end up being slashed for the amount of wasted work they have inflicted on the chian.

#![cfg_attr(not(feature = "std"), no_std)]

pub use pallet::*;

#[cfg(test)]
mod mock;

#[cfg(test)]
mod tests;

// NOTE: enable benchmarking in tests as well.
#[cfg(feature = "runtime-benchmarks")]
mod benchmarking;
pub mod migrations;
pub mod types;
pub mod weights;

pub const LOG_TARGET: &'static str = "runtime::fast-unstake";

// syntactic sugar for logging.
#[macro_export]
macro_rules! log {
	($level:tt, $patter:expr $(, $values:expr)* $(,)?) => {
		log::$level!(
			target: crate::LOG_TARGET,
			concat!("[{:?}] 💨 ", $patter), <frame_system::Pallet<T>>::block_number() $(, $values)*
		)
	};
}

#[frame_support::pallet]
pub mod pallet {
	use super::*;
	use crate::types::*;
	use frame_election_provider_support::ElectionProviderBase;
	use frame_support::{
		pallet_prelude::*,
		traits::{Defensive, ReservableCurrency, StorageVersion},
	};
	use frame_system::{pallet_prelude::*, RawOrigin};
	use pallet_staking::Pallet as Staking;
	use sp_runtime::{
		traits::{Saturating, Zero},
		DispatchResult,
	};
	use sp_staking::EraIndex;
	use sp_std::{prelude::*, vec::Vec};
	pub use weights::WeightInfo;

	#[derive(scale_info::TypeInfo, codec::Encode, codec::Decode, codec::MaxEncodedLen)]
	#[codec(mel_bound(T: Config))]
	#[scale_info(skip_type_params(T))]
	pub struct MaxChecking<T: Config>(sp_std::marker::PhantomData<T>);
	impl<T: Config> frame_support::traits::Get<u32> for MaxChecking<T> {
		fn get() -> u32 {
			<T as pallet_staking::Config>::BondingDuration::get() + 1
		}
	}

	const STORAGE_VERSION: StorageVersion = StorageVersion::new(1);

	#[pallet::pallet]
	#[pallet::storage_version(STORAGE_VERSION)]
	pub struct Pallet<T>(_);

	#[pallet::config]
	pub trait Config: frame_system::Config + pallet_staking::Config {
		/// The overarching event type.
		type RuntimeEvent: From<Event<Self>>
			+ IsType<<Self as frame_system::Config>::RuntimeEvent>
			+ TryInto<Event<Self>>;

		/// The currency used for deposits.
		type DepositCurrency: ReservableCurrency<Self::AccountId, Balance = BalanceOf<Self>>;

		/// Deposit to take for unstaking, to make sure we're able to slash the it in order to cover
		/// the costs of resources on unsuccessful unstake.
		type Deposit: Get<BalanceOf<Self>>;

		/// The origin that can control this pallet.
		type ControlOrigin: frame_support::traits::EnsureOrigin<Self::RuntimeOrigin>;

		/// Batch size.
		///
		/// This many stashes are processed in each unstake request.
		type BatchSize: Get<u32>;

		/// The weight information of this pallet.
		type WeightInfo: WeightInfo;
	}

	/// The current "head of the queue" being unstaked.
	#[pallet::storage]
	pub type Head<T: Config> = StorageValue<_, UnstakeRequest<T>, OptionQuery>;

	/// The map of all accounts wishing to be unstaked.
	///
	/// Keeps track of `AccountId` wishing to unstake and it's corresponding deposit.
	#[pallet::storage]
	pub type Queue<T: Config> = CountedStorageMap<_, Twox64Concat, T::AccountId, BalanceOf<T>>;

	/// Number of eras to check per block.
	///
	/// If set to 0, this pallet does absolutely nothing.
	///
	/// Based on the amount of weight available at `on_idle`, up to this many eras of a single
	/// nominator might be checked.
	#[pallet::storage]
	pub type ErasToCheckPerBlock<T: Config> = StorageValue<_, u32, ValueQuery>;

	/// The events of this pallet.
	#[pallet::event]
	#[pallet::generate_deposit(pub(super) fn deposit_event)]
	pub enum Event<T: Config> {
		/// A staker was unstaked.
		Unstaked { stash: T::AccountId, result: DispatchResult },
		/// A staker was slashed for requesting fast-unstake whilst being exposed.
		Slashed { stash: T::AccountId, amount: BalanceOf<T> },
		/// Some internal error happened while migrating stash. They are removed as head as a
		/// consequence.
		Errored { stash: T::AccountId },
		/// An internal error happened. Operations will be paused now.
		InternalError,
		/// A batch was partially checked for the given eras, but the process did not finish.
<<<<<<< HEAD
		Checking { eras: Vec<EraIndex> },
=======
		BatchChecked { eras: Vec<EraIndex> },
>>>>>>> 8c404525
		/// A batch was terminated.
		///
		/// This is always follows by a number of `Unstaked` or `Slashed` events, marking the end
		/// of the batch. A new batch will be created upon next block.
<<<<<<< HEAD
		Terminated,
=======
		BatchFinished,
>>>>>>> 8c404525
	}

	#[pallet::error]
	#[cfg_attr(test, derive(PartialEq))]
	pub enum Error<T> {
		/// The provided Controller account was not found.
		///
		/// This means that the given account is not bonded.
		NotController,
		/// The bonded account has already been queued.
		AlreadyQueued,
		/// The bonded account has active unlocking chunks.
		NotFullyBonded,
		/// The provided un-staker is not in the `Queue`.
		NotQueued,
		/// The provided un-staker is already in Head, and cannot deregister.
		AlreadyHead,
		/// The call is not allowed at this point because the pallet is not active.
		CallNotAllowed,
	}

	#[pallet::hooks]
	impl<T: Config> Hooks<T::BlockNumber> for Pallet<T> {
		fn on_idle(_: T::BlockNumber, remaining_weight: Weight) -> Weight {
			if remaining_weight.any_lt(T::DbWeight::get().reads(2)) {
				return Weight::from_ref_time(0)
			}

			// Temporary for migration.
			if Head::<T>::exists() && Head::<T>::get().is_none() {
				// Migrate head.
				let key = Head::<T>::hashed_key();
				let (stash, deposit) = match frame_support::storage::unhashed::get::<(
					T::AccountId,
					Vec<EraIndex>,
					BalanceOf<T>,
				)>(&key)
				.defensive()
				{
					Some((stash, _, deposit)) => (stash, deposit),
					None => {
						Head::<T>::kill();
						return T::DbWeight::get().reads_writes(1, 1)
					},
				};
<<<<<<< HEAD
=======

>>>>>>> 8c404525
				// insert them back into the queue.
				Queue::<T>::insert(stash, deposit);
				Head::<T>::kill();
				return T::DbWeight::get().reads_writes(1, 2)
			}

			Self::do_on_idle(remaining_weight)
		}
	}

	#[pallet::call]
	impl<T: Config> Pallet<T> {
		/// Register oneself for fast-unstake.
		///
		/// The dispatch origin of this call must be signed by the controller account, similar to
		/// `staking::unbond`.
		///
		/// The stash associated with the origin must have no ongoing unlocking chunks. If
		/// successful, this will fully unbond and chill the stash. Then, it will enqueue the stash
		/// to be checked in further blocks.
		///
		/// If by the time this is called, the stash is actually eligible for fast-unstake, then
		/// they are guaranteed to remain eligible, because the call will chill them as well.
		///
		/// If the check works, the entire staking data is removed, i.e. the stash is fully
		/// unstaked.
		///
		/// If the check fails, the stash remains chilled and waiting for being unbonded as in with
		/// the normal staking system, but they lose part of their unbonding chunks due to consuming
		/// the chain's resources.
		#[pallet::weight(<T as Config>::WeightInfo::register_fast_unstake())]
		pub fn register_fast_unstake(origin: OriginFor<T>) -> DispatchResult {
			let ctrl = ensure_signed(origin)?;

			ensure!(ErasToCheckPerBlock::<T>::get() != 0, <Error<T>>::CallNotAllowed);

			let ledger =
				pallet_staking::Ledger::<T>::get(&ctrl).ok_or(Error::<T>::NotController)?;
			ensure!(!Queue::<T>::contains_key(&ledger.stash), Error::<T>::AlreadyQueued);
			ensure!(!Self::is_head(&ledger.stash), Error::<T>::AlreadyHead);
			// second part of the && is defensive.
			ensure!(
				ledger.active == ledger.total && ledger.unlocking.is_empty(),
				Error::<T>::NotFullyBonded
			);

			// chill and fully unstake.
			Staking::<T>::chill(RawOrigin::Signed(ctrl.clone()).into())?;
			Staking::<T>::unbond(RawOrigin::Signed(ctrl).into(), ledger.total)?;

			T::DepositCurrency::reserve(&ledger.stash, T::Deposit::get())?;

			// enqueue them.
			Queue::<T>::insert(ledger.stash, T::Deposit::get());
			Ok(())
		}

		/// Deregister oneself from the fast-unstake.
		///
		/// This is useful if one is registered, they are still waiting, and they change their mind.
		///
		/// Note that the associated stash is still fully unbonded and chilled as a consequence of
		/// calling `register_fast_unstake`. This should probably be followed by a call to
		/// `Staking::rebond`.
		#[pallet::weight(<T as Config>::WeightInfo::deregister())]
		pub fn deregister(origin: OriginFor<T>) -> DispatchResult {
			let ctrl = ensure_signed(origin)?;

			ensure!(ErasToCheckPerBlock::<T>::get() != 0, <Error<T>>::CallNotAllowed);

			let stash = pallet_staking::Ledger::<T>::get(&ctrl)
				.map(|l| l.stash)
				.ok_or(Error::<T>::NotController)?;
			ensure!(Queue::<T>::contains_key(&stash), Error::<T>::NotQueued);
			ensure!(!Self::is_head(&stash), Error::<T>::AlreadyHead);
			let deposit = Queue::<T>::take(stash.clone());

			if let Some(deposit) = deposit.defensive() {
				let remaining = T::DepositCurrency::unreserve(&stash, deposit);
				if !remaining.is_zero() {
					frame_support::defensive!("`not enough balance to unreserve`");
					ErasToCheckPerBlock::<T>::put(0);
					Self::deposit_event(Event::<T>::InternalError)
				}
			}

			Ok(())
		}

		/// Control the operation of this pallet.
		///
		/// Dispatch origin must be signed by the [`Config::ControlOrigin`].
		#[pallet::weight(<T as Config>::WeightInfo::control())]
		pub fn control(origin: OriginFor<T>, unchecked_eras_to_check: EraIndex) -> DispatchResult {
			let _ = T::ControlOrigin::ensure_origin(origin)?;
			ErasToCheckPerBlock::<T>::put(unchecked_eras_to_check);
			Ok(())
		}
	}

	impl<T: Config> Pallet<T> {
		/// Returns `true` if `staker` is anywhere to be found in the `head`.
		pub(crate) fn is_head(staker: &T::AccountId) -> bool {
			Head::<T>::get().map_or(false, |UnstakeRequest { stashes, .. }| {
				stashes.iter().any(|(stash, _)| stash == staker)
			})
		}

		/// Halt the operations of this pallet.
		pub(crate) fn halt(reason: &'static str) {
			frame_support::defensive!(reason);
			ErasToCheckPerBlock::<T>::put(0);
			Self::deposit_event(Event::<T>::InternalError)
		}

		/// process up to `remaining_weight`.
		///
		/// Returns the actual weight consumed.
		///
		/// Written for readability in mind, not efficiency. For example:
		///
		/// 1. We assume this is only ever called once per `on_idle`. This is because we know that
		/// in all use cases, even a single nominator cannot be unbonded in a single call. Multiple
		/// calls to this function are thus not needed.
		///
		/// 2. We will only mark a staker as unstaked if at the beginning of a check cycle, they are
		/// found out to have no eras to check. At the end of a check cycle, even if they are fully
		/// checked, we don't finish the process.
		pub(crate) fn do_on_idle(remaining_weight: Weight) -> Weight {
			let mut eras_to_check_per_block = ErasToCheckPerBlock::<T>::get();
			if eras_to_check_per_block.is_zero() {
				return T::DbWeight::get().reads(1)
			}

			// NOTE: here we're assuming that the number of validators has only ever increased,
			// meaning that the number of exposures to check is either this per era, or less.
			let validator_count = pallet_staking::ValidatorCount::<T>::get();

			// determine the number of eras to check. This is based on both `ErasToCheckPerBlock`
			// and `remaining_weight` passed on to us from the runtime executive.
			let max_weight = |v, u| {
				<T as Config>::WeightInfo::on_idle_check(v * u)
					.max(<T as Config>::WeightInfo::on_idle_unstake())
			};
			while max_weight(validator_count, eras_to_check_per_block).any_gt(remaining_weight) {
				eras_to_check_per_block.saturating_dec();
				if eras_to_check_per_block.is_zero() {
					log!(debug, "early existing because eras_to_check_per_block is zero");
					return T::DbWeight::get().reads(2)
				}
			}

			if <<T as pallet_staking::Config>::ElectionProvider as ElectionProviderBase>::ongoing()
			{
				// NOTE: we assume `ongoing` does not consume any weight.
				// there is an ongoing election -- we better not do anything. Imagine someone is not
				// exposed anywhere in the last era, and the snapshot for the election is already
				// taken. In this time period, we don't want to accidentally unstake them.
				return T::DbWeight::get().reads(2)
			}

			let UnstakeRequest { stashes, mut checked } = match Head::<T>::take().or_else(|| {
				// NOTE: there is no order guarantees in `Queue`.
				let stashes: BoundedVec<_, T::BatchSize> = Queue::<T>::drain()
					.take(T::BatchSize::get() as usize)
					.collect::<Vec<_>>()
					.try_into()
					.expect("take ensures bound is met; qed");
				if stashes.is_empty() {
					None
				} else {
					Some(UnstakeRequest { stashes, checked: Default::default() })
				}
			}) {
				None => {
					// There's no `Head` and nothing in the `Queue`, nothing to do here.
					return T::DbWeight::get().reads(4)
				},
				Some(head) => head,
			};

			log!(
				debug,
<<<<<<< HEAD
				"checking {:?}, eras_to_check_per_block = {:?}, remaining_weight = {:?}",
				stashes,
=======
				"checking {:?} stashes, eras_to_check_per_block = {:?}, remaining_weight = {:?}",
				stashes.len(),
>>>>>>> 8c404525
				eras_to_check_per_block,
				remaining_weight
			);

			// the range that we're allowed to check in this round.
			let current_era = pallet_staking::CurrentEra::<T>::get().unwrap_or_default();
			let bonding_duration = <T as pallet_staking::Config>::BondingDuration::get();

			// prune all the old eras that we don't care about. This will help us keep the bound
			// of `checked`.
			checked.retain(|e| *e >= current_era.saturating_sub(bonding_duration));

			let unchecked_eras_to_check = {
				// get the last available `bonding_duration` eras up to current era in reverse
				// order.
				let total_check_range = (current_era.saturating_sub(bonding_duration)..=
					current_era)
					.rev()
					.collect::<Vec<_>>();
				debug_assert!(
					total_check_range.len() <= (bonding_duration + 1) as usize,
					"{:?}",
					total_check_range
				);

				// remove eras that have already been checked, take a maximum of
				// eras_to_check_per_block.
				total_check_range
					.into_iter()
					.filter(|e| !checked.contains(e))
					.take(eras_to_check_per_block as usize)
					.collect::<Vec<_>>()
			};

			log!(
				debug,
				"{} eras to check: {:?}",
				unchecked_eras_to_check.len(),
				unchecked_eras_to_check
			);

			let unstake_stash = |stash: T::AccountId, deposit| {
				let num_slashing_spans = Staking::<T>::slashing_spans(&stash).iter().count() as u32;
				let result = pallet_staking::Pallet::<T>::force_unstake(
					RawOrigin::Root.into(),
					stash.clone(),
					num_slashing_spans,
				);

				let remaining = T::DepositCurrency::unreserve(&stash, deposit);
				if !remaining.is_zero() {
					Self::halt("not enough balance to unreserve");
				} else {
					log!(info, "unstaked {:?}, outcome: {:?}", stash, result);
					Self::deposit_event(Event::<T>::Unstaked { stash, result });
				}
			};

			let check_stash = |stash, deposit, eras_checked: &mut u32| {
				let is_exposed = unchecked_eras_to_check.iter().any(|e| {
					eras_checked.saturating_inc();
					Self::is_exposed_in_era(&stash, e)
				});

				if is_exposed {
					T::DepositCurrency::slash_reserved(&stash, deposit);
					log!(info, "slashed {:?} by {:?}", stash, deposit);
					Self::deposit_event(Event::<T>::Slashed { stash, amount: deposit });
					false
				} else {
					true
				}
			};

			if unchecked_eras_to_check.is_empty() {
				// `stash` is not exposed in any era now -- we can let go of them now.
				stashes.into_iter().for_each(|(stash, deposit)| unstake_stash(stash, deposit));
<<<<<<< HEAD
				Self::deposit_event(Event::<T>::Terminated);
=======
				Self::deposit_event(Event::<T>::BatchFinished);
>>>>>>> 8c404525
				<T as Config>::WeightInfo::on_idle_unstake()
			} else {
				// eras checked so far.
				let mut eras_checked = 0u32;

				let pre_length = stashes.len();
				let stashes: BoundedVec<(T::AccountId, BalanceOf<T>), T::BatchSize> = stashes
					.into_iter()
					.filter(|(stash, deposit)| {
						check_stash(stash.clone(), *deposit, &mut eras_checked)
					})
					.collect::<Vec<_>>()
					.try_into()
<<<<<<< HEAD
					.expect("filter can only lessen the length; still in bound; qed");
=======
					.expect("filter can only lesson the length; still in bound; qed");
>>>>>>> 8c404525
				let post_length = stashes.len();

				log!(
					debug,
					"checked {:?} eras, pre stashes: {:?}, post: {:?}",
					eras_checked,
					pre_length,
					post_length,
				);

				match checked.try_extend(unchecked_eras_to_check.clone().into_iter()) {
					Ok(_) =>
						if stashes.is_empty() {
<<<<<<< HEAD
							Self::deposit_event(Event::<T>::Terminated);
						} else {
							Head::<T>::put(UnstakeRequest { stashes, checked });
							Self::deposit_event(Event::<T>::Checking {
=======
							Self::deposit_event(Event::<T>::BatchFinished);
						} else {
							Head::<T>::put(UnstakeRequest { stashes, checked });
							Self::deposit_event(Event::<T>::BatchChecked {
>>>>>>> 8c404525
								eras: unchecked_eras_to_check,
							});
						},
					Err(_) => {
						// don't put the head back in -- there is an internal error in the pallet.
						Self::halt("checked is pruned via retain above")
					},
				}

				<T as Config>::WeightInfo::on_idle_check(validator_count * eras_checked)
			}
		}

		/// Checks whether an account `staker` has been exposed in an era.
		fn is_exposed_in_era(staker: &T::AccountId, era: &EraIndex) -> bool {
			pallet_staking::ErasStakers::<T>::iter_prefix(era).any(|(validator, exposures)| {
				validator == *staker || exposures.others.iter().any(|i| i.who == *staker)
			})
		}
	}
}<|MERGE_RESOLUTION|>--- conflicted
+++ resolved
@@ -171,20 +171,12 @@
 		/// An internal error happened. Operations will be paused now.
 		InternalError,
 		/// A batch was partially checked for the given eras, but the process did not finish.
-<<<<<<< HEAD
-		Checking { eras: Vec<EraIndex> },
-=======
 		BatchChecked { eras: Vec<EraIndex> },
->>>>>>> 8c404525
 		/// A batch was terminated.
 		///
 		/// This is always follows by a number of `Unstaked` or `Slashed` events, marking the end
 		/// of the batch. A new batch will be created upon next block.
-<<<<<<< HEAD
-		Terminated,
-=======
 		BatchFinished,
->>>>>>> 8c404525
 	}
 
 	#[pallet::error]
@@ -230,10 +222,7 @@
 						return T::DbWeight::get().reads_writes(1, 1)
 					},
 				};
-<<<<<<< HEAD
-=======
-
->>>>>>> 8c404525
+
 				// insert them back into the queue.
 				Queue::<T>::insert(stash, deposit);
 				Head::<T>::kill();
@@ -417,13 +406,8 @@
 
 			log!(
 				debug,
-<<<<<<< HEAD
-				"checking {:?}, eras_to_check_per_block = {:?}, remaining_weight = {:?}",
-				stashes,
-=======
 				"checking {:?} stashes, eras_to_check_per_block = {:?}, remaining_weight = {:?}",
 				stashes.len(),
->>>>>>> 8c404525
 				eras_to_check_per_block,
 				remaining_weight
 			);
@@ -501,11 +485,7 @@
 			if unchecked_eras_to_check.is_empty() {
 				// `stash` is not exposed in any era now -- we can let go of them now.
 				stashes.into_iter().for_each(|(stash, deposit)| unstake_stash(stash, deposit));
-<<<<<<< HEAD
-				Self::deposit_event(Event::<T>::Terminated);
-=======
 				Self::deposit_event(Event::<T>::BatchFinished);
->>>>>>> 8c404525
 				<T as Config>::WeightInfo::on_idle_unstake()
 			} else {
 				// eras checked so far.
@@ -519,11 +499,7 @@
 					})
 					.collect::<Vec<_>>()
 					.try_into()
-<<<<<<< HEAD
 					.expect("filter can only lessen the length; still in bound; qed");
-=======
-					.expect("filter can only lesson the length; still in bound; qed");
->>>>>>> 8c404525
 				let post_length = stashes.len();
 
 				log!(
@@ -537,17 +513,10 @@
 				match checked.try_extend(unchecked_eras_to_check.clone().into_iter()) {
 					Ok(_) =>
 						if stashes.is_empty() {
-<<<<<<< HEAD
-							Self::deposit_event(Event::<T>::Terminated);
-						} else {
-							Head::<T>::put(UnstakeRequest { stashes, checked });
-							Self::deposit_event(Event::<T>::Checking {
-=======
 							Self::deposit_event(Event::<T>::BatchFinished);
 						} else {
 							Head::<T>::put(UnstakeRequest { stashes, checked });
 							Self::deposit_event(Event::<T>::BatchChecked {
->>>>>>> 8c404525
 								eras: unchecked_eras_to_check,
 							});
 						},
