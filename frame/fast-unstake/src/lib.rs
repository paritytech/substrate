// This file is part of Substrate.

// Copyright (C) 2022 Parity Technologies (UK) Ltd.
// SPDX-License-Identifier: Apache-2.0

// Licensed under the Apache License, Version 2.0 (the "License");
// you may not use this file except in compliance with the License.
// You may obtain a copy of the License at
//
// 	http://www.apache.org/licenses/LICENSE-2.0
//
// Unless required by applicable law or agreed to in writing, software
// distributed under the License is distributed on an "AS IS" BASIS,
// WITHOUT WARRANTIES OR CONDITIONS OF ANY KIND, either express or implied.
// See the License for the specific language governing permissions and
// limitations under the License.

//! A pallet that's designed to JUST do the following:
//!
//! If a nominator is not exposed in any `ErasStakers` (i.e. "has not actively backed any
//! validators in the last `BondingDuration` days"), then they can register themselves in this
//! pallet, unstake faster than having to wait an entire bonding duration.
//!
//! Appearing in the exposure of a validator means being exposed equal to that validator from the
//! point of view of the staking system. This usually means earning rewards with the validator, and
//! also being at the risk of slashing with the validator. This is equivalent to the "Active
//! Nominator" role explained in the
//! [February Staking Update](https://polkadot.network/blog/staking-update-february-2022/).
//!
//! This pallet works off the basis of `on_idle`, meaning that it provides no guarantee about when
//! it will succeed, if at all. Moreover, the queue implementation is unordered. In case of
//! congestion, no FIFO ordering is provided.
//!
//! Stakers who are certain about NOT being exposed can register themselves with
//! [`Call::register_fast_unstake`]. This will chill, and fully unbond the staker, and place them in
//! the queue to be checked.
//!
//! Once queued, but not being actively processed, stakers can withdraw their request via
//! [`Call::deregister`].
//!
//! Once queued, a staker wishing to unbond can perform no further action in pallet-staking. This is
//! to prevent them from accidentally exposing themselves behind a validator etc.
//!
//! Once processed, if successful, no additional fee for the checking process is taken, and the
//! staker is instantly unbonded.
//!
//! If unsuccessful, meaning that the staker was exposed sometime in the last `BondingDuration` eras
//! they will end up being slashed for the amount of wasted work they have inflicted on the chian.

#![cfg_attr(not(feature = "std"), no_std)]

pub use pallet::*;

#[cfg(test)]
mod mock;

#[cfg(test)]
mod tests;

// NOTE: enable benchmarking in tests as well.
#[cfg(feature = "runtime-benchmarks")]
mod benchmarking;
pub mod types;
pub mod weights;

pub const LOG_TARGET: &'static str = "runtime::fast-unstake";

// syntactic sugar for logging.
#[macro_export]
macro_rules! log {
	($level:tt, $patter:expr $(, $values:expr)* $(,)?) => {
		log::$level!(
			target: crate::LOG_TARGET,
			concat!("[{:?}] 💨 ", $patter), <frame_system::Pallet<T>>::block_number() $(, $values)*
		)
	};
}

#[frame_support::pallet]
pub mod pallet {
	use super::*;
	use crate::types::*;
<<<<<<< HEAD
	use frame_election_provider_support::ElectionProviderBase;
	use frame_support::pallet_prelude::*;
=======
	use frame_election_provider_support::ElectionProvider;
	use frame_support::{
		pallet_prelude::*,
		traits::{Defensive, ReservableCurrency},
	};
>>>>>>> 96de7680
	use frame_system::{pallet_prelude::*, RawOrigin};
	use pallet_staking::Pallet as Staking;
	use sp_runtime::{
		traits::{Saturating, Zero},
		DispatchResult,
	};
	use sp_staking::EraIndex;
	use sp_std::{prelude::*, vec::Vec};
	pub use weights::WeightInfo;

	#[derive(scale_info::TypeInfo, codec::Encode, codec::Decode, codec::MaxEncodedLen)]
	#[codec(mel_bound(T: Config))]
	#[scale_info(skip_type_params(T))]
	pub struct MaxChecking<T: Config>(sp_std::marker::PhantomData<T>);
	impl<T: Config> frame_support::traits::Get<u32> for MaxChecking<T> {
		fn get() -> u32 {
			<T as pallet_staking::Config>::BondingDuration::get() + 1
		}
	}

	#[pallet::pallet]
	pub struct Pallet<T>(_);

	#[pallet::config]
	pub trait Config: frame_system::Config + pallet_staking::Config {
		/// The overarching event type.
		type RuntimeEvent: From<Event<Self>>
			+ IsType<<Self as frame_system::Config>::RuntimeEvent>
			+ TryInto<Event<Self>>;

		/// The currency used for deposits.
		type DepositCurrency: ReservableCurrency<Self::AccountId, Balance = BalanceOf<Self>>;

		/// Deposit to take for unstaking, to make sure we're able to slash the it in order to cover
		/// the costs of resources on unsuccessful unstake.
		type Deposit: Get<BalanceOf<Self>>;

		/// The origin that can control this pallet.
		type ControlOrigin: frame_support::traits::EnsureOrigin<Self::RuntimeOrigin>;

		/// The weight information of this pallet.
		type WeightInfo: WeightInfo;
	}

	/// The current "head of the queue" being unstaked.
	#[pallet::storage]
	pub type Head<T: Config> =
		StorageValue<_, UnstakeRequest<T::AccountId, MaxChecking<T>, BalanceOf<T>>, OptionQuery>;

	/// The map of all accounts wishing to be unstaked.
	///
	/// Keeps track of `AccountId` wishing to unstake and it's corresponding deposit.
	#[pallet::storage]
	pub type Queue<T: Config> = CountedStorageMap<_, Twox64Concat, T::AccountId, BalanceOf<T>>;

	/// Number of eras to check per block.
	///
	/// If set to 0, this pallet does absolutely nothing.
	///
	/// Based on the amount of weight available at `on_idle`, up to this many eras of a single
	/// nominator might be checked.
	#[pallet::storage]
	pub type ErasToCheckPerBlock<T: Config> = StorageValue<_, u32, ValueQuery>;

	/// The events of this pallet.
	#[pallet::event]
	#[pallet::generate_deposit(pub(super) fn deposit_event)]
	pub enum Event<T: Config> {
		/// A staker was unstaked.
		Unstaked { stash: T::AccountId, result: DispatchResult },
		/// A staker was slashed for requesting fast-unstake whilst being exposed.
		Slashed { stash: T::AccountId, amount: BalanceOf<T> },
		/// A staker was partially checked for the given eras, but the process did not finish.
		Checking { stash: T::AccountId, eras: Vec<EraIndex> },
		/// Some internal error happened while migrating stash. They are removed as head as a
		/// consequence.
		Errored { stash: T::AccountId },
		/// An internal error happened. Operations will be paused now.
		InternalError,
	}

	#[pallet::error]
	#[cfg_attr(test, derive(PartialEq))]
	pub enum Error<T> {
		/// The provided Controller account was not found.
		///
		/// This means that the given account is not bonded.
		NotController,
		/// The bonded account has already been queued.
		AlreadyQueued,
		/// The bonded account has active unlocking chunks.
		NotFullyBonded,
		/// The provided un-staker is not in the `Queue`.
		NotQueued,
		/// The provided un-staker is already in Head, and cannot deregister.
		AlreadyHead,
		/// The call is not allowed at this point because the pallet is not active.
		CallNotAllowed,
	}

	#[pallet::hooks]
	impl<T: Config> Hooks<T::BlockNumber> for Pallet<T> {
		fn on_idle(_: T::BlockNumber, remaining_weight: Weight) -> Weight {
			if remaining_weight.any_lt(T::DbWeight::get().reads(2)) {
				return Weight::from_ref_time(0)
			}

			Self::do_on_idle(remaining_weight)
		}
	}

	#[pallet::call]
	impl<T: Config> Pallet<T> {
		/// Register oneself for fast-unstake.
		///
		/// The dispatch origin of this call must be signed by the controller account, similar to
		/// `staking::unbond`.
		///
		/// The stash associated with the origin must have no ongoing unlocking chunks. If
		/// successful, this will fully unbond and chill the stash. Then, it will enqueue the stash
		/// to be checked in further blocks.
		///
		/// If by the time this is called, the stash is actually eligible for fast-unstake, then
		/// they are guaranteed to remain eligible, because the call will chill them as well.
		///
		/// If the check works, the entire staking data is removed, i.e. the stash is fully
		/// unstaked.
		///
		/// If the check fails, the stash remains chilled and waiting for being unbonded as in with
		/// the normal staking system, but they lose part of their unbonding chunks due to consuming
		/// the chain's resources.
		#[pallet::weight(<T as Config>::WeightInfo::register_fast_unstake())]
		pub fn register_fast_unstake(origin: OriginFor<T>) -> DispatchResult {
			let ctrl = ensure_signed(origin)?;

			ensure!(ErasToCheckPerBlock::<T>::get() != 0, <Error<T>>::CallNotAllowed);

			let ledger =
				pallet_staking::Ledger::<T>::get(&ctrl).ok_or(Error::<T>::NotController)?;
			ensure!(!Queue::<T>::contains_key(&ledger.stash), Error::<T>::AlreadyQueued);
			ensure!(
				Head::<T>::get().map_or(true, |UnstakeRequest { stash, .. }| stash != ledger.stash),
				Error::<T>::AlreadyHead
			);
			// second part of the && is defensive.
			ensure!(
				ledger.active == ledger.total && ledger.unlocking.is_empty(),
				Error::<T>::NotFullyBonded
			);

			// chill and fully unstake.
			Staking::<T>::chill(RawOrigin::Signed(ctrl.clone()).into())?;
			Staking::<T>::unbond(RawOrigin::Signed(ctrl).into(), ledger.total)?;

			T::DepositCurrency::reserve(&ledger.stash, T::Deposit::get())?;

			// enqueue them.
			Queue::<T>::insert(ledger.stash, T::Deposit::get());
			Ok(())
		}

		/// Deregister oneself from the fast-unstake.
		///
		/// This is useful if one is registered, they are still waiting, and they change their mind.
		///
		/// Note that the associated stash is still fully unbonded and chilled as a consequence of
		/// calling `register_fast_unstake`. This should probably be followed by a call to
		/// `Staking::rebond`.
		#[pallet::weight(<T as Config>::WeightInfo::deregister())]
		pub fn deregister(origin: OriginFor<T>) -> DispatchResult {
			let ctrl = ensure_signed(origin)?;

			ensure!(ErasToCheckPerBlock::<T>::get() != 0, <Error<T>>::CallNotAllowed);

			let stash = pallet_staking::Ledger::<T>::get(&ctrl)
				.map(|l| l.stash)
				.ok_or(Error::<T>::NotController)?;
			ensure!(Queue::<T>::contains_key(&stash), Error::<T>::NotQueued);
			ensure!(
				Head::<T>::get().map_or(true, |UnstakeRequest { stash, .. }| stash != stash),
				Error::<T>::AlreadyHead
			);
			let deposit = Queue::<T>::take(stash.clone());

			if let Some(deposit) = deposit.defensive() {
				let remaining = T::DepositCurrency::unreserve(&stash, deposit);
				if !remaining.is_zero() {
					frame_support::defensive!("`not enough balance to unreserve`");
					ErasToCheckPerBlock::<T>::put(0);
					Self::deposit_event(Event::<T>::InternalError)
				}
			}

			Ok(())
		}

		/// Control the operation of this pallet.
		///
		/// Dispatch origin must be signed by the [`Config::ControlOrigin`].
		#[pallet::weight(<T as Config>::WeightInfo::control())]
		pub fn control(origin: OriginFor<T>, unchecked_eras_to_check: EraIndex) -> DispatchResult {
			let _ = T::ControlOrigin::ensure_origin(origin)?;
			ErasToCheckPerBlock::<T>::put(unchecked_eras_to_check);
			Ok(())
		}
	}

	impl<T: Config> Pallet<T> {
		/// process up to `remaining_weight`.
		///
		/// Returns the actual weight consumed.
		///
		/// Written for readability in mind, not efficiency. For example:
		///
		/// 1. We assume this is only ever called once per `on_idle`. This is because we know that
		/// in all use cases, even a single nominator cannot be unbonded in a single call. Multiple
		/// calls to this function are thus not needed.
		///
		/// 2. We will only mark a staker as unstaked if at the beginning of a check cycle, they are
		/// found out to have no eras to check. At the end of a check cycle, even if they are fully
		/// checked, we don't finish the process.
		pub(crate) fn do_on_idle(remaining_weight: Weight) -> Weight {
			let mut eras_to_check_per_block = ErasToCheckPerBlock::<T>::get();
			if eras_to_check_per_block.is_zero() {
				return T::DbWeight::get().reads(1)
			}

			// NOTE: here we're assuming that the number of validators has only ever increased,
			// meaning that the number of exposures to check is either this per era, or less.
			let validator_count = pallet_staking::ValidatorCount::<T>::get();

			// determine the number of eras to check. This is based on both `ErasToCheckPerBlock`
			// and `remaining_weight` passed on to us from the runtime executive.
			let max_weight = |v, u| {
				<T as Config>::WeightInfo::on_idle_check(v * u)
					.max(<T as Config>::WeightInfo::on_idle_unstake())
			};
			while max_weight(validator_count, eras_to_check_per_block).any_gt(remaining_weight) {
				eras_to_check_per_block.saturating_dec();
				if eras_to_check_per_block.is_zero() {
					log!(debug, "early existing because eras_to_check_per_block is zero");
					return T::DbWeight::get().reads(2)
				}
			}

			if <<T as pallet_staking::Config>::ElectionProvider as ElectionProviderBase>::ongoing()
			{
				// NOTE: we assume `ongoing` does not consume any weight.
				// there is an ongoing election -- we better not do anything. Imagine someone is not
				// exposed anywhere in the last era, and the snapshot for the election is already
				// taken. In this time period, we don't want to accidentally unstake them.
				return T::DbWeight::get().reads(2)
			}

			let UnstakeRequest { stash, mut checked, deposit } =
				match Head::<T>::take().or_else(|| {
					// NOTE: there is no order guarantees in `Queue`.
					Queue::<T>::drain()
						.map(|(stash, deposit)| UnstakeRequest {
							stash,
							deposit,
							checked: Default::default(),
						})
						.next()
				}) {
					None => {
						// There's no `Head` and nothing in the `Queue`, nothing to do here.
						return T::DbWeight::get().reads(4)
					},
					Some(head) => head,
				};

			log!(
				debug,
				"checking {:?}, eras_to_check_per_block = {:?}, remaining_weight = {:?}",
				stash,
				eras_to_check_per_block,
				remaining_weight
			);

			// the range that we're allowed to check in this round.
			let current_era = pallet_staking::CurrentEra::<T>::get().unwrap_or_default();
			let bonding_duration = <T as pallet_staking::Config>::BondingDuration::get();
			// prune all the old eras that we don't care about. This will help us keep the bound
			// of `checked`.
			checked.retain(|e| *e >= current_era.saturating_sub(bonding_duration));
			let unchecked_eras_to_check = {
				// get the last available `bonding_duration` eras up to current era in reverse
				// order.
				let total_check_range = (current_era.saturating_sub(bonding_duration)..=
					current_era)
					.rev()
					.collect::<Vec<_>>();
				debug_assert!(
					total_check_range.len() <= (bonding_duration + 1) as usize,
					"{:?}",
					total_check_range
				);

				// remove eras that have already been checked, take a maximum of
				// eras_to_check_per_block.
				total_check_range
					.into_iter()
					.filter(|e| !checked.contains(e))
					.take(eras_to_check_per_block as usize)
					.collect::<Vec<_>>()
			};

			log!(
				debug,
				"{} eras to check: {:?}",
				unchecked_eras_to_check.len(),
				unchecked_eras_to_check
			);

			if unchecked_eras_to_check.is_empty() {
				// `stash` is not exposed in any era now -- we can let go of them now.
				let num_slashing_spans = Staking::<T>::slashing_spans(&stash).iter().count() as u32;

				let result = pallet_staking::Pallet::<T>::force_unstake(
					RawOrigin::Root.into(),
					stash.clone(),
					num_slashing_spans,
				);

				let remaining = T::DepositCurrency::unreserve(&stash, deposit);
				if !remaining.is_zero() {
					frame_support::defensive!("`not enough balance to unreserve`");
					ErasToCheckPerBlock::<T>::put(0);
					Self::deposit_event(Event::<T>::InternalError)
				} else {
					log!(info, "unstaked {:?}, outcome: {:?}", stash, result);
					Self::deposit_event(Event::<T>::Unstaked { stash, result });
				}

				<T as Config>::WeightInfo::on_idle_unstake()
			} else {
				// eras remaining to be checked.
				let mut eras_checked = 0u32;
				let is_exposed = unchecked_eras_to_check.iter().any(|e| {
					eras_checked.saturating_inc();
					Self::is_exposed_in_era(&stash, e)
				});

				log!(
					debug,
					"checked {:?} eras, exposed? {}, (v: {:?}, u: {:?})",
					eras_checked,
					is_exposed,
					validator_count,
					unchecked_eras_to_check.len()
				);

				// NOTE: you can be extremely unlucky and get slashed here: You are not exposed in
				// the last 28 eras, have registered yourself to be unstaked, midway being checked,
				// you are exposed.
				if is_exposed {
					T::DepositCurrency::slash_reserved(&stash, deposit);
					log!(info, "slashed {:?} by {:?}", stash, deposit);
					Self::deposit_event(Event::<T>::Slashed { stash, amount: deposit });
				} else {
					// Not exposed in these eras.
					match checked.try_extend(unchecked_eras_to_check.clone().into_iter()) {
						Ok(_) => {
							Head::<T>::put(UnstakeRequest {
								stash: stash.clone(),
								checked,
								deposit,
							});
							Self::deposit_event(Event::<T>::Checking {
								stash,
								eras: unchecked_eras_to_check,
							});
						},
						Err(_) => {
							// don't put the head back in -- there is an internal error in the
							// pallet.
							frame_support::defensive!("`checked is pruned via retain above`");
							ErasToCheckPerBlock::<T>::put(0);
							Self::deposit_event(Event::<T>::InternalError);
						},
					}
				}

				<T as Config>::WeightInfo::on_idle_check(validator_count * eras_checked)
			}
		}

		/// Checks whether an account `staker` has been exposed in an era.
		fn is_exposed_in_era(staker: &T::AccountId, era: &EraIndex) -> bool {
			pallet_staking::ErasStakers::<T>::iter_prefix(era).any(|(validator, exposures)| {
				validator == *staker || exposures.others.iter().any(|i| i.who == *staker)
			})
		}
	}
}<|MERGE_RESOLUTION|>--- conflicted
+++ resolved
@@ -80,16 +80,11 @@
 pub mod pallet {
 	use super::*;
 	use crate::types::*;
-<<<<<<< HEAD
 	use frame_election_provider_support::ElectionProviderBase;
-	use frame_support::pallet_prelude::*;
-=======
-	use frame_election_provider_support::ElectionProvider;
 	use frame_support::{
 		pallet_prelude::*,
 		traits::{Defensive, ReservableCurrency},
 	};
->>>>>>> 96de7680
 	use frame_system::{pallet_prelude::*, RawOrigin};
 	use pallet_staking::Pallet as Staking;
 	use sp_runtime::{
