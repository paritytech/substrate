// This file is part of Substrate.

// Copyright (C) 2022 Parity Technologies (UK) Ltd.
// SPDX-License-Identifier: Apache-2.0

// Licensed under the Apache License, Version 2.0 (the "License");
// you may not use this file except in compliance with the License.
// You may obtain a copy of the License at
//
// 	http://www.apache.org/licenses/LICENSE-2.0
//
// Unless required by applicable law or agreed to in writing, software
// distributed under the License is distributed on an "AS IS" BASIS,
// WITHOUT WARRANTIES OR CONDITIONS OF ANY KIND, either express or implied.
// See the License for the specific language governing permissions and
// limitations under the License.

//! A pallet that's designed to JUST do the following:
//!
//! If a nominator is not exposed in any `ErasStakers` (i.e. "has not actively backed any
//! validators in the last `BondingDuration` days"), then they can register themselves in this
//! pallet, unstake faster than having to wait an entire bonding duration.
//!
//! Appearing in the exposure of a validator means being exposed equal to that validator from the
//! point of view of the staking system. This usually means earning rewards with the validator, and
//! also being at the risk of slashing with the validator. This is equivalent to the "Active
//! Nominator" role explained in the
//! [February Staking Update](https://polkadot.network/blog/staking-update-february-2022/).
//!
//! This pallet works off the basis of `on_idle`, meaning that it provides no guarantee about when
//! it will succeed, if at all. Moreover, the queue implementation is unordered. In case of
//! congestion, no FIFO ordering is provided.
//!
//! Stakers who are certain about NOT being exposed can register themselves with
//! [`Call::register_fast_unstake`]. This will chill, and fully unbond the staker, and place them in
//! the queue to be checked.
//!
//! Once queued, but not being actively processed, stakers can withdraw their request via
//! [`Call::deregister`].
//!
//! Once queued, a staker wishing to unbond can perform no further action in pallet-staking. This is
//! to prevent them from accidentally exposing themselves behind a validator etc.
//!
//! Once processed, if successful, no additional fee for the checking process is taken, and the
//! staker is instantly unbonded.
//!
//! If unsuccessful, meaning that the staker was exposed sometime in the last `BondingDuration` eras
//! they will end up being slashed for the amount of wasted work they have inflicted on the chian.

#![cfg_attr(not(feature = "std"), no_std)]

pub use pallet::*;

#[cfg(test)]
mod mock;

#[cfg(test)]
mod tests;

// NOTE: enable benchmarking in tests as well.
#[cfg(feature = "runtime-benchmarks")]
mod benchmarking;
pub mod migrations;
pub mod types;
pub mod weights;

pub const LOG_TARGET: &'static str = "runtime::fast-unstake";

// syntactic sugar for logging.
#[macro_export]
macro_rules! log {
	($level:tt, $patter:expr $(, $values:expr)* $(,)?) => {
		log::$level!(
			target: crate::LOG_TARGET,
			concat!("[{:?}] 💨 ", $patter), <frame_system::Pallet<T>>::block_number() $(, $values)*
		)
	};
}

#[frame_support::pallet]
pub mod pallet {
	use super::*;
	use crate::types::*;
	use frame_support::{
		pallet_prelude::*,
		traits::{Defensive, ReservableCurrency, StorageVersion},
	};
	use frame_system::pallet_prelude::*;
	use sp_runtime::{
		traits::{Saturating, Zero},
		DispatchResult,
	};
	use sp_staking::{EraIndex, StakingInterface};
	use sp_std::{prelude::*, vec::Vec};
	pub use weights::WeightInfo;

	#[derive(scale_info::TypeInfo, codec::Encode, codec::Decode, codec::MaxEncodedLen)]
	#[codec(mel_bound(T: Config))]
	#[scale_info(skip_type_params(T))]
	pub struct MaxChecking<T: Config>(sp_std::marker::PhantomData<T>);
	impl<T: Config> frame_support::traits::Get<u32> for MaxChecking<T> {
		fn get() -> u32 {
			T::Staking::bonding_duration() + 1
		}
	}

	const STORAGE_VERSION: StorageVersion = StorageVersion::new(1);

	#[pallet::pallet]
	#[pallet::storage_version(STORAGE_VERSION)]
	pub struct Pallet<T>(_);

	#[pallet::config]
	pub trait Config: frame_system::Config {
		/// The overarching event type.
		type RuntimeEvent: From<Event<Self>>
			+ IsType<<Self as frame_system::Config>::RuntimeEvent>
			+ TryInto<Event<Self>>;

		/// The currency used for deposits.
		type Currency: ReservableCurrency<Self::AccountId>;

		/// Deposit to take for unstaking, to make sure we're able to slash the it in order to cover
		/// the costs of resources on unsuccessful unstake.
		type Deposit: Get<BalanceOf<Self>>;

		/// The origin that can control this pallet.
		type ControlOrigin: frame_support::traits::EnsureOrigin<Self::RuntimeOrigin>;

<<<<<<< HEAD
		/// Batch size.
		///
		/// This many stashes are processed in each unstake request.
		type BatchSize: Get<u32>;
=======
		/// The access to staking functionality.
		type Staking: StakingInterface<Balance = BalanceOf<Self>, AccountId = Self::AccountId>;
>>>>>>> 335007ca

		/// The weight information of this pallet.
		type WeightInfo: WeightInfo;
	}

	/// The current "head of the queue" being unstaked.
	#[pallet::storage]
	pub type Head<T: Config> = StorageValue<_, UnstakeRequest<T>, OptionQuery>;

	/// The map of all accounts wishing to be unstaked.
	///
	/// Keeps track of `AccountId` wishing to unstake and it's corresponding deposit.
	#[pallet::storage]
	pub type Queue<T: Config> = CountedStorageMap<_, Twox64Concat, T::AccountId, BalanceOf<T>>;

	/// Number of eras to check per block.
	///
	/// If set to 0, this pallet does absolutely nothing.
	///
	/// Based on the amount of weight available at `on_idle`, up to this many eras of a single
	/// nominator might be checked.
	#[pallet::storage]
	pub type ErasToCheckPerBlock<T: Config> = StorageValue<_, u32, ValueQuery>;

	/// The events of this pallet.
	#[pallet::event]
	#[pallet::generate_deposit(pub(super) fn deposit_event)]
	pub enum Event<T: Config> {
		/// A staker was unstaked.
		Unstaked { stash: T::AccountId, result: DispatchResult },
		/// A staker was slashed for requesting fast-unstake whilst being exposed.
		Slashed { stash: T::AccountId, amount: BalanceOf<T> },
		/// Some internal error happened while migrating stash. They are removed as head as a
		/// consequence.
		Errored { stash: T::AccountId },
		/// An internal error happened. Operations will be paused now.
		InternalError,
		/// A batch was partially checked for the given eras, but the process did not finish.
		BatchChecked { eras: Vec<EraIndex> },
		/// A batch was terminated.
		///
		/// This is always follows by a number of `Unstaked` or `Slashed` events, marking the end
		/// of the batch. A new batch will be created upon next block.
		BatchFinished,
	}

	#[pallet::error]
	#[cfg_attr(test, derive(PartialEq))]
	pub enum Error<T> {
		/// The provided Controller account was not found.
		///
		/// This means that the given account is not bonded.
		NotController,
		/// The bonded account has already been queued.
		AlreadyQueued,
		/// The bonded account has active unlocking chunks.
		NotFullyBonded,
		/// The provided un-staker is not in the `Queue`.
		NotQueued,
		/// The provided un-staker is already in Head, and cannot deregister.
		AlreadyHead,
		/// The call is not allowed at this point because the pallet is not active.
		CallNotAllowed,
	}

	#[pallet::hooks]
	impl<T: Config> Hooks<T::BlockNumber> for Pallet<T> {
		fn on_idle(_: T::BlockNumber, remaining_weight: Weight) -> Weight {
			if remaining_weight.any_lt(T::DbWeight::get().reads(2)) {
				return Weight::from_ref_time(0)
			}

			// Temporary for migration.
			if Head::<T>::exists() && Head::<T>::get().is_none() {
				// Migrate head.
				let key = Head::<T>::hashed_key();
				let (stash, deposit) = match frame_support::storage::unhashed::get::<(
					T::AccountId,
					Vec<EraIndex>,
					BalanceOf<T>,
				)>(&key)
				.defensive()
				{
					Some((stash, _, deposit)) => (stash, deposit),
					None => {
						Head::<T>::kill();
						return T::DbWeight::get().reads_writes(1, 1)
					},
				};

				// insert them back into the queue.
				Queue::<T>::insert(stash, deposit);
				Head::<T>::kill();
				return T::DbWeight::get().reads_writes(1, 2)
			}

			Self::do_on_idle(remaining_weight)
		}
	}

	#[pallet::call]
	impl<T: Config> Pallet<T> {
		/// Register oneself for fast-unstake.
		///
		/// The dispatch origin of this call must be signed by the controller account, similar to
		/// `staking::unbond`.
		///
		/// The stash associated with the origin must have no ongoing unlocking chunks. If
		/// successful, this will fully unbond and chill the stash. Then, it will enqueue the stash
		/// to be checked in further blocks.
		///
		/// If by the time this is called, the stash is actually eligible for fast-unstake, then
		/// they are guaranteed to remain eligible, because the call will chill them as well.
		///
		/// If the check works, the entire staking data is removed, i.e. the stash is fully
		/// unstaked.
		///
		/// If the check fails, the stash remains chilled and waiting for being unbonded as in with
		/// the normal staking system, but they lose part of their unbonding chunks due to consuming
		/// the chain's resources.
		#[pallet::weight(<T as Config>::WeightInfo::register_fast_unstake())]
		pub fn register_fast_unstake(origin: OriginFor<T>) -> DispatchResult {
			let ctrl = ensure_signed(origin)?;

			ensure!(ErasToCheckPerBlock::<T>::get() != 0, <Error<T>>::CallNotAllowed);
<<<<<<< HEAD

			let ledger =
				pallet_staking::Ledger::<T>::get(&ctrl).ok_or(Error::<T>::NotController)?;
			ensure!(!Queue::<T>::contains_key(&ledger.stash), Error::<T>::AlreadyQueued);
			ensure!(!Self::is_head(&ledger.stash), Error::<T>::AlreadyHead);
			// second part of the && is defensive.
			ensure!(
				ledger.active == ledger.total && ledger.unlocking.is_empty(),
				Error::<T>::NotFullyBonded
			);
=======
			let stash_account =
				T::Staking::stash_by_ctrl(&ctrl).map_err(|_| Error::<T>::NotController)?;
			ensure!(!Queue::<T>::contains_key(&stash_account), Error::<T>::AlreadyQueued);
			ensure!(
				Head::<T>::get()
					.map_or(true, |UnstakeRequest { stash, .. }| stash_account != stash),
				Error::<T>::AlreadyHead
			);

			ensure!(!T::Staking::is_unbonding(&stash_account)?, Error::<T>::NotFullyBonded);
>>>>>>> 335007ca

			// chill and fully unstake.
			T::Staking::chill(&stash_account)?;
			T::Staking::fully_unbond(&stash_account)?;

			T::Currency::reserve(&stash_account, T::Deposit::get())?;

			// enqueue them.
			Queue::<T>::insert(stash_account, T::Deposit::get());
			Ok(())
		}

		/// Deregister oneself from the fast-unstake.
		///
		/// This is useful if one is registered, they are still waiting, and they change their mind.
		///
		/// Note that the associated stash is still fully unbonded and chilled as a consequence of
		/// calling `register_fast_unstake`. This should probably be followed by a call to
		/// `Staking::rebond`.
		#[pallet::weight(<T as Config>::WeightInfo::deregister())]
		pub fn deregister(origin: OriginFor<T>) -> DispatchResult {
			let ctrl = ensure_signed(origin)?;

			ensure!(ErasToCheckPerBlock::<T>::get() != 0, <Error<T>>::CallNotAllowed);

<<<<<<< HEAD
			let stash = pallet_staking::Ledger::<T>::get(&ctrl)
				.map(|l| l.stash)
				.ok_or(Error::<T>::NotController)?;
			ensure!(Queue::<T>::contains_key(&stash), Error::<T>::NotQueued);
			ensure!(!Self::is_head(&stash), Error::<T>::AlreadyHead);
			let deposit = Queue::<T>::take(stash.clone());
=======
			let stash_account =
				T::Staking::stash_by_ctrl(&ctrl).map_err(|_| Error::<T>::NotController)?;
			ensure!(Queue::<T>::contains_key(&stash_account), Error::<T>::NotQueued);
			ensure!(
				Head::<T>::get()
					.map_or(true, |UnstakeRequest { stash, .. }| stash_account != stash),
				Error::<T>::AlreadyHead
			);
			let deposit = Queue::<T>::take(stash_account.clone());
>>>>>>> 335007ca

			if let Some(deposit) = deposit.defensive() {
				let remaining = T::Currency::unreserve(&stash_account, deposit);
				if !remaining.is_zero() {
					frame_support::defensive!("`not enough balance to unreserve`");
					ErasToCheckPerBlock::<T>::put(0);
					Self::deposit_event(Event::<T>::InternalError)
				}
			}

			Ok(())
		}

		/// Control the operation of this pallet.
		///
		/// Dispatch origin must be signed by the [`Config::ControlOrigin`].
		#[pallet::weight(<T as Config>::WeightInfo::control())]
		pub fn control(origin: OriginFor<T>, unchecked_eras_to_check: EraIndex) -> DispatchResult {
			let _ = T::ControlOrigin::ensure_origin(origin)?;
			ErasToCheckPerBlock::<T>::put(unchecked_eras_to_check);
			Ok(())
		}
	}

	impl<T: Config> Pallet<T> {
		/// Returns `true` if `staker` is anywhere to be found in the `head`.
		pub(crate) fn is_head(staker: &T::AccountId) -> bool {
			Head::<T>::get().map_or(false, |UnstakeRequest { stashes, .. }| {
				stashes.iter().any(|(stash, _)| stash == staker)
			})
		}

		/// Halt the operations of this pallet.
		pub(crate) fn halt(reason: &'static str) {
			frame_support::defensive!(reason);
			ErasToCheckPerBlock::<T>::put(0);
			Self::deposit_event(Event::<T>::InternalError)
		}

		/// process up to `remaining_weight`.
		///
		/// Returns the actual weight consumed.
		///
		/// Written for readability in mind, not efficiency. For example:
		///
		/// 1. We assume this is only ever called once per `on_idle`. This is because we know that
		/// in all use cases, even a single nominator cannot be unbonded in a single call. Multiple
		/// calls to this function are thus not needed.
		///
		/// 2. We will only mark a staker as unstaked if at the beginning of a check cycle, they are
		/// found out to have no eras to check. At the end of a check cycle, even if they are fully
		/// checked, we don't finish the process.
		pub(crate) fn do_on_idle(remaining_weight: Weight) -> Weight {
			let mut eras_to_check_per_block = ErasToCheckPerBlock::<T>::get();
			if eras_to_check_per_block.is_zero() {
				return T::DbWeight::get().reads(1)
			}

			// NOTE: here we're assuming that the number of validators has only ever increased,
			// meaning that the number of exposures to check is either this per era, or less.
			let validator_count = T::Staking::desired_validator_count();

			// determine the number of eras to check. This is based on both `ErasToCheckPerBlock`
			// and `remaining_weight` passed on to us from the runtime executive.
			let max_weight = |v, u| {
				<T as Config>::WeightInfo::on_idle_check(v * u)
					.max(<T as Config>::WeightInfo::on_idle_unstake())
			};
			while max_weight(validator_count, eras_to_check_per_block).any_gt(remaining_weight) {
				eras_to_check_per_block.saturating_dec();
				if eras_to_check_per_block.is_zero() {
					log!(debug, "early existing because eras_to_check_per_block is zero");
					return T::DbWeight::get().reads(2)
				}
			}

			if T::Staking::election_ongoing() {
				// NOTE: we assume `ongoing` does not consume any weight.
				// there is an ongoing election -- we better not do anything. Imagine someone is not
				// exposed anywhere in the last era, and the snapshot for the election is already
				// taken. In this time period, we don't want to accidentally unstake them.
				return T::DbWeight::get().reads(2)
			}

			let UnstakeRequest { stashes, mut checked } = match Head::<T>::take().or_else(|| {
				// NOTE: there is no order guarantees in `Queue`.
				let stashes: BoundedVec<_, T::BatchSize> = Queue::<T>::drain()
					.take(T::BatchSize::get() as usize)
					.collect::<Vec<_>>()
					.try_into()
					.expect("take ensures bound is met; qed");
				if stashes.is_empty() {
					None
				} else {
					Some(UnstakeRequest { stashes, checked: Default::default() })
				}
			}) {
				None => {
					// There's no `Head` and nothing in the `Queue`, nothing to do here.
					return T::DbWeight::get().reads(4)
				},
				Some(head) => head,
			};

			log!(
				debug,
				"checking {:?} stashes, eras_to_check_per_block = {:?}, remaining_weight = {:?}",
				stashes.len(),
				eras_to_check_per_block,
				remaining_weight
			);

			// the range that we're allowed to check in this round.
<<<<<<< HEAD
			let current_era = pallet_staking::CurrentEra::<T>::get().unwrap_or_default();
			let bonding_duration = <T as pallet_staking::Config>::BondingDuration::get();

=======
			let current_era = T::Staking::current_era();
			let bonding_duration = T::Staking::bonding_duration();
>>>>>>> 335007ca
			// prune all the old eras that we don't care about. This will help us keep the bound
			// of `checked`.
			checked.retain(|e| *e >= current_era.saturating_sub(bonding_duration));

			let unchecked_eras_to_check = {
				// get the last available `bonding_duration` eras up to current era in reverse
				// order.
				let total_check_range = (current_era.saturating_sub(bonding_duration)..=
					current_era)
					.rev()
					.collect::<Vec<_>>();
				debug_assert!(
					total_check_range.len() <= (bonding_duration + 1) as usize,
					"{:?}",
					total_check_range
				);

				// remove eras that have already been checked, take a maximum of
				// eras_to_check_per_block.
				total_check_range
					.into_iter()
					.filter(|e| !checked.contains(e))
					.take(eras_to_check_per_block as usize)
					.collect::<Vec<_>>()
			};

			log!(
				debug,
				"{} eras to check: {:?}",
				unchecked_eras_to_check.len(),
				unchecked_eras_to_check
			);

<<<<<<< HEAD
			let unstake_stash = |stash: T::AccountId, deposit| {
				let num_slashing_spans = Staking::<T>::slashing_spans(&stash).iter().count() as u32;
				let result = pallet_staking::Pallet::<T>::force_unstake(
					RawOrigin::Root.into(),
					stash.clone(),
					num_slashing_spans,
				);

				let remaining = T::DepositCurrency::unreserve(&stash, deposit);
=======
			if unchecked_eras_to_check.is_empty() {
				let result = T::Staking::force_unstake(stash.clone());

				let remaining = T::Currency::unreserve(&stash, deposit);
>>>>>>> 335007ca
				if !remaining.is_zero() {
					Self::halt("not enough balance to unreserve");
				} else {
					log!(info, "unstaked {:?}, outcome: {:?}", stash, result);
					Self::deposit_event(Event::<T>::Unstaked { stash, result });
				}
			};

			let check_stash = |stash, deposit, eras_checked: &mut u32| {
				let is_exposed = unchecked_eras_to_check.iter().any(|e| {
					eras_checked.saturating_inc();
					T::Staking::is_exposed_in_era(&stash, e)
				});

				if is_exposed {
					T::Currency::slash_reserved(&stash, deposit);
					log!(info, "slashed {:?} by {:?}", stash, deposit);
					Self::deposit_event(Event::<T>::Slashed { stash, amount: deposit });
					false
				} else {
					true
				}
			};

			if unchecked_eras_to_check.is_empty() {
				// `stash` is not exposed in any era now -- we can let go of them now.
				stashes.into_iter().for_each(|(stash, deposit)| unstake_stash(stash, deposit));
				Self::deposit_event(Event::<T>::BatchFinished);
				<T as Config>::WeightInfo::on_idle_unstake()
			} else {
				// eras checked so far.
				let mut eras_checked = 0u32;

				let pre_length = stashes.len();
				let stashes: BoundedVec<(T::AccountId, BalanceOf<T>), T::BatchSize> = stashes
					.into_iter()
					.filter(|(stash, deposit)| {
						check_stash(stash.clone(), *deposit, &mut eras_checked)
					})
					.collect::<Vec<_>>()
					.try_into()
					.expect("filter can only lesson the length; still in bound; qed");
				let post_length = stashes.len();

				log!(
					debug,
					"checked {:?} eras, pre stashes: {:?}, post: {:?}",
					eras_checked,
					pre_length,
					post_length,
				);

				match checked.try_extend(unchecked_eras_to_check.clone().into_iter()) {
					Ok(_) =>
						if stashes.is_empty() {
							Self::deposit_event(Event::<T>::BatchFinished);
						} else {
							Head::<T>::put(UnstakeRequest { stashes, checked });
							Self::deposit_event(Event::<T>::BatchChecked {
								eras: unchecked_eras_to_check,
							});
						},
					Err(_) => {
						// don't put the head back in -- there is an internal error in the pallet.
						Self::halt("checked is pruned via retain above")
					},
				}

				<T as Config>::WeightInfo::on_idle_check(validator_count * eras_checked)
			}
		}
	}
}<|MERGE_RESOLUTION|>--- conflicted
+++ resolved
@@ -127,15 +127,13 @@
 		/// The origin that can control this pallet.
 		type ControlOrigin: frame_support::traits::EnsureOrigin<Self::RuntimeOrigin>;
 
-<<<<<<< HEAD
 		/// Batch size.
 		///
 		/// This many stashes are processed in each unstake request.
 		type BatchSize: Get<u32>;
-=======
+
 		/// The access to staking functionality.
 		type Staking: StakingInterface<Balance = BalanceOf<Self>, AccountId = Self::AccountId>;
->>>>>>> 335007ca
 
 		/// The weight information of this pallet.
 		type WeightInfo: WeightInfo;
@@ -261,29 +259,11 @@
 			let ctrl = ensure_signed(origin)?;
 
 			ensure!(ErasToCheckPerBlock::<T>::get() != 0, <Error<T>>::CallNotAllowed);
-<<<<<<< HEAD
-
-			let ledger =
-				pallet_staking::Ledger::<T>::get(&ctrl).ok_or(Error::<T>::NotController)?;
-			ensure!(!Queue::<T>::contains_key(&ledger.stash), Error::<T>::AlreadyQueued);
-			ensure!(!Self::is_head(&ledger.stash), Error::<T>::AlreadyHead);
-			// second part of the && is defensive.
-			ensure!(
-				ledger.active == ledger.total && ledger.unlocking.is_empty(),
-				Error::<T>::NotFullyBonded
-			);
-=======
 			let stash_account =
 				T::Staking::stash_by_ctrl(&ctrl).map_err(|_| Error::<T>::NotController)?;
 			ensure!(!Queue::<T>::contains_key(&stash_account), Error::<T>::AlreadyQueued);
-			ensure!(
-				Head::<T>::get()
-					.map_or(true, |UnstakeRequest { stash, .. }| stash_account != stash),
-				Error::<T>::AlreadyHead
-			);
-
+			ensure!(!Self::is_head(&stash_account), Error::<T>::AlreadyHead);
 			ensure!(!T::Staking::is_unbonding(&stash_account)?, Error::<T>::NotFullyBonded);
->>>>>>> 335007ca
 
 			// chill and fully unstake.
 			T::Staking::chill(&stash_account)?;
@@ -309,24 +289,11 @@
 
 			ensure!(ErasToCheckPerBlock::<T>::get() != 0, <Error<T>>::CallNotAllowed);
 
-<<<<<<< HEAD
-			let stash = pallet_staking::Ledger::<T>::get(&ctrl)
-				.map(|l| l.stash)
-				.ok_or(Error::<T>::NotController)?;
-			ensure!(Queue::<T>::contains_key(&stash), Error::<T>::NotQueued);
-			ensure!(!Self::is_head(&stash), Error::<T>::AlreadyHead);
-			let deposit = Queue::<T>::take(stash.clone());
-=======
 			let stash_account =
 				T::Staking::stash_by_ctrl(&ctrl).map_err(|_| Error::<T>::NotController)?;
 			ensure!(Queue::<T>::contains_key(&stash_account), Error::<T>::NotQueued);
-			ensure!(
-				Head::<T>::get()
-					.map_or(true, |UnstakeRequest { stash, .. }| stash_account != stash),
-				Error::<T>::AlreadyHead
-			);
+			ensure!(!Self::is_head(&stash_account), Error::<T>::AlreadyHead);
 			let deposit = Queue::<T>::take(stash_account.clone());
->>>>>>> 335007ca
 
 			if let Some(deposit) = deposit.defensive() {
 				let remaining = T::Currency::unreserve(&stash_account, deposit);
@@ -440,14 +407,9 @@
 			);
 
 			// the range that we're allowed to check in this round.
-<<<<<<< HEAD
-			let current_era = pallet_staking::CurrentEra::<T>::get().unwrap_or_default();
-			let bonding_duration = <T as pallet_staking::Config>::BondingDuration::get();
-
-=======
 			let current_era = T::Staking::current_era();
 			let bonding_duration = T::Staking::bonding_duration();
->>>>>>> 335007ca
+
 			// prune all the old eras that we don't care about. This will help us keep the bound
 			// of `checked`.
 			checked.retain(|e| *e >= current_era.saturating_sub(bonding_duration));
@@ -481,22 +443,9 @@
 				unchecked_eras_to_check
 			);
 
-<<<<<<< HEAD
 			let unstake_stash = |stash: T::AccountId, deposit| {
-				let num_slashing_spans = Staking::<T>::slashing_spans(&stash).iter().count() as u32;
-				let result = pallet_staking::Pallet::<T>::force_unstake(
-					RawOrigin::Root.into(),
-					stash.clone(),
-					num_slashing_spans,
-				);
-
-				let remaining = T::DepositCurrency::unreserve(&stash, deposit);
-=======
-			if unchecked_eras_to_check.is_empty() {
 				let result = T::Staking::force_unstake(stash.clone());
-
 				let remaining = T::Currency::unreserve(&stash, deposit);
->>>>>>> 335007ca
 				if !remaining.is_zero() {
 					Self::halt("not enough balance to unreserve");
 				} else {
