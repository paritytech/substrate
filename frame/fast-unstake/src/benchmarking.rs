// This file is part of Substrate.

// Copyright (C) 2022 Parity Technologies (UK) Ltd.
// SPDX-License-Identifier: Apache-2.0

// Licensed under the Apache License, Version 2.0 (the "License");
// you may not use this file except in compliance with the License.
// You may obtain a copy of the License at
//
// 	http://www.apache.org/licenses/LICENSE-2.0
//
// Unless required by applicable law or agreed to in writing, software
// distributed under the License is distributed on an "AS IS" BASIS,
// WITHOUT WARRANTIES OR CONDITIONS OF ANY KIND, either express or implied.
// See the License for the specific language governing permissions and
// limitations under the License.

//! Benchmarking for pallet-fast-unstake.

#![cfg(feature = "runtime-benchmarks")]

use crate::{types::*, Pallet as FastUnstake, *};
use frame_benchmarking::{benchmarks, whitelist_account};
use frame_support::{
	assert_ok,
	traits::{Currency, EnsureOrigin, Get, Hooks},
};
use frame_system::RawOrigin;
use sp_runtime::traits::Zero;
use sp_staking::{EraIndex, StakingInterface};
use sp_std::prelude::*;

const USER_SEED: u32 = 0;

type CurrencyOf<T> = <T as Config>::Currency;

<<<<<<< HEAD
fn create_unexposed_batch<T: Config>() -> Vec<T::AccountId> {
	(0..T::BatchSize::get())
=======
fn create_unexposed_batch<T: Config>(batch_size: u32) -> Vec<T::AccountId> {
	(0..batch_size)
>>>>>>> c4b454c3
		.map(|i| {
			let account =
				frame_benchmarking::account::<T::AccountId>("unexposed_nominator", i, USER_SEED);
			fund_and_bond_account::<T>(&account);
			account
		})
		.collect()
}

fn fund_and_bond_account<T: Config>(account: &T::AccountId) {
	let stake = CurrencyOf::<T>::minimum_balance() * 100u32.into();
	CurrencyOf::<T>::make_free_balance_be(&account, stake * 10u32.into());

	// bond and nominate ourselves, this will guarantee that we are not backing anyone.
	assert_ok!(T::Staking::bond(account, stake, account));
	assert_ok!(T::Staking::nominate(account, vec![account.clone()]));
}

pub(crate) fn fast_unstake_events<T: Config>() -> Vec<crate::Event<T>> {
	frame_system::Pallet::<T>::events()
		.into_iter()
		.map(|r| r.event)
		.filter_map(|e| <T as Config>::RuntimeEvent::from(e).try_into().ok())
		.collect::<Vec<_>>()
}

fn setup_staking<T: Config>(v: u32, until: EraIndex) {
	let ed = CurrencyOf::<T>::minimum_balance();

	log!(debug, "registering {} validators and {} eras.", v, until);

	// our validators don't actually need to registered in staking -- just generate `v` random
	// accounts.
	let validators = (0..v)
		.map(|x| frame_benchmarking::account::<T::AccountId>("validator", x, USER_SEED))
		.collect::<Vec<_>>();

	for era in 0..=until {
		let others = (0..T::MaxBackersPerValidator::get())
			.map(|s| {
				let who = frame_benchmarking::account::<T::AccountId>("nominator", era, s);
				let value = ed;
				(who, value)
			})
			.collect::<Vec<_>>();
		validators.iter().for_each(|v| {
			T::Staking::add_era_stakers(&era, &v, others.clone());
		});
	}
}

fn on_idle_full_block<T: Config>() {
	let remaining_weight = <T as frame_system::Config>::BlockWeights::get().max_block;
	FastUnstake::<T>::on_idle(Zero::zero(), remaining_weight);
}

benchmarks! {
	// on_idle, we don't check anyone, but fully unbond them.
	on_idle_unstake {
		let b in 1 .. T::BatchSize::get();

		ErasToCheckPerBlock::<T>::put(1);
<<<<<<< HEAD
		for who in create_unexposed_batch::<T>().into_iter().take(b as usize) {
=======
		for who in create_unexposed_batch::<T>(b).into_iter() {
>>>>>>> c4b454c3
			assert_ok!(FastUnstake::<T>::register_fast_unstake(
				RawOrigin::Signed(who.clone()).into(),
			));
		}

		// run on_idle once. This will check era 0.
		assert_eq!(Head::<T>::get(), None);
		on_idle_full_block::<T>();

		assert!(matches!(
			Head::<T>::get(),
			Some(UnstakeRequest {
				checked,
				stashes,
				..
			}) if checked.len() == 1 && stashes.len() as u32 == b
		));
	}
	: {
		on_idle_full_block::<T>();
	}
	verify {
		assert!(matches!(
			fast_unstake_events::<T>().last(),
			Some(Event::BatchFinished { size: b })
		));
	}

	// on_idle, when we check some number of eras and the queue is already set.
	on_idle_check {
<<<<<<< HEAD
		let v in 1 .. 1000;
=======
		let v in 1 .. 256;
>>>>>>> c4b454c3
		let b in 1 .. T::BatchSize::get();
		let u = T::MaxErasToCheckPerBlock::get().min(T::Staking::bonding_duration());

		ErasToCheckPerBlock::<T>::put(u);
		T::Staking::set_current_era(u);

		// setup staking with v validators and u eras of data (0..=u+1)
		setup_staking::<T>(v, u);

<<<<<<< HEAD
		let stashes = create_unexposed_batch::<T>().into_iter().take(b as usize).map(|s| {
=======
		let stashes = create_unexposed_batch::<T>(b).into_iter().map(|s| {
>>>>>>> c4b454c3
			assert_ok!(FastUnstake::<T>::register_fast_unstake(
				RawOrigin::Signed(s.clone()).into(),
			));
			(s, T::Deposit::get())
		}).collect::<Vec<_>>();

		// no one is queued thus far.
		assert_eq!(Head::<T>::get(), None);

		Head::<T>::put(UnstakeRequest { stashes: stashes.clone().try_into().unwrap(), checked: Default::default() });
	}
	: {
		on_idle_full_block::<T>();
	}
	verify {
		let checked = (1..=u).rev().collect::<Vec<EraIndex>>();
		let request = Head::<T>::get().unwrap();
		assert_eq!(checked, request.checked.into_inner());
		assert!(matches!(
			fast_unstake_events::<T>().last(),
			Some(Event::BatchChecked { .. })
		));
		assert!(stashes.iter().all(|(s, _)| request.stashes.iter().find(|(ss, _)| ss == s).is_some()));
	}

	register_fast_unstake {
		ErasToCheckPerBlock::<T>::put(1);
<<<<<<< HEAD
		let who = create_unexposed_batch::<T>().get(0).cloned().unwrap();
=======
		let who = create_unexposed_batch::<T>(1).get(0).cloned().unwrap();
>>>>>>> c4b454c3
		whitelist_account!(who);
		assert_eq!(Queue::<T>::count(), 0);

	}
	:_(RawOrigin::Signed(who.clone()))
	verify {
		assert_eq!(Queue::<T>::count(), 1);
	}

	deregister {
		ErasToCheckPerBlock::<T>::put(1);
<<<<<<< HEAD
		let who = create_unexposed_batch::<T>().get(0).cloned().unwrap();
=======
		let who = create_unexposed_batch::<T>(1).get(0).cloned().unwrap();
>>>>>>> c4b454c3
		assert_ok!(FastUnstake::<T>::register_fast_unstake(
			RawOrigin::Signed(who.clone()).into(),
		));
		assert_eq!(Queue::<T>::count(), 1);
		whitelist_account!(who);
	}
	:_(RawOrigin::Signed(who.clone()))
	verify {
		assert_eq!(Queue::<T>::count(), 0);
	}

	control {
		let origin = <T as Config>::ControlOrigin::successful_origin();
	}
	: _<T::RuntimeOrigin>(origin, T::MaxErasToCheckPerBlock::get())
	verify {}

	impl_benchmark_test_suite!(Pallet, crate::mock::ExtBuilder::default().build(), crate::mock::Runtime)
}<|MERGE_RESOLUTION|>--- conflicted
+++ resolved
@@ -34,13 +34,8 @@
 
 type CurrencyOf<T> = <T as Config>::Currency;
 
-<<<<<<< HEAD
-fn create_unexposed_batch<T: Config>() -> Vec<T::AccountId> {
-	(0..T::BatchSize::get())
-=======
 fn create_unexposed_batch<T: Config>(batch_size: u32) -> Vec<T::AccountId> {
 	(0..batch_size)
->>>>>>> c4b454c3
 		.map(|i| {
 			let account =
 				frame_benchmarking::account::<T::AccountId>("unexposed_nominator", i, USER_SEED);
@@ -103,11 +98,7 @@
 		let b in 1 .. T::BatchSize::get();
 
 		ErasToCheckPerBlock::<T>::put(1);
-<<<<<<< HEAD
-		for who in create_unexposed_batch::<T>().into_iter().take(b as usize) {
-=======
 		for who in create_unexposed_batch::<T>(b).into_iter() {
->>>>>>> c4b454c3
 			assert_ok!(FastUnstake::<T>::register_fast_unstake(
 				RawOrigin::Signed(who.clone()).into(),
 			));
@@ -138,11 +129,7 @@
 
 	// on_idle, when we check some number of eras and the queue is already set.
 	on_idle_check {
-<<<<<<< HEAD
-		let v in 1 .. 1000;
-=======
 		let v in 1 .. 256;
->>>>>>> c4b454c3
 		let b in 1 .. T::BatchSize::get();
 		let u = T::MaxErasToCheckPerBlock::get().min(T::Staking::bonding_duration());
 
@@ -152,11 +139,7 @@
 		// setup staking with v validators and u eras of data (0..=u+1)
 		setup_staking::<T>(v, u);
 
-<<<<<<< HEAD
-		let stashes = create_unexposed_batch::<T>().into_iter().take(b as usize).map(|s| {
-=======
 		let stashes = create_unexposed_batch::<T>(b).into_iter().map(|s| {
->>>>>>> c4b454c3
 			assert_ok!(FastUnstake::<T>::register_fast_unstake(
 				RawOrigin::Signed(s.clone()).into(),
 			));
@@ -184,11 +167,7 @@
 
 	register_fast_unstake {
 		ErasToCheckPerBlock::<T>::put(1);
-<<<<<<< HEAD
-		let who = create_unexposed_batch::<T>().get(0).cloned().unwrap();
-=======
 		let who = create_unexposed_batch::<T>(1).get(0).cloned().unwrap();
->>>>>>> c4b454c3
 		whitelist_account!(who);
 		assert_eq!(Queue::<T>::count(), 0);
 
@@ -200,11 +179,7 @@
 
 	deregister {
 		ErasToCheckPerBlock::<T>::put(1);
-<<<<<<< HEAD
-		let who = create_unexposed_batch::<T>().get(0).cloned().unwrap();
-=======
 		let who = create_unexposed_batch::<T>(1).get(0).cloned().unwrap();
->>>>>>> c4b454c3
 		assert_ok!(FastUnstake::<T>::register_fast_unstake(
 			RawOrigin::Signed(who.clone()).into(),
 		));
