--- conflicted
+++ resolved
@@ -260,11 +260,7 @@
 			// then
 			assert_eq!(
 				fast_unstake_events_since_last_call(),
-<<<<<<< HEAD
-				vec![Event::Checking { eras: vec![3] }]
-=======
 				vec![Event::BatchChecked { eras: vec![3] }]
->>>>>>> 8c404525
 			);
 			assert_eq!(
 				Head::<T>::get(),
@@ -283,11 +279,7 @@
 			// then:
 			assert_eq!(
 				fast_unstake_events_since_last_call(),
-<<<<<<< HEAD
-				vec![Event::Checking { eras: bounded_vec![2] }]
-=======
 				vec![Event::BatchChecked { eras: bounded_vec![2] }]
->>>>>>> 8c404525
 			);
 			assert_eq!(
 				Head::<T>::get(),
@@ -312,11 +304,7 @@
 			// then:
 			assert_eq!(
 				fast_unstake_events_since_last_call(),
-<<<<<<< HEAD
-				vec![Event::Checking { eras: vec![1, 0] }]
-=======
 				vec![Event::BatchChecked { eras: vec![1, 0] }]
->>>>>>> 8c404525
 			);
 			assert_eq!(
 				Head::<T>::get(),
@@ -354,11 +342,7 @@
 			// then we finish the unbonding:
 			assert_eq!(
 				fast_unstake_events_since_last_call(),
-<<<<<<< HEAD
-				vec![Event::Unstaked { stash: 1, result: Ok(()) }, Event::Terminated],
-=======
 				vec![Event::Unstaked { stash: 1, result: Ok(()) }, Event::BatchFinished],
->>>>>>> 8c404525
 			);
 			assert_eq!(Head::<T>::get(), None,);
 
@@ -424,17 +408,10 @@
 			assert_eq!(
 				fast_unstake_events_since_last_call(),
 				vec![
-<<<<<<< HEAD
-					Event::Checking { eras: vec![3, 2, 1, 0] },
-					Event::Unstaked { stash: 1, result: Ok(()) },
-					Event::Terminated,
-					Event::Checking { eras: vec![3, 2, 1, 0] }
-=======
 					Event::BatchChecked { eras: vec![3, 2, 1, 0] },
 					Event::Unstaked { stash: 1, result: Ok(()) },
 					Event::BatchFinished,
 					Event::BatchChecked { eras: vec![3, 2, 1, 0] }
->>>>>>> 8c404525
 				]
 			);
 		});
@@ -479,21 +456,12 @@
 			assert_eq!(
 				fast_unstake_events_since_last_call(),
 				vec![
-<<<<<<< HEAD
-					Event::Checking { eras: vec![3, 2, 1, 0] },
-					Event::Unstaked { stash: 1, result: Ok(()) },
-					Event::Terminated,
-					Event::Checking { eras: vec![3, 2, 1, 0] },
-					Event::Unstaked { stash: 3, result: Ok(()) },
-					Event::Terminated,
-=======
 					Event::BatchChecked { eras: vec![3, 2, 1, 0] },
 					Event::Unstaked { stash: 1, result: Ok(()) },
 					Event::BatchFinished,
 					Event::BatchChecked { eras: vec![3, 2, 1, 0] },
 					Event::Unstaked { stash: 3, result: Ok(()) },
 					Event::BatchFinished,
->>>>>>> 8c404525
 				]
 			);
 
@@ -533,15 +501,9 @@
 			assert_eq!(
 				fast_unstake_events_since_last_call(),
 				vec![
-<<<<<<< HEAD
-					Event::Checking { eras: vec![3, 2, 1, 0] },
-					Event::Unstaked { stash: 1, result: Ok(()) },
-					Event::Terminated
-=======
 					Event::BatchChecked { eras: vec![3, 2, 1, 0] },
 					Event::Unstaked { stash: 1, result: Ok(()) },
 					Event::BatchFinished
->>>>>>> 8c404525
 				]
 			);
 			assert_unstaked(&1);
@@ -581,15 +543,9 @@
 			assert_eq!(
 				fast_unstake_events_since_last_call(),
 				vec![
-<<<<<<< HEAD
-					Event::Checking { eras: vec![3, 2, 1, 0] },
-					Event::Unstaked { stash: 1, result: Ok(()) },
-					Event::Terminated
-=======
 					Event::BatchChecked { eras: vec![3, 2, 1, 0] },
 					Event::Unstaked { stash: 1, result: Ok(()) },
 					Event::BatchFinished
->>>>>>> 8c404525
 				]
 			);
 			assert_unstaked(&1);
@@ -659,21 +615,12 @@
 			assert_eq!(
 				fast_unstake_events_since_last_call(),
 				vec![
-<<<<<<< HEAD
-					Event::Checking { eras: vec![3] },
-					Event::Checking { eras: vec![2] },
-					Event::Checking { eras: vec![1] },
-					Event::Checking { eras: vec![0] },
-					Event::Unstaked { stash: 1, result: Ok(()) },
-					Event::Terminated
-=======
 					Event::BatchChecked { eras: vec![3] },
 					Event::BatchChecked { eras: vec![2] },
 					Event::BatchChecked { eras: vec![1] },
 					Event::BatchChecked { eras: vec![0] },
 					Event::Unstaked { stash: 1, result: Ok(()) },
 					Event::BatchFinished
->>>>>>> 8c404525
 				]
 			);
 			assert_unstaked(&1);
@@ -751,15 +698,6 @@
 			assert_eq!(
 				fast_unstake_events_since_last_call(),
 				vec![
-<<<<<<< HEAD
-					Event::Checking { eras: vec![3] },
-					Event::Checking { eras: vec![2] },
-					Event::Checking { eras: vec![1] },
-					Event::Checking { eras: vec![0] },
-					Event::Checking { eras: vec![4] },
-					Event::Unstaked { stash: 1, result: Ok(()) },
-					Event::Terminated
-=======
 					Event::BatchChecked { eras: vec![3] },
 					Event::BatchChecked { eras: vec![2] },
 					Event::BatchChecked { eras: vec![1] },
@@ -767,7 +705,6 @@
 					Event::BatchChecked { eras: vec![4] },
 					Event::Unstaked { stash: 1, result: Ok(()) },
 					Event::BatchFinished
->>>>>>> 8c404525
 				]
 			);
 			assert_unstaked(&1);
@@ -857,21 +794,12 @@
 			assert_eq!(
 				fast_unstake_events_since_last_call(),
 				vec![
-<<<<<<< HEAD
-					Event::Checking { eras: vec![3] },
-					Event::Checking { eras: vec![2] },
-					Event::Checking { eras: vec![4] },
-					Event::Checking { eras: vec![1] },
-					Event::Unstaked { stash: 1, result: Ok(()) },
-					Event::Terminated
-=======
 					Event::BatchChecked { eras: vec![3] },
 					Event::BatchChecked { eras: vec![2] },
 					Event::BatchChecked { eras: vec![4] },
 					Event::BatchChecked { eras: vec![1] },
 					Event::Unstaked { stash: 1, result: Ok(()) },
 					Event::BatchFinished
->>>>>>> 8c404525
 				]
 			);
 
@@ -912,17 +840,10 @@
 			assert_eq!(
 				fast_unstake_events_since_last_call(),
 				vec![
-<<<<<<< HEAD
-					Event::Checking { eras: vec![3] },
-					Event::Checking { eras: vec![2] },
-					Event::Slashed { stash: exposed, amount: Deposit::get() },
-					Event::Terminated
-=======
 					Event::BatchChecked { eras: vec![3] },
 					Event::BatchChecked { eras: vec![2] },
 					Event::Slashed { stash: exposed, amount: Deposit::get() },
 					Event::BatchFinished
->>>>>>> 8c404525
 				]
 			);
 		});
@@ -956,15 +877,9 @@
 				fast_unstake_events_since_last_call(),
 				// we slash them
 				vec![
-<<<<<<< HEAD
-					Event::Checking { eras: vec![3, 2] },
-					Event::Slashed { stash: exposed, amount: Deposit::get() },
-					Event::Terminated
-=======
 					Event::BatchChecked { eras: vec![3, 2] },
 					Event::Slashed { stash: exposed, amount: Deposit::get() },
 					Event::BatchFinished
->>>>>>> 8c404525
 				]
 			);
 		});
@@ -995,11 +910,7 @@
 
 			assert_eq!(
 				fast_unstake_events_since_last_call(),
-<<<<<<< HEAD
-				vec![Event::Slashed { stash: 100, amount: Deposit::get() }, Event::Terminated]
-=======
 				vec![Event::Slashed { stash: 100, amount: Deposit::get() }, Event::BatchFinished]
->>>>>>> 8c404525
 			);
 		});
 	}
@@ -1033,15 +944,9 @@
 			assert_eq!(
 				fast_unstake_events_since_last_call(),
 				vec![
-<<<<<<< HEAD
-					Event::Checking { eras: vec![3, 2, 1, 0] },
-					Event::Unstaked { stash: 42, result: Ok(()) },
-					Event::Terminated
-=======
 					Event::BatchChecked { eras: vec![3, 2, 1, 0] },
 					Event::Unstaked { stash: 42, result: Ok(()) },
 					Event::BatchFinished
->>>>>>> 8c404525
 				]
 			);
 		});
@@ -1092,19 +997,11 @@
 			assert_eq!(
 				fast_unstake_events_since_last_call(),
 				vec![
-<<<<<<< HEAD
-					Event::Checking { eras: vec![3, 2, 1, 0] },
-					Event::Unstaked { stash: 1, result: Ok(()) },
-					Event::Unstaked { stash: 5, result: Ok(()) },
-					Event::Unstaked { stash: 7, result: Ok(()) },
-					Event::Terminated
-=======
 					Event::BatchChecked { eras: vec![3, 2, 1, 0] },
 					Event::Unstaked { stash: 1, result: Ok(()) },
 					Event::Unstaked { stash: 5, result: Ok(()) },
 					Event::Unstaked { stash: 7, result: Ok(()) },
 					Event::BatchFinished
->>>>>>> 8c404525
 				]
 			);
 		});
@@ -1165,21 +1062,12 @@
 			assert_eq!(
 				fast_unstake_events_since_last_call(),
 				vec![
-<<<<<<< HEAD
-					Event::Checking { eras: vec![3, 2] },
-					Event::Checking { eras: vec![1, 0] },
-					Event::Unstaked { stash: 1, result: Ok(()) },
-					Event::Unstaked { stash: 5, result: Ok(()) },
-					Event::Unstaked { stash: 7, result: Ok(()) },
-					Event::Terminated
-=======
 					Event::BatchChecked { eras: vec![3, 2] },
 					Event::BatchChecked { eras: vec![1, 0] },
 					Event::Unstaked { stash: 1, result: Ok(()) },
 					Event::Unstaked { stash: 5, result: Ok(()) },
 					Event::Unstaked { stash: 7, result: Ok(()) },
 					Event::BatchFinished
->>>>>>> 8c404525
 				]
 			);
 		});
@@ -1239,21 +1127,12 @@
 				fast_unstake_events_since_last_call(),
 				vec![
 					Event::Slashed { stash: 667, amount: 7 },
-<<<<<<< HEAD
-					Event::Checking { eras: vec![3, 2] },
-					Event::Slashed { stash: 666, amount: 7 },
-					Event::Checking { eras: vec![1, 0] },
-					Event::Unstaked { stash: 1, result: Ok(()) },
-					Event::Unstaked { stash: 3, result: Ok(()) },
-					Event::Terminated
-=======
 					Event::BatchChecked { eras: vec![3, 2] },
 					Event::Slashed { stash: 666, amount: 7 },
 					Event::BatchChecked { eras: vec![1, 0] },
 					Event::Unstaked { stash: 1, result: Ok(()) },
 					Event::Unstaked { stash: 3, result: Ok(()) },
 					Event::BatchFinished
->>>>>>> 8c404525
 				]
 			);
 		});
@@ -1310,17 +1189,10 @@
 				fast_unstake_events_since_last_call(),
 				vec![
 					Event::Slashed { stash: 666, amount: Deposit::get() },
-<<<<<<< HEAD
-					Event::Checking { eras: vec![3] },
-					Event::Slashed { stash: 667, amount: Deposit::get() },
-					Event::Terminated,
-					Event::Checking { eras: vec![3] }
-=======
 					Event::BatchChecked { eras: vec![3] },
 					Event::Slashed { stash: 667, amount: Deposit::get() },
 					Event::BatchFinished,
 					Event::BatchChecked { eras: vec![3] }
->>>>>>> 8c404525
 				]
 			);
 		});
