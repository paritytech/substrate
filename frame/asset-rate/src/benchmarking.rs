// This file is part of Substrate.

// Copyright (C) Parity Technologies (UK) Ltd.
// SPDX-License-Identifier: Apache-2.0

// Licensed under the Apache License, Version 2.0 (the "License");
// you may not use this file except in compliance with the License.
// You may obtain a copy of the License at
//
// 	http://www.apache.org/licenses/LICENSE-2.0
//
// Unless required by applicable law or agreed to in writing, software
// distributed under the License is distributed on an "AS IS" BASIS,
// WITHOUT WARRANTIES OR CONDITIONS OF ANY KIND, either express or implied.
// See the License for the specific language governing permissions and
// limitations under the License.

//! The crate's benchmarks.

use super::*;
use crate::{pallet as pallet_asset_rate, Pallet as AssetRate};

use codec::Encode;
use frame_benchmarking::v2::*;
use frame_support::assert_ok;
use frame_system::RawOrigin;
use sp_core::crypto::FromEntropy;
<<<<<<< HEAD

/// Trait describing the factory function for AssetKind parameter
pub trait AssetKindFactory<AssetKind> {
	fn create_asset_kind(seed: u32) -> AssetKind;
}
impl<AssetKind> AssetKindFactory<AssetKind> for ()
where
	AssetKind: FromEntropy,
{
	fn create_asset_kind(seed: u32) -> AssetKind {
		AssetKind::from_entropy(&mut seed.encode().as_slice()).unwrap()
	}
}
=======
>>>>>>> 46136f2a

/// Trait describing the factory function for the `AssetKind` parameter.
pub trait AssetKindFactory<AssetKind> {
	fn create_asset_kind(seed: u32) -> AssetKind;
}
impl<AssetKind> AssetKindFactory<AssetKind> for ()
where
	AssetKind: FromEntropy,
{
	fn create_asset_kind(seed: u32) -> AssetKind {
		AssetKind::from_entropy(&mut seed.encode().as_slice()).unwrap()
	}
}

const SEED: u32 = 1;

fn default_conversion_rate() -> FixedU128 {
	FixedU128::from_u32(1u32)
}

#[benchmarks]
mod benchmarks {
	use super::*;

	#[benchmark]
	fn create() -> Result<(), BenchmarkError> {
<<<<<<< HEAD
		let asset_id: T::AssetId = T::BenchmarkHelper::create_asset_kind(ASSET_ID);
=======
		let asset_kind: T::AssetKind = T::BenchmarkHelper::create_asset_kind(SEED);
>>>>>>> 46136f2a
		#[extrinsic_call]
		_(RawOrigin::Root, asset_kind.clone(), default_conversion_rate());

		assert_eq!(
			pallet_asset_rate::ConversionRateToNative::<T>::get(asset_kind),
			Some(default_conversion_rate())
		);
		Ok(())
	}

	#[benchmark]
	fn update() -> Result<(), BenchmarkError> {
<<<<<<< HEAD
		let asset_id: T::AssetId = T::BenchmarkHelper::create_asset_kind(ASSET_ID);
=======
		let asset_kind: T::AssetKind = T::BenchmarkHelper::create_asset_kind(SEED);
>>>>>>> 46136f2a
		assert_ok!(AssetRate::<T>::create(
			RawOrigin::Root.into(),
			asset_kind.clone(),
			default_conversion_rate()
		));

		#[extrinsic_call]
		_(RawOrigin::Root, asset_kind.clone(), FixedU128::from_u32(2));

		assert_eq!(
			pallet_asset_rate::ConversionRateToNative::<T>::get(asset_kind),
			Some(FixedU128::from_u32(2))
		);
		Ok(())
	}

	#[benchmark]
	fn remove() -> Result<(), BenchmarkError> {
<<<<<<< HEAD
		let asset_id: T::AssetId = T::BenchmarkHelper::create_asset_kind(ASSET_ID);
		assert_ok!(AssetRate::<T>::create(
			RawOrigin::Root.into(),
			asset_id.clone(),
=======
		let asset_kind: T::AssetKind = T::BenchmarkHelper::create_asset_kind(SEED);
		assert_ok!(AssetRate::<T>::create(
			RawOrigin::Root.into(),
			asset_kind.clone(),
>>>>>>> 46136f2a
			default_conversion_rate()
		));

		#[extrinsic_call]
		_(RawOrigin::Root, asset_kind.clone());

		assert!(pallet_asset_rate::ConversionRateToNative::<T>::get(asset_kind).is_none());
		Ok(())
	}

	impl_benchmark_test_suite! { AssetRate, crate::mock::new_test_ext(), crate::mock::Test }
}<|MERGE_RESOLUTION|>--- conflicted
+++ resolved
@@ -25,24 +25,8 @@
 use frame_support::assert_ok;
 use frame_system::RawOrigin;
 use sp_core::crypto::FromEntropy;
-<<<<<<< HEAD
 
 /// Trait describing the factory function for AssetKind parameter
-pub trait AssetKindFactory<AssetKind> {
-	fn create_asset_kind(seed: u32) -> AssetKind;
-}
-impl<AssetKind> AssetKindFactory<AssetKind> for ()
-where
-	AssetKind: FromEntropy,
-{
-	fn create_asset_kind(seed: u32) -> AssetKind {
-		AssetKind::from_entropy(&mut seed.encode().as_slice()).unwrap()
-	}
-}
-=======
->>>>>>> 46136f2a
-
-/// Trait describing the factory function for the `AssetKind` parameter.
 pub trait AssetKindFactory<AssetKind> {
 	fn create_asset_kind(seed: u32) -> AssetKind;
 }
@@ -67,11 +51,7 @@
 
 	#[benchmark]
 	fn create() -> Result<(), BenchmarkError> {
-<<<<<<< HEAD
-		let asset_id: T::AssetId = T::BenchmarkHelper::create_asset_kind(ASSET_ID);
-=======
 		let asset_kind: T::AssetKind = T::BenchmarkHelper::create_asset_kind(SEED);
->>>>>>> 46136f2a
 		#[extrinsic_call]
 		_(RawOrigin::Root, asset_kind.clone(), default_conversion_rate());
 
@@ -84,11 +64,7 @@
 
 	#[benchmark]
 	fn update() -> Result<(), BenchmarkError> {
-<<<<<<< HEAD
-		let asset_id: T::AssetId = T::BenchmarkHelper::create_asset_kind(ASSET_ID);
-=======
 		let asset_kind: T::AssetKind = T::BenchmarkHelper::create_asset_kind(SEED);
->>>>>>> 46136f2a
 		assert_ok!(AssetRate::<T>::create(
 			RawOrigin::Root.into(),
 			asset_kind.clone(),
@@ -107,17 +83,10 @@
 
 	#[benchmark]
 	fn remove() -> Result<(), BenchmarkError> {
-<<<<<<< HEAD
-		let asset_id: T::AssetId = T::BenchmarkHelper::create_asset_kind(ASSET_ID);
-		assert_ok!(AssetRate::<T>::create(
-			RawOrigin::Root.into(),
-			asset_id.clone(),
-=======
 		let asset_kind: T::AssetKind = T::BenchmarkHelper::create_asset_kind(SEED);
 		assert_ok!(AssetRate::<T>::create(
 			RawOrigin::Root.into(),
 			asset_kind.clone(),
->>>>>>> 46136f2a
 			default_conversion_rate()
 		));
 
