--- conflicted
+++ resolved
@@ -23,13 +23,8 @@
 frame-system = { version = "4.0.0-dev", default-features = false, path = "../system" }
 pallet-treasury = { version = "4.0.0-dev", default-features = false, path = "../treasury" }
 pallet-bounties = { version = "4.0.0-dev", default-features = false, path = "../bounties" }
-<<<<<<< HEAD
-sp-io = { version = "4.0.0", path = "../../primitives/io", default-features = false }
-sp-core = { version = "4.0.0", path = "../../primitives/core", default-features = false }
-=======
 sp-io = { version = "4.0.0-dev", path = "../../primitives/io", default-features = false }
 sp-core = { version = "4.1.0-dev", path = "../../primitives/core", default-features = false }
->>>>>>> b9cafba3
 frame-benchmarking = { version = "4.0.0-dev", default-features = false, path = "../benchmarking", optional = true }
 log = { version = "0.4.14", default-features = false }
 
