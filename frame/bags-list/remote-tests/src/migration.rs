// Copyright 2021 Parity Technologies (UK) Ltd.
// This file is part of Polkadot.

// Polkadot is free software: you can redistribute it and/or modify
// it under the terms of the GNU General Public License as published by
// the Free Software Foundation, either version 3 of the License, or
// (at your option) any later version.

// Polkadot is distributed in the hope that it will be useful,
// but WITHOUT ANY WARRANTY; without even the implied warranty of
// MERCHANTABILITY or FITNESS FOR A PARTICULAR PURPOSE.  See the
// GNU General Public License for more details.

// You should have received a copy of the GNU General Public License
// along with Polkadot.  If not, see <http://www.gnu.org/licenses/>.

//! Test to check the migration of the voter bag.

use crate::{RuntimeT, LOG_TARGET};
use frame_support::traits::PalletInfoAccess;
use pallet_staking::Nominators;
use remote_externalities::{Builder, Mode, OnlineConfig};
use sp_runtime::{traits::Block as BlockT, DeserializeOwned};

/// Test voter bags migration. `currency_unit` is the number of planks per the the runtimes `UNITS`
/// (i.e. number of decimal places per DOT, KSM etc)
<<<<<<< HEAD
pub async fn execute<Runtime: RuntimeT, Block>(
=======
pub async fn execute<
	Runtime: RuntimeT<pallet_bags_list::Instance1>,
	Block: BlockT + DeserializeOwned,
>(
>>>>>>> 0c1ccdaa
	currency_unit: u64,
	currency_name: &'static str,
	ws_url: String,
) where
	Block: BlockT,
	Block::Header: DeserializeOwned,
{
	let mut ext = Builder::<Block>::new()
		.mode(Mode::Online(OnlineConfig {
			transport: ws_url.to_string().into(),
			pallets: vec![pallet_staking::Pallet::<Runtime>::name().to_string()],
			..Default::default()
		}))
		.build()
		.await
		.unwrap();

	ext.execute_with(|| {
		// get the nominator & validator count prior to migrating; these should be invariant.
		let pre_migrate_nominator_count = <Nominators<Runtime>>::iter().count() as u32;
		log::info!(target: LOG_TARGET, "Nominator count: {}", pre_migrate_nominator_count);

		use frame_election_provider_support::SortedListProvider;
		// run the actual migration
		let moved = <Runtime as pallet_staking::Config>::VoterList::unsafe_regenerate(
			pallet_staking::Nominators::<Runtime>::iter().map(|(n, _)| n),
			pallet_staking::Pallet::<Runtime>::weight_of_fn(),
		);
		log::info!(target: LOG_TARGET, "Moved {} nominators", moved);

		let voter_list_len = <Runtime as pallet_staking::Config>::VoterList::iter().count() as u32;
		let voter_list_count = <Runtime as pallet_staking::Config>::VoterList::count();
		// and confirm it is equal to the length of the `VoterList`.
		assert_eq!(pre_migrate_nominator_count, voter_list_len);
		assert_eq!(pre_migrate_nominator_count, voter_list_count);

		crate::display_and_check_bags::<Runtime>(currency_unit, currency_name);
	});
}<|MERGE_RESOLUTION|>--- conflicted
+++ resolved
@@ -24,18 +24,12 @@
 
 /// Test voter bags migration. `currency_unit` is the number of planks per the the runtimes `UNITS`
 /// (i.e. number of decimal places per DOT, KSM etc)
-<<<<<<< HEAD
-pub async fn execute<Runtime: RuntimeT, Block>(
-=======
-pub async fn execute<
-	Runtime: RuntimeT<pallet_bags_list::Instance1>,
-	Block: BlockT + DeserializeOwned,
->(
->>>>>>> 0c1ccdaa
+pub async fn execute<Runtime, Block>(
 	currency_unit: u64,
 	currency_name: &'static str,
 	ws_url: String,
 ) where
+	Runtime: RuntimeT<pallet_bags_list::Instance1>,
 	Block: BlockT,
 	Block::Header: DeserializeOwned,
 {
