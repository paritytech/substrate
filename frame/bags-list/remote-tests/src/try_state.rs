--- conflicted
+++ resolved
@@ -25,18 +25,12 @@
 use sp_runtime::{traits::Block as BlockT, DeserializeOwned};
 
 /// Execute the sanity check of the bags-list.
-<<<<<<< HEAD
-pub async fn execute<Runtime: crate::RuntimeT, Block>(
-=======
-pub async fn execute<
-	Runtime: crate::RuntimeT<pallet_bags_list::Instance1>,
-	Block: BlockT + DeserializeOwned,
->(
->>>>>>> 0c1ccdaa
+pub async fn execute<Runtime, Block>(
 	currency_unit: u64,
 	currency_name: &'static str,
 	ws_url: String,
 ) where
+	Runtime: crate::RuntimeT<pallet_bags_list::Instance1>,
 	Block: BlockT,
 	Block::Header: DeserializeOwned,
 {
