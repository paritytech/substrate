--- conflicted
+++ resolved
@@ -35,12 +35,7 @@
 			// is bags-list.
 			pallets: vec![pallet_bags_list::Pallet::<Runtime>::name().to_string()],
 			at: None,
-<<<<<<< HEAD
-			state_snapshot: None,
-			scrape_children: false,
-=======
 			..Default::default()
->>>>>>> 3b9f530e
 		}))
 		.inject_hashed_prefix(&<pallet_staking::Bonded<Runtime>>::prefix_hash())
 		.inject_hashed_prefix(&<pallet_staking::Ledger<Runtime>>::prefix_hash())
