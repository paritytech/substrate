[package]
name = "pallet-bags-list-remote-tests"
version = "4.0.0-dev"
authors = ["Parity Technologies <admin@parity.io>"]
edition = "2021"
license = "Apache-2.0"
homepage = "https://substrate.io"
repository = "https://github.com/paritytech/substrate/"
description = "FRAME pallet bags list remote test"
readme = "README.md"

[package.metadata.docs.rs]
targets = ["x86_64-unknown-linux-gnu"]

[dependencies]
# frame
pallet-staking = { path = "../../staking", version = "4.0.0-dev" }
pallet-bags-list = { path = "../../bags-list", version = "4.0.0-dev" }
frame-election-provider-support = { path = "../../election-provider-support", version = "4.0.0-dev" }
frame-system = { path = "../../system", version = "4.0.0-dev" }
frame-support = { path = "../../support", version = "4.0.0-dev" }

# core
sp-storage = { path = "../../../primitives/storage", version = "6.0.0"}
sp-core = { path = "../../../primitives/core", version = "6.0.0"}
sp-tracing = { path = "../../../primitives/tracing", version = "5.0.0"}
sp-runtime = { path = "../../../primitives/runtime", version = "6.0.0"}
sp-std = { path = "../../../primitives/std", version = "4.0.0" }

# utils
remote-externalities = { path = "../../../utils/frame/remote-externalities", version = "0.10.0-dev" }

# others
<<<<<<< HEAD
log = "0.4.17"
tokio = { version = "1", features = ["macros"] }
=======
log = "0.4.16"
>>>>>>> 51eac357
<|MERGE_RESOLUTION|>--- conflicted
+++ resolved
@@ -31,9 +31,4 @@
 remote-externalities = { path = "../../../utils/frame/remote-externalities", version = "0.10.0-dev" }
 
 # others
-<<<<<<< HEAD
-log = "0.4.17"
-tokio = { version = "1", features = ["macros"] }
-=======
-log = "0.4.16"
->>>>>>> 51eac357
+log = "0.4.17"