--- conflicted
+++ resolved
@@ -266,11 +266,7 @@
 	/// Insert a new id into the appropriate bag in the list.
 	///
 	/// Returns an error if the list already contains `id`.
-<<<<<<< HEAD
-	pub(crate) fn insert(id: T::AccountId, weight: VoteWeight) -> Result<(), ListError> {
-=======
-	pub(crate) fn insert(id: T::AccountId, score: T::Score) -> Result<(), Error> {
->>>>>>> 6506784c
+	pub(crate) fn insert(id: T::AccountId, score: T::Score) -> Result<(), ListError> {
 		if Self::contains(&id) {
 			return Err(ListError::Duplicate)
 		}
