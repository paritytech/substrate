// This file is part of Substrate.

// Copyright (C) 2019-2021 Parity Technologies (UK) Ltd.
// SPDX-License-Identifier: Apache-2.0

// Licensed under the Apache License, Version 2.0 (the "License");
// you may not use this file except in compliance with the License.
// You may obtain a copy of the License at
//
// 	http://www.apache.org/licenses/LICENSE-2.0
//
// Unless required by applicable law or agreed to in writing, software
// distributed under the License is distributed on an "AS IS" BASIS,
// WITHOUT WARRANTIES OR CONDITIONS OF ANY KIND, either express or implied.
// See the License for the specific language governing permissions and
// limitations under the License.

//! Test utilities

pub use sp_core::H256;
pub use sp_runtime::{
	testing::Header,
	traits::{BlakeTwo256, IdentityLookup},
	BuildStorage,
};
use sp_std::convert::{TryFrom, TryInto};

pub use frame_support::{
	assert_noop, assert_ok, ord_parameter_types, parameter_types,
	traits::{EitherOfDiverse, GenesisBuild, SortedMembers},
	BoundedVec,
};
use frame_system::{EnsureRoot, EnsureSignedBy};
use pallet_identity::{Data, IdentityInfo, Judgement};

pub use crate as pallet_alliance;

use super::*;

type BlockNumber = u64;

parameter_types! {
	pub const BlockHashCount: BlockNumber = 250;
}
impl frame_system::Config for Test {
	type BaseCallFilter = frame_support::traits::Everything;
	type BlockWeights = ();
	type BlockLength = ();
	type Origin = Origin;
	type RuntimeCall = RuntimeCall;
	type Index = u64;
	type BlockNumber = BlockNumber;
	type Hash = H256;
	type Hashing = BlakeTwo256;
	type AccountId = u64;
	type Lookup = IdentityLookup<Self::AccountId>;
	type Header = Header;
	type RuntimeEvent = RuntimeEvent;
	type BlockHashCount = BlockHashCount;
	type DbWeight = ();
	type Version = ();
	type PalletInfo = PalletInfo;
	type AccountData = pallet_balances::AccountData<u64>;
	type OnNewAccount = ();
	type OnKilledAccount = ();
	type SystemWeightInfo = ();
	type SS58Prefix = ();
	type OnSetCode = ();
	type MaxConsumers = frame_support::traits::ConstU32<16>;
}

parameter_types! {
	pub const ExistentialDeposit: u64 = 1;
	pub const MaxLocks: u32 = 10;
}
impl pallet_balances::Config for Test {
	type Balance = u64;
	type DustRemoval = ();
	type RuntimeEvent = RuntimeEvent;
	type ExistentialDeposit = ExistentialDeposit;
	type AccountStore = System;
	type WeightInfo = ();
	type MaxLocks = MaxLocks;
	type MaxReserves = ();
	type ReserveIdentifier = [u8; 8];
}

const MOTION_DURATION_IN_BLOCKS: BlockNumber = 3;

parameter_types! {
	pub const MotionDuration: BlockNumber = MOTION_DURATION_IN_BLOCKS;
	pub const MaxProposals: u32 = 100;
	pub const MaxMembers: u32 = 100;
}
type AllianceCollective = pallet_collective::Instance1;
impl pallet_collective::Config<AllianceCollective> for Test {
	type Origin = Origin;
	type Proposal = RuntimeCall;
	type RuntimeEvent = RuntimeEvent;
	type MotionDuration = MotionDuration;
	type MaxProposals = MaxProposals;
	type MaxMembers = MaxMembers;
	type DefaultVote = pallet_collective::PrimeDefaultVote;
	type WeightInfo = ();
}

parameter_types! {
	pub const BasicDeposit: u64 = 10;
	pub const FieldDeposit: u64 = 10;
	pub const SubAccountDeposit: u64 = 10;
	pub const MaxSubAccounts: u32 = 2;
	pub const MaxAdditionalFields: u32 = 2;
	pub const MaxRegistrars: u32 = 20;
}
ord_parameter_types! {
	pub const One: u64 = 1;
	pub const Two: u64 = 2;
	pub const Three: u64 = 3;
	pub const Four: u64 = 4;
	pub const Five: u64 = 5;
}
type EnsureOneOrRoot = EitherOfDiverse<EnsureRoot<u64>, EnsureSignedBy<One, u64>>;
type EnsureTwoOrRoot = EitherOfDiverse<EnsureRoot<u64>, EnsureSignedBy<Two, u64>>;

impl pallet_identity::Config for Test {
	type RuntimeEvent = RuntimeEvent;
	type Currency = Balances;
	type BasicDeposit = BasicDeposit;
	type FieldDeposit = FieldDeposit;
	type SubAccountDeposit = SubAccountDeposit;
	type MaxSubAccounts = MaxSubAccounts;
	type MaxAdditionalFields = MaxAdditionalFields;
	type MaxRegistrars = MaxRegistrars;
	type Slashed = ();
	type RegistrarOrigin = EnsureOneOrRoot;
	type ForceOrigin = EnsureTwoOrRoot;
	type WeightInfo = ();
}

pub struct AllianceIdentityVerifier;
impl IdentityVerifier<u64> for AllianceIdentityVerifier {
	fn has_identity(who: &u64, fields: u64) -> bool {
		Identity::has_identity(who, fields)
	}

	fn has_good_judgement(who: &u64) -> bool {
		if let Some(judgements) =
			Identity::identity(who).map(|registration| registration.judgements)
		{
			judgements
				.iter()
				.any(|(_, j)| matches!(j, Judgement::KnownGood | Judgement::Reasonable))
		} else {
			false
		}
	}

	fn super_account_id(who: &u64) -> Option<u64> {
		Identity::super_of(who).map(|parent| parent.0)
	}
}

pub struct AllianceProposalProvider;
impl ProposalProvider<u64, H256, RuntimeCall> for AllianceProposalProvider {
	fn propose_proposal(
		who: u64,
		threshold: u32,
		proposal: Box<RuntimeCall>,
		length_bound: u32,
	) -> Result<(u32, u32), DispatchError> {
		AllianceMotion::do_propose_proposed(who, threshold, proposal, length_bound)
	}

	fn vote_proposal(
		who: u64,
		proposal: H256,
		index: ProposalIndex,
		approve: bool,
	) -> Result<bool, DispatchError> {
		AllianceMotion::do_vote(who, proposal, index, approve)
	}

	fn veto_proposal(proposal_hash: H256) -> u32 {
		AllianceMotion::do_disapprove_proposal(proposal_hash)
	}

	fn close_proposal(
		proposal_hash: H256,
		proposal_index: ProposalIndex,
		proposal_weight_bound: Weight,
		length_bound: u32,
	) -> DispatchResultWithPostInfo {
		AllianceMotion::do_close(proposal_hash, proposal_index, proposal_weight_bound, length_bound)
	}

	fn proposal_of(proposal_hash: H256) -> Option<RuntimeCall> {
		AllianceMotion::proposal_of(proposal_hash)
	}
}

parameter_types! {
	pub const MaxFounders: u32 = 10;
	pub const MaxFellows: u32 = MaxMembers::get() - MaxFounders::get();
	pub const MaxAllies: u32 = 100;
	pub const AllyDeposit: u64 = 25;
	pub const RetirementPeriod: BlockNumber = MOTION_DURATION_IN_BLOCKS + 1;
}
impl Config for Test {
	type RuntimeEvent = RuntimeEvent;
	type Proposal = RuntimeCall;
	type AdminOrigin = EnsureSignedBy<One, u64>;
	type MembershipManager = EnsureSignedBy<Two, u64>;
	type AnnouncementOrigin = EnsureSignedBy<Three, u64>;
	type Currency = Balances;
	type Slashed = ();
	type InitializeMembers = AllianceMotion;
	type MembershipChanged = AllianceMotion;
	#[cfg(not(feature = "runtime-benchmarks"))]
	type IdentityVerifier = AllianceIdentityVerifier;
	#[cfg(feature = "runtime-benchmarks")]
	type IdentityVerifier = ();
	type ProposalProvider = AllianceProposalProvider;
	type MaxProposals = MaxProposals;
	type MaxFounders = MaxFounders;
	type MaxFellows = MaxFellows;
	type MaxAllies = MaxAllies;
	type MaxUnscrupulousItems = ConstU32<100>;
	type MaxWebsiteUrlLength = ConstU32<255>;
	type MaxAnnouncementsCount = ConstU32<100>;
	type MaxMembersCount = MaxMembers;
	type AllyDeposit = AllyDeposit;
	type WeightInfo = ();
	type RetirementPeriod = RetirementPeriod;
}

type UncheckedExtrinsic = frame_system::mocking::MockUncheckedExtrinsic<Test>;
type Block = frame_system::mocking::MockBlock<Test>;

frame_support::construct_runtime!(
	pub enum Test where
		Block = Block,
		NodeBlock = Block,
		UncheckedExtrinsic = UncheckedExtrinsic,
	{
		System: frame_system,
		Balances: pallet_balances,
		Identity: pallet_identity,
		AllianceMotion: pallet_collective::<Instance1>,
		Alliance: pallet_alliance,
	}
);

pub fn new_test_ext() -> sp_io::TestExternalities {
	let mut t = frame_system::GenesisConfig::default().build_storage::<Test>().unwrap();

	pallet_balances::GenesisConfig::<Test> {
		balances: vec![(1, 50), (2, 50), (3, 50), (4, 50), (5, 30), (6, 50), (7, 50)],
	}
	.assimilate_storage(&mut t)
	.unwrap();

	GenesisBuild::<Test>::assimilate_storage(
		&pallet_alliance::GenesisConfig {
			founders: vec![],
			fellows: vec![],
			allies: vec![],
			phantom: Default::default(),
		},
		&mut t,
	)
	.unwrap();

	let mut ext = sp_io::TestExternalities::new(t);
	ext.execute_with(|| {
		assert_ok!(Identity::add_registrar(Origin::signed(1), 1));

		let info = IdentityInfo {
			additional: BoundedVec::default(),
			display: Data::Raw(b"name".to_vec().try_into().unwrap()),
			legal: Data::default(),
			web: Data::Raw(b"website".to_vec().try_into().unwrap()),
			riot: Data::default(),
			email: Data::default(),
			pgp_fingerprint: None,
			image: Data::default(),
			twitter: Data::default(),
		};
		assert_ok!(Identity::set_identity(Origin::signed(1), Box::new(info.clone())));
		assert_ok!(Identity::provide_judgement(Origin::signed(1), 0, 1, Judgement::KnownGood));
		assert_ok!(Identity::set_identity(Origin::signed(2), Box::new(info.clone())));
		assert_ok!(Identity::provide_judgement(Origin::signed(1), 0, 2, Judgement::KnownGood));
		assert_ok!(Identity::set_identity(Origin::signed(3), Box::new(info.clone())));
		assert_ok!(Identity::provide_judgement(Origin::signed(1), 0, 3, Judgement::KnownGood));
		assert_ok!(Identity::set_identity(Origin::signed(4), Box::new(info.clone())));
		assert_ok!(Identity::provide_judgement(Origin::signed(1), 0, 4, Judgement::KnownGood));
		assert_ok!(Identity::set_identity(Origin::signed(5), Box::new(info.clone())));
		assert_ok!(Identity::provide_judgement(Origin::signed(1), 0, 5, Judgement::KnownGood));
		assert_ok!(Identity::set_identity(Origin::signed(6), Box::new(info.clone())));

		// Joining before init should fail.
		assert_noop!(
			Alliance::join_alliance(Origin::signed(1)),
			Error::<Test, ()>::AllianceNotYetInitialized
		);

		assert_ok!(Alliance::init_members(Origin::root(), vec![1, 2], vec![3], vec![]));

		System::set_block_number(1);
	});
	ext
}

#[cfg(feature = "runtime-benchmarks")]
pub fn new_bench_ext() -> sp_io::TestExternalities {
	GenesisConfig::default().build_storage().unwrap().into()
}

pub fn test_cid() -> Cid {
	use sha2::{Digest, Sha256};
	let mut hasher = Sha256::new();
	hasher.update(b"hello world");
	let result = hasher.finalize();
	Cid::new_v0(&*result)
}

pub fn make_proposal(value: u64) -> RuntimeCall {
	RuntimeCall::System(frame_system::Call::remark { remark: value.encode() })
}

<<<<<<< HEAD
pub fn make_set_rule_proposal(rule: Cid) -> RuntimeCall {
	RuntimeCall::Alliance(pallet_alliance::Call::set_rule { rule })
}

pub fn make_kick_member_proposal(who: u64) -> RuntimeCall {
	RuntimeCall::Alliance(pallet_alliance::Call::kick_member { who })
=======
pub fn make_set_rule_proposal(rule: Cid) -> Call {
	Call::Alliance(pallet_alliance::Call::set_rule { rule })
>>>>>>> 5cdb0540
}<|MERGE_RESOLUTION|>--- conflicted
+++ resolved
@@ -327,15 +327,6 @@
 	RuntimeCall::System(frame_system::Call::remark { remark: value.encode() })
 }
 
-<<<<<<< HEAD
 pub fn make_set_rule_proposal(rule: Cid) -> RuntimeCall {
 	RuntimeCall::Alliance(pallet_alliance::Call::set_rule { rule })
-}
-
-pub fn make_kick_member_proposal(who: u64) -> RuntimeCall {
-	RuntimeCall::Alliance(pallet_alliance::Call::kick_member { who })
-=======
-pub fn make_set_rule_proposal(rule: Cid) -> Call {
-	Call::Alliance(pallet_alliance::Call::set_rule { rule })
->>>>>>> 5cdb0540
 }