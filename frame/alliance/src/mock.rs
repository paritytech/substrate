// This file is part of Substrate.

// Copyright (C) Parity Technologies (UK) Ltd.
// SPDX-License-Identifier: Apache-2.0

// Licensed under the Apache License, Version 2.0 (the "License");
// you may not use this file except in compliance with the License.
// You may obtain a copy of the License at
//
// 	http://www.apache.org/licenses/LICENSE-2.0
//
// Unless required by applicable law or agreed to in writing, software
// distributed under the License is distributed on an "AS IS" BASIS,
// WITHOUT WARRANTIES OR CONDITIONS OF ANY KIND, either express or implied.
// See the License for the specific language governing permissions and
// limitations under the License.

//! Test utilities

pub use sp_core::H256;
use sp_runtime::traits::Hash;
pub use sp_runtime::{
	traits::{BlakeTwo256, IdentityLookup},
	BuildStorage,
};
use sp_std::convert::{TryFrom, TryInto};

pub use frame_support::{
	assert_noop, assert_ok, ord_parameter_types, parameter_types,
	traits::{EitherOfDiverse, SortedMembers},
	BoundedVec,
};
use frame_system::{EnsureRoot, EnsureSignedBy};
use pallet_identity::{Data, IdentityInfo, Judgement};

pub use crate as pallet_alliance;

use super::*;

type BlockNumber = u64;
type AccountId = u64;

parameter_types! {
	pub const BlockHashCount: BlockNumber = 250;
	pub BlockWeights: frame_system::limits::BlockWeights =
		frame_system::limits::BlockWeights::simple_max(Weight::MAX);
}
impl frame_system::Config for Test {
	type BaseCallFilter = frame_support::traits::Everything;
	type BlockWeights = BlockWeights;
	type BlockLength = ();
	type RuntimeOrigin = RuntimeOrigin;
	type RuntimeCall = RuntimeCall;
<<<<<<< HEAD
	type Nonce = u64;
	type BlockNumber = BlockNumber;
=======
	type Index = u64;
>>>>>>> ec3bedd5
	type Hash = H256;
	type Hashing = BlakeTwo256;
	type AccountId = AccountId;
	type Lookup = IdentityLookup<Self::AccountId>;
	type Block = Block;
	type RuntimeEvent = RuntimeEvent;
	type BlockHashCount = BlockHashCount;
	type DbWeight = ();
	type Version = ();
	type PalletInfo = PalletInfo;
	type AccountData = pallet_balances::AccountData<AccountId>;
	type OnNewAccount = ();
	type OnKilledAccount = ();
	type SystemWeightInfo = ();
	type SS58Prefix = ();
	type OnSetCode = ();
	type MaxConsumers = frame_support::traits::ConstU32<16>;
}

parameter_types! {
	pub const ExistentialDeposit: u64 = 1;
	pub const MaxLocks: u32 = 10;
}
impl pallet_balances::Config for Test {
	type Balance = u64;
	type DustRemoval = ();
	type RuntimeEvent = RuntimeEvent;
	type ExistentialDeposit = ExistentialDeposit;
	type AccountStore = System;
	type WeightInfo = ();
	type MaxLocks = MaxLocks;
	type MaxReserves = ();
	type ReserveIdentifier = [u8; 8];
	type FreezeIdentifier = ();
	type MaxFreezes = ();
	type RuntimeHoldReason = ();
	type MaxHolds = ();
}

const MOTION_DURATION_IN_BLOCKS: BlockNumber = 3;

parameter_types! {
	pub const MotionDuration: BlockNumber = MOTION_DURATION_IN_BLOCKS;
	pub const MaxProposals: u32 = 100;
	pub const MaxMembers: u32 = 100;
	pub MaxProposalWeight: Weight = sp_runtime::Perbill::from_percent(50) * BlockWeights::get().max_block;
}
type AllianceCollective = pallet_collective::Instance1;
impl pallet_collective::Config<AllianceCollective> for Test {
	type RuntimeOrigin = RuntimeOrigin;
	type Proposal = RuntimeCall;
	type RuntimeEvent = RuntimeEvent;
	type MotionDuration = MotionDuration;
	type MaxProposals = MaxProposals;
	type MaxMembers = MaxMembers;
	type DefaultVote = pallet_collective::PrimeDefaultVote;
	type WeightInfo = ();
	type SetMembersOrigin = EnsureRoot<Self::AccountId>;
	type MaxProposalWeight = MaxProposalWeight;
}

parameter_types! {
	pub const BasicDeposit: u64 = 10;
	pub const FieldDeposit: u64 = 10;
	pub const SubAccountDeposit: u64 = 10;
	pub const MaxSubAccounts: u32 = 2;
	pub const MaxAdditionalFields: u32 = 2;
	pub const MaxRegistrars: u32 = 20;
}
ord_parameter_types! {
	pub const One: u64 = 1;
	pub const Two: u64 = 2;
	pub const Three: u64 = 3;
	pub const Four: u64 = 4;
	pub const Five: u64 = 5;
}
type EnsureOneOrRoot = EitherOfDiverse<EnsureRoot<AccountId>, EnsureSignedBy<One, AccountId>>;
type EnsureTwoOrRoot = EitherOfDiverse<EnsureRoot<AccountId>, EnsureSignedBy<Two, AccountId>>;

impl pallet_identity::Config for Test {
	type RuntimeEvent = RuntimeEvent;
	type Currency = Balances;
	type BasicDeposit = BasicDeposit;
	type FieldDeposit = FieldDeposit;
	type SubAccountDeposit = SubAccountDeposit;
	type MaxSubAccounts = MaxSubAccounts;
	type MaxAdditionalFields = MaxAdditionalFields;
	type MaxRegistrars = MaxRegistrars;
	type Slashed = ();
	type RegistrarOrigin = EnsureOneOrRoot;
	type ForceOrigin = EnsureTwoOrRoot;
	type WeightInfo = ();
}

pub struct AllianceIdentityVerifier;
impl IdentityVerifier<AccountId> for AllianceIdentityVerifier {
	fn has_identity(who: &AccountId, fields: u64) -> bool {
		Identity::has_identity(who, fields)
	}

	fn has_good_judgement(who: &AccountId) -> bool {
		if let Some(judgements) =
			Identity::identity(who).map(|registration| registration.judgements)
		{
			judgements
				.iter()
				.any(|(_, j)| matches!(j, Judgement::KnownGood | Judgement::Reasonable))
		} else {
			false
		}
	}

	fn super_account_id(who: &AccountId) -> Option<AccountId> {
		Identity::super_of(who).map(|parent| parent.0)
	}
}

pub struct AllianceProposalProvider;
impl ProposalProvider<AccountId, H256, RuntimeCall> for AllianceProposalProvider {
	fn propose_proposal(
		who: AccountId,
		threshold: u32,
		proposal: Box<RuntimeCall>,
		length_bound: u32,
	) -> Result<(u32, u32), DispatchError> {
		AllianceMotion::do_propose_proposed(who, threshold, proposal, length_bound)
	}

	fn vote_proposal(
		who: AccountId,
		proposal: H256,
		index: ProposalIndex,
		approve: bool,
	) -> Result<bool, DispatchError> {
		AllianceMotion::do_vote(who, proposal, index, approve)
	}

	fn close_proposal(
		proposal_hash: H256,
		proposal_index: ProposalIndex,
		proposal_weight_bound: Weight,
		length_bound: u32,
	) -> DispatchResultWithPostInfo {
		AllianceMotion::do_close(proposal_hash, proposal_index, proposal_weight_bound, length_bound)
	}

	fn proposal_of(proposal_hash: H256) -> Option<RuntimeCall> {
		AllianceMotion::proposal_of(proposal_hash)
	}
}

parameter_types! {
	pub const MaxFellows: u32 = MaxMembers::get();
	pub const MaxAllies: u32 = 100;
	pub const AllyDeposit: u64 = 25;
	pub const RetirementPeriod: BlockNumber = MOTION_DURATION_IN_BLOCKS + 1;
}
impl Config for Test {
	type RuntimeEvent = RuntimeEvent;
	type Proposal = RuntimeCall;
	type AdminOrigin = EnsureSignedBy<One, AccountId>;
	type MembershipManager = EnsureSignedBy<Two, AccountId>;
	type AnnouncementOrigin = EnsureSignedBy<Three, AccountId>;
	type Currency = Balances;
	type Slashed = ();
	type InitializeMembers = AllianceMotion;
	type MembershipChanged = AllianceMotion;
	#[cfg(not(feature = "runtime-benchmarks"))]
	type IdentityVerifier = AllianceIdentityVerifier;
	#[cfg(feature = "runtime-benchmarks")]
	type IdentityVerifier = ();
	type ProposalProvider = AllianceProposalProvider;
	type MaxProposals = MaxProposals;
	type MaxFellows = MaxFellows;
	type MaxAllies = MaxAllies;
	type MaxUnscrupulousItems = ConstU32<100>;
	type MaxWebsiteUrlLength = ConstU32<255>;
	type MaxAnnouncementsCount = ConstU32<100>;
	type MaxMembersCount = MaxMembers;
	type AllyDeposit = AllyDeposit;
	type WeightInfo = ();
	type RetirementPeriod = RetirementPeriod;
}

type Block = frame_system::mocking::MockBlock<Test>;

frame_support::construct_runtime!(
	pub enum Test
	{
		System: frame_system,
		Balances: pallet_balances,
		Identity: pallet_identity,
		AllianceMotion: pallet_collective::<Instance1>,
		Alliance: pallet_alliance,
	}
);

pub fn new_test_ext() -> sp_io::TestExternalities {
	let mut t = frame_system::GenesisConfig::<Test>::default().build_storage().unwrap();

	pallet_balances::GenesisConfig::<Test> {
		balances: vec![
			(1, 50),
			(2, 50),
			(3, 50),
			(4, 50),
			(5, 30),
			(6, 50),
			(7, 50),
			(8, 50),
			(9, 50),
		],
	}
	.assimilate_storage(&mut t)
	.unwrap();

	pallet_alliance::GenesisConfig::<Test> {
		fellows: vec![],
		allies: vec![],
		phantom: Default::default(),
	}
	.assimilate_storage(&mut t)
	.unwrap();

	let mut ext = sp_io::TestExternalities::new(t);
	ext.execute_with(|| {
		assert_ok!(Identity::add_registrar(RuntimeOrigin::signed(1), 1));

		let info = IdentityInfo {
			additional: BoundedVec::default(),
			display: Data::Raw(b"name".to_vec().try_into().unwrap()),
			legal: Data::default(),
			web: Data::Raw(b"website".to_vec().try_into().unwrap()),
			riot: Data::default(),
			email: Data::default(),
			pgp_fingerprint: None,
			image: Data::default(),
			twitter: Data::default(),
		};
		assert_ok!(Identity::set_identity(RuntimeOrigin::signed(1), Box::new(info.clone())));
		assert_ok!(Identity::provide_judgement(
			RuntimeOrigin::signed(1),
			0,
			1,
			Judgement::KnownGood,
			BlakeTwo256::hash_of(&info)
		));
		assert_ok!(Identity::set_identity(RuntimeOrigin::signed(2), Box::new(info.clone())));
		assert_ok!(Identity::provide_judgement(
			RuntimeOrigin::signed(1),
			0,
			2,
			Judgement::KnownGood,
			BlakeTwo256::hash_of(&info)
		));
		assert_ok!(Identity::set_identity(RuntimeOrigin::signed(3), Box::new(info.clone())));
		assert_ok!(Identity::provide_judgement(
			RuntimeOrigin::signed(1),
			0,
			3,
			Judgement::KnownGood,
			BlakeTwo256::hash_of(&info)
		));
		assert_ok!(Identity::set_identity(RuntimeOrigin::signed(4), Box::new(info.clone())));
		assert_ok!(Identity::provide_judgement(
			RuntimeOrigin::signed(1),
			0,
			4,
			Judgement::KnownGood,
			BlakeTwo256::hash_of(&info)
		));
		assert_ok!(Identity::set_identity(RuntimeOrigin::signed(5), Box::new(info.clone())));
		assert_ok!(Identity::provide_judgement(
			RuntimeOrigin::signed(1),
			0,
			5,
			Judgement::KnownGood,
			BlakeTwo256::hash_of(&info)
		));
		assert_ok!(Identity::set_identity(RuntimeOrigin::signed(6), Box::new(info.clone())));
		assert_ok!(Identity::set_identity(RuntimeOrigin::signed(8), Box::new(info.clone())));
		assert_ok!(Identity::provide_judgement(
			RuntimeOrigin::signed(1),
			0,
			8,
			Judgement::KnownGood,
			BlakeTwo256::hash_of(&info)
		));
		assert_ok!(Identity::set_identity(RuntimeOrigin::signed(9), Box::new(info.clone())));
		assert_ok!(Identity::provide_judgement(
			RuntimeOrigin::signed(1),
			0,
			9,
			Judgement::KnownGood,
			BlakeTwo256::hash_of(&info)
		));

		// Joining before init should fail.
		assert_noop!(
			Alliance::join_alliance(RuntimeOrigin::signed(1)),
			Error::<Test, ()>::AllianceNotYetInitialized
		);

		assert_ok!(Alliance::init_members(RuntimeOrigin::root(), vec![1, 2, 3], vec![]));

		System::set_block_number(1);
	});
	ext
}

#[cfg(feature = "runtime-benchmarks")]
pub fn new_bench_ext() -> sp_io::TestExternalities {
	RuntimeGenesisConfig::default().build_storage().unwrap().into()
}

pub fn test_cid() -> Cid {
	let result = sp_core_hashing::sha2_256(b"hello world");
	Cid::new_v0(result)
}

pub fn make_remark_proposal(value: u64) -> (RuntimeCall, u32, H256) {
	make_proposal(RuntimeCall::System(frame_system::Call::remark { remark: value.encode() }))
}

pub fn make_kick_member_proposal(who: AccountId) -> (RuntimeCall, u32, H256) {
	make_proposal(RuntimeCall::Alliance(pallet_alliance::Call::kick_member { who }))
}

pub fn make_proposal(proposal: RuntimeCall) -> (RuntimeCall, u32, H256) {
	let len: u32 = proposal.using_encoded(|p| p.len() as u32);
	let hash = BlakeTwo256::hash_of(&proposal);
	(proposal, len, hash)
}

pub fn is_fellow(who: &AccountId) -> bool {
	Alliance::is_member_of(who, MemberRole::Fellow)
}<|MERGE_RESOLUTION|>--- conflicted
+++ resolved
@@ -51,12 +51,7 @@
 	type BlockLength = ();
 	type RuntimeOrigin = RuntimeOrigin;
 	type RuntimeCall = RuntimeCall;
-<<<<<<< HEAD
 	type Nonce = u64;
-	type BlockNumber = BlockNumber;
-=======
-	type Index = u64;
->>>>>>> ec3bedd5
 	type Hash = H256;
 	type Hashing = BlakeTwo256;
 	type AccountId = AccountId;
