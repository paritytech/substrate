// This file is part of Substrate.

// Copyright (C) 2019-2021 Parity Technologies (UK) Ltd.
// SPDX-License-Identifier: Apache-2.0

// Licensed under the Apache License, Version 2.0 (the "License");
// you may not use this file except in compliance with the License.
// You may obtain a copy of the License at
//
// 	http://www.apache.org/licenses/LICENSE-2.0
//
// Unless required by applicable law or agreed to in writing, software
// distributed under the License is distributed on an "AS IS" BASIS,
// WITHOUT WARRANTIES OR CONDITIONS OF ANY KIND, either express or implied.
// See the License for the specific language governing permissions and
// limitations under the License.

//! Test utilities

pub use sp_core::H256;
use sp_runtime::traits::Hash;
pub use sp_runtime::{
	testing::Header,
	traits::{BlakeTwo256, IdentityLookup},
	BuildStorage,
};
use sp_std::convert::{TryFrom, TryInto};

pub use frame_support::{
	assert_noop, assert_ok, ord_parameter_types, parameter_types,
	traits::{EitherOfDiverse, GenesisBuild, SortedMembers},
	BoundedVec,
};
use frame_system::{EnsureRoot, EnsureSignedBy};
use pallet_identity::{Data, IdentityInfo, Judgement};

pub use crate as pallet_alliance;

use super::*;

type BlockNumber = u64;

parameter_types! {
	pub const BlockHashCount: BlockNumber = 250;
}
impl frame_system::Config for Test {
	type BaseCallFilter = frame_support::traits::Everything;
	type BlockWeights = ();
	type BlockLength = ();
	type Origin = Origin;
	type RuntimeCall = RuntimeCall;
	type Index = u64;
	type BlockNumber = BlockNumber;
	type Hash = H256;
	type Hashing = BlakeTwo256;
	type AccountId = u64;
	type Lookup = IdentityLookup<Self::AccountId>;
	type Header = Header;
	type RuntimeEvent = RuntimeEvent;
	type BlockHashCount = BlockHashCount;
	type DbWeight = ();
	type Version = ();
	type PalletInfo = PalletInfo;
	type AccountData = pallet_balances::AccountData<u64>;
	type OnNewAccount = ();
	type OnKilledAccount = ();
	type SystemWeightInfo = ();
	type SS58Prefix = ();
	type OnSetCode = ();
	type MaxConsumers = frame_support::traits::ConstU32<16>;
}

parameter_types! {
	pub const ExistentialDeposit: u64 = 1;
	pub const MaxLocks: u32 = 10;
}
impl pallet_balances::Config for Test {
	type Balance = u64;
	type DustRemoval = ();
	type RuntimeEvent = RuntimeEvent;
	type ExistentialDeposit = ExistentialDeposit;
	type AccountStore = System;
	type WeightInfo = ();
	type MaxLocks = MaxLocks;
	type MaxReserves = ();
	type ReserveIdentifier = [u8; 8];
}

const MOTION_DURATION_IN_BLOCKS: BlockNumber = 3;

parameter_types! {
	pub const MotionDuration: BlockNumber = MOTION_DURATION_IN_BLOCKS;
	pub const MaxProposals: u32 = 100;
	pub const MaxMembers: u32 = 100;
}
type AllianceCollective = pallet_collective::Instance1;
impl pallet_collective::Config<AllianceCollective> for Test {
	type Origin = Origin;
	type Proposal = RuntimeCall;
	type RuntimeEvent = RuntimeEvent;
	type MotionDuration = MotionDuration;
	type MaxProposals = MaxProposals;
	type MaxMembers = MaxMembers;
	type DefaultVote = pallet_collective::PrimeDefaultVote;
	type WeightInfo = ();
}

parameter_types! {
	pub const BasicDeposit: u64 = 10;
	pub const FieldDeposit: u64 = 10;
	pub const SubAccountDeposit: u64 = 10;
	pub const MaxSubAccounts: u32 = 2;
	pub const MaxAdditionalFields: u32 = 2;
	pub const MaxRegistrars: u32 = 20;
}
ord_parameter_types! {
	pub const One: u64 = 1;
	pub const Two: u64 = 2;
	pub const Three: u64 = 3;
	pub const Four: u64 = 4;
	pub const Five: u64 = 5;
}
type EnsureOneOrRoot = EitherOfDiverse<EnsureRoot<u64>, EnsureSignedBy<One, u64>>;
type EnsureTwoOrRoot = EitherOfDiverse<EnsureRoot<u64>, EnsureSignedBy<Two, u64>>;

impl pallet_identity::Config for Test {
	type RuntimeEvent = RuntimeEvent;
	type Currency = Balances;
	type BasicDeposit = BasicDeposit;
	type FieldDeposit = FieldDeposit;
	type SubAccountDeposit = SubAccountDeposit;
	type MaxSubAccounts = MaxSubAccounts;
	type MaxAdditionalFields = MaxAdditionalFields;
	type MaxRegistrars = MaxRegistrars;
	type Slashed = ();
	type RegistrarOrigin = EnsureOneOrRoot;
	type ForceOrigin = EnsureTwoOrRoot;
	type WeightInfo = ();
}

pub struct AllianceIdentityVerifier;
impl IdentityVerifier<u64> for AllianceIdentityVerifier {
	fn has_identity(who: &u64, fields: u64) -> bool {
		Identity::has_identity(who, fields)
	}

	fn has_good_judgement(who: &u64) -> bool {
		if let Some(judgements) =
			Identity::identity(who).map(|registration| registration.judgements)
		{
			judgements
				.iter()
				.any(|(_, j)| matches!(j, Judgement::KnownGood | Judgement::Reasonable))
		} else {
			false
		}
	}

	fn super_account_id(who: &u64) -> Option<u64> {
		Identity::super_of(who).map(|parent| parent.0)
	}
}

pub struct AllianceProposalProvider;
impl ProposalProvider<u64, H256, RuntimeCall> for AllianceProposalProvider {
	fn propose_proposal(
		who: u64,
		threshold: u32,
		proposal: Box<RuntimeCall>,
		length_bound: u32,
	) -> Result<(u32, u32), DispatchError> {
		AllianceMotion::do_propose_proposed(who, threshold, proposal, length_bound)
	}

	fn vote_proposal(
		who: u64,
		proposal: H256,
		index: ProposalIndex,
		approve: bool,
	) -> Result<bool, DispatchError> {
		AllianceMotion::do_vote(who, proposal, index, approve)
	}

	fn veto_proposal(proposal_hash: H256) -> u32 {
		AllianceMotion::do_disapprove_proposal(proposal_hash)
	}

	fn close_proposal(
		proposal_hash: H256,
		proposal_index: ProposalIndex,
		proposal_weight_bound: Weight,
		length_bound: u32,
	) -> DispatchResultWithPostInfo {
		AllianceMotion::do_close(proposal_hash, proposal_index, proposal_weight_bound, length_bound)
	}

	fn proposal_of(proposal_hash: H256) -> Option<RuntimeCall> {
		AllianceMotion::proposal_of(proposal_hash)
	}
}

parameter_types! {
	pub const MaxFounders: u32 = 10;
	pub const MaxFellows: u32 = MaxMembers::get() - MaxFounders::get();
	pub const MaxAllies: u32 = 100;
	pub const AllyDeposit: u64 = 25;
	pub const RetirementPeriod: BlockNumber = MOTION_DURATION_IN_BLOCKS + 1;
}
impl Config for Test {
	type RuntimeEvent = RuntimeEvent;
	type Proposal = RuntimeCall;
	type AdminOrigin = EnsureSignedBy<One, u64>;
	type MembershipManager = EnsureSignedBy<Two, u64>;
	type AnnouncementOrigin = EnsureSignedBy<Three, u64>;
	type Currency = Balances;
	type Slashed = ();
	type InitializeMembers = AllianceMotion;
	type MembershipChanged = AllianceMotion;
	#[cfg(not(feature = "runtime-benchmarks"))]
	type IdentityVerifier = AllianceIdentityVerifier;
	#[cfg(feature = "runtime-benchmarks")]
	type IdentityVerifier = ();
	type ProposalProvider = AllianceProposalProvider;
	type MaxProposals = MaxProposals;
	type MaxFounders = MaxFounders;
	type MaxFellows = MaxFellows;
	type MaxAllies = MaxAllies;
	type MaxUnscrupulousItems = ConstU32<100>;
	type MaxWebsiteUrlLength = ConstU32<255>;
	type MaxAnnouncementsCount = ConstU32<100>;
	type MaxMembersCount = MaxMembers;
	type AllyDeposit = AllyDeposit;
	type WeightInfo = ();
	type RetirementPeriod = RetirementPeriod;
}

type UncheckedExtrinsic = frame_system::mocking::MockUncheckedExtrinsic<Test>;
type Block = frame_system::mocking::MockBlock<Test>;

frame_support::construct_runtime!(
	pub enum Test where
		Block = Block,
		NodeBlock = Block,
		UncheckedExtrinsic = UncheckedExtrinsic,
	{
		System: frame_system,
		Balances: pallet_balances,
		Identity: pallet_identity,
		AllianceMotion: pallet_collective::<Instance1>,
		Alliance: pallet_alliance,
	}
);

pub fn new_test_ext() -> sp_io::TestExternalities {
	let mut t = frame_system::GenesisConfig::default().build_storage::<Test>().unwrap();

	pallet_balances::GenesisConfig::<Test> {
		balances: vec![
			(1, 50),
			(2, 50),
			(3, 50),
			(4, 50),
			(5, 30),
			(6, 50),
			(7, 50),
			(8, 50),
			(9, 50),
		],
	}
	.assimilate_storage(&mut t)
	.unwrap();

	GenesisBuild::<Test>::assimilate_storage(
		&pallet_alliance::GenesisConfig {
			founders: vec![],
			fellows: vec![],
			allies: vec![],
			phantom: Default::default(),
		},
		&mut t,
	)
	.unwrap();

	let mut ext = sp_io::TestExternalities::new(t);
	ext.execute_with(|| {
		assert_ok!(Identity::add_registrar(Origin::signed(1), 1));

		let info = IdentityInfo {
			additional: BoundedVec::default(),
			display: Data::Raw(b"name".to_vec().try_into().unwrap()),
			legal: Data::default(),
			web: Data::Raw(b"website".to_vec().try_into().unwrap()),
			riot: Data::default(),
			email: Data::default(),
			pgp_fingerprint: None,
			image: Data::default(),
			twitter: Data::default(),
		};
		assert_ok!(Identity::set_identity(Origin::signed(1), Box::new(info.clone())));
		assert_ok!(Identity::provide_judgement(Origin::signed(1), 0, 1, Judgement::KnownGood));
		assert_ok!(Identity::set_identity(Origin::signed(2), Box::new(info.clone())));
		assert_ok!(Identity::provide_judgement(Origin::signed(1), 0, 2, Judgement::KnownGood));
		assert_ok!(Identity::set_identity(Origin::signed(3), Box::new(info.clone())));
		assert_ok!(Identity::provide_judgement(Origin::signed(1), 0, 3, Judgement::KnownGood));
		assert_ok!(Identity::set_identity(Origin::signed(4), Box::new(info.clone())));
		assert_ok!(Identity::provide_judgement(Origin::signed(1), 0, 4, Judgement::KnownGood));
		assert_ok!(Identity::set_identity(Origin::signed(5), Box::new(info.clone())));
		assert_ok!(Identity::provide_judgement(Origin::signed(1), 0, 5, Judgement::KnownGood));
		assert_ok!(Identity::set_identity(Origin::signed(6), Box::new(info.clone())));
		assert_ok!(Identity::set_identity(Origin::signed(8), Box::new(info.clone())));
		assert_ok!(Identity::provide_judgement(Origin::signed(1), 0, 8, Judgement::KnownGood));
		assert_ok!(Identity::set_identity(Origin::signed(9), Box::new(info.clone())));
		assert_ok!(Identity::provide_judgement(Origin::signed(1), 0, 9, Judgement::KnownGood));

		// Joining before init should fail.
		assert_noop!(
			Alliance::join_alliance(Origin::signed(1)),
			Error::<Test, ()>::AllianceNotYetInitialized
		);

		assert_ok!(Alliance::init_members(Origin::root(), vec![1, 2], vec![3], vec![]));

		System::set_block_number(1);
	});
	ext
}

#[cfg(feature = "runtime-benchmarks")]
pub fn new_bench_ext() -> sp_io::TestExternalities {
	GenesisConfig::default().build_storage().unwrap().into()
}

pub fn test_cid() -> Cid {
	use sha2::{Digest, Sha256};
	let mut hasher = Sha256::new();
	hasher.update(b"hello world");
	let result = hasher.finalize();
	Cid::new_v0(&*result)
}

pub fn make_remark_proposal(value: u64) -> (RuntimeCall, u32, H256) {
	make_proposal(RuntimeCall::System(frame_system::Call::remark { remark: value.encode() }))
}

pub fn make_set_rule_proposal(rule: Cid) -> (RuntimeCall, u32, H256) {
	make_proposal(RuntimeCall::Alliance(pallet_alliance::Call::set_rule { rule }))
}

pub fn make_kick_member_proposal(who: u64) -> (RuntimeCall, u32, H256) {
	make_proposal(RuntimeCall::Alliance(pallet_alliance::Call::kick_member { who }))
}

pub fn make_proposal(proposal: RuntimeCall) -> (RuntimeCall, u32, H256) {
	let len: u32 = proposal.using_encoded(|p| p.len() as u32);
	let hash = BlakeTwo256::hash_of(&proposal);
	(proposal, len, hash)
<<<<<<< HEAD
}

pub fn assert_prev_event(event: RuntimeEvent) {
	let events = System::events();
	assert_eq!(events.get(events.len() - 2).expect("events expected").event, event);
=======
>>>>>>> 5f18a8b7
}<|MERGE_RESOLUTION|>--- conflicted
+++ resolved
@@ -354,12 +354,4 @@
 	let len: u32 = proposal.using_encoded(|p| p.len() as u32);
 	let hash = BlakeTwo256::hash_of(&proposal);
 	(proposal, len, hash)
-<<<<<<< HEAD
-}
-
-pub fn assert_prev_event(event: RuntimeEvent) {
-	let events = System::events();
-	assert_eq!(events.get(events.len() - 2).expect("events expected").event, event);
-=======
->>>>>>> 5f18a8b7
-}+}
