--- conflicted
+++ resolved
@@ -352,34 +352,25 @@
 	Cid::new_v0(&*result)
 }
 
-<<<<<<< HEAD
-pub fn make_proposal(value: u64) -> RuntimeCall {
-	RuntimeCall::System(frame_system::Call::remark { remark: value.encode() })
-}
-
-pub fn make_set_rule_proposal(rule: Cid) -> RuntimeCall {
-	RuntimeCall::Alliance(pallet_alliance::Call::set_rule { rule })
-=======
-pub fn make_remark_proposal(value: u64) -> (Call, u32, H256) {
-	make_proposal(Call::System(frame_system::Call::remark { remark: value.encode() }))
-}
-
-pub fn make_set_rule_proposal(rule: Cid) -> (Call, u32, H256) {
-	make_proposal(Call::Alliance(pallet_alliance::Call::set_rule { rule }))
-}
-
-pub fn make_kick_member_proposal(who: u64) -> (Call, u32, H256) {
-	make_proposal(Call::Alliance(pallet_alliance::Call::kick_member { who }))
-}
-
-pub fn make_proposal(proposal: Call) -> (Call, u32, H256) {
+pub fn make_remark_proposal(value: u64) -> (RuntimeCall, u32, H256) {
+	make_proposal(RuntimeCall::System(frame_system::Call::remark { remark: value.encode() }))
+}
+
+pub fn make_set_rule_proposal(rule: Cid) -> (RuntimeCall, u32, H256) {
+	make_proposal(RuntimeCall::Alliance(pallet_alliance::Call::set_rule { rule }))
+}
+
+pub fn make_kick_member_proposal(who: u64) -> (RuntimeCall, u32, H256) {
+	make_proposal(RuntimeCall::Alliance(pallet_alliance::Call::kick_member { who }))
+}
+
+pub fn make_proposal(proposal: RuntimeCall) -> (RuntimeCall, u32, H256) {
 	let len: u32 = proposal.using_encoded(|p| p.len() as u32);
 	let hash = BlakeTwo256::hash_of(&proposal);
 	(proposal, len, hash)
 }
 
-pub fn assert_prev_event(event: Event) {
+pub fn assert_prev_event(event: RuntimeEvent) {
 	let events = System::events();
 	assert_eq!(events.get(events.len() - 2).expect("events expected").event, event);
->>>>>>> 5b0f999d
 }