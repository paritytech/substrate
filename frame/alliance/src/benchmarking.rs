--- conflicted
+++ resolved
@@ -39,14 +39,6 @@
 	frame_system::Pallet::<T>::assert_last_event(generic_event.into());
 }
 
-<<<<<<< HEAD
-fn assert_prev_event<T: Config<I>, I: 'static>(generic_event: <T as Config<I>>::RuntimeEvent) {
-	let events = frame_system::Pallet::<T>::events();
-	assert_eq!(events.get(events.len() - 2).expect("events expected").event, generic_event.into());
-}
-
-=======
->>>>>>> 5f18a8b7
 fn cid(input: impl AsRef<[u8]>) -> Cid {
 	use sha2::{Digest, Sha256};
 	let mut hasher = Sha256::new();
