// This file is part of Substrate.

// Copyright (C) 2019-2021 Parity Technologies (UK) Ltd.
// SPDX-License-Identifier: Apache-2.0

// Licensed under the Apache License, Version 2.0 (the "License");
// you may not use this file except in compliance with the License.
// You may obtain a copy of the License at
//
// 	http://www.apache.org/licenses/LICENSE-2.0
//
// Unless required by applicable law or agreed to in writing, software
// distributed under the License is distributed on an "AS IS" BASIS,
// WITHOUT WARRANTIES OR CONDITIONS OF ANY KIND, either express or implied.
// See the License for the specific language governing permissions and
// limitations under the License.

//! Tests for the alliance pallet.

<<<<<<< HEAD
use frame_support::{assert_noop, assert_ok, error::BadOrigin};
=======
use sp_runtime::traits::Hash;

use frame_support::{assert_noop, assert_ok, error::BadOrigin, Hashable};
>>>>>>> 5cdb0540
use frame_system::{EventRecord, Phase};

use super::*;
use crate::mock::*;

type AllianceMotionEvent = pallet_collective::Event<Test, pallet_collective::Instance1>;

#[test]
fn force_set_members_works() {
	new_test_ext().execute_with(|| {
		// ensure alliance is set
		assert_eq!(Alliance::votable_members_sorted(), vec![1, 2, 3]);

		// creating and proposing proposals
		let (proposal, proposal_len, hash) = make_remark_proposal(42);
		assert_ok!(Alliance::propose(Origin::signed(1), 3, Box::new(proposal), proposal_len));

		let (k_proposal, k_proposal_len, k_hash) = make_kick_member_proposal(2);
		assert_ok!(Alliance::propose(Origin::signed(1), 3, Box::new(k_proposal), k_proposal_len));

		assert!(Alliance::up_for_kicking(&2));
		// ensure proposal is listed as active proposal
		assert_eq!(<Test as Config>::ProposalProvider::proposals(), vec![hash, k_hash]);
		assert_eq!(<Test as Config>::ProposalProvider::proposals_count(), 2);

		// fails without root
		assert_noop!(
			Alliance::force_set_members(
				Origin::signed(1),
				vec![],
				vec![],
				vec![],
				Default::default()
			),
			BadOrigin
		);

		assert_noop!(
			Alliance::force_set_members(Origin::root(), vec![], vec![], vec![], Default::default()),
			Error::<Test, ()>::BadWitness,
		);

		assert_noop!(
			Alliance::force_set_members(Origin::root(), vec![], vec![], vec![], Default::default()),
			Error::<Test, ()>::BadWitness,
		);
		assert_noop!(
			Alliance::force_set_members(
				Origin::root(),
				vec![],
				vec![],
				vec![],
				ForceSetWitness::new(1, 3)
			),
			Error::<Test, ()>::BadWitness,
		);
		assert_noop!(
			Alliance::force_set_members(
				Origin::root(),
				vec![],
				vec![],
				vec![],
				ForceSetWitness::new(2, 1)
			),
			Error::<Test, ()>::BadWitness,
		);

		// success call
		assert_ok!(Alliance::force_set_members(
			Origin::root(),
			vec![8, 5],
			vec![4],
			vec![2],
			ForceSetWitness::new(2, 3)
		));

		// assert new set of voting members
		assert_eq!(Alliance::votable_members_sorted(), vec![4, 5, 8]);
		// assert new members
		assert!(Alliance::is_ally(&2));
		assert!(!Alliance::up_for_kicking(&2));
		assert!(!Alliance::is_member(&1));
		assert!(!Alliance::is_member(&3));
		// all proposals are removed
		assert_eq!(<Test as Config>::ProposalProvider::proposals(), vec![]);
		assert_eq!(<Test as Config>::ProposalProvider::proposals_count(), 0);

		System::assert_last_event(mock::Event::Alliance(crate::Event::MembersInitialized {
			founders: vec![5, 8],
			fellows: vec![4],
			allies: vec![2],
		}));
	})
}

#[test]
fn propose_works() {
	new_test_ext().execute_with(|| {
		let (proposal, proposal_len, hash) = make_remark_proposal(42);

		// only votable member can propose proposal, 4 is ally not have vote rights
		assert_noop!(
			Alliance::propose(Origin::signed(4), 3, Box::new(proposal.clone()), proposal_len),
			Error::<Test, ()>::NoVotingRights
		);

		assert_ok!(Alliance::propose(
			Origin::signed(1),
			3,
			Box::new(proposal.clone()),
			proposal_len
		));
		assert_eq!(*AllianceMotion::proposals(), vec![hash]);
		assert_eq!(AllianceMotion::proposal_of(&hash), Some(proposal));
		assert_eq!(
			System::events(),
			vec![EventRecord {
				phase: Phase::Initialization,
				event: mock::Event::AllianceMotion(AllianceMotionEvent::Proposed {
					account: 1,
					proposal_index: 0,
					proposal_hash: hash,
					threshold: 3,
				}),
				topics: vec![],
			}]
		);
	});
}

#[test]
fn vote_works() {
	new_test_ext().execute_with(|| {
		let (proposal, proposal_len, hash) = make_remark_proposal(42);
		assert_ok!(Alliance::propose(
			Origin::signed(1),
			3,
			Box::new(proposal.clone()),
			proposal_len
		));
		assert_ok!(Alliance::vote(Origin::signed(2), hash, 0, true));

		let record = |event| EventRecord { phase: Phase::Initialization, event, topics: vec![] };
		assert_eq!(
			System::events(),
			vec![
				record(mock::Event::AllianceMotion(AllianceMotionEvent::Proposed {
					account: 1,
					proposal_index: 0,
					proposal_hash: hash,
					threshold: 3
				})),
				record(mock::Event::AllianceMotion(AllianceMotionEvent::Voted {
					account: 2,
					proposal_hash: hash,
					voted: true,
					yes: 1,
					no: 0,
				})),
			]
		);
	});
}

#[test]
fn veto_works() {
	new_test_ext().execute_with(|| {
		let (proposal, proposal_len, hash) = make_remark_proposal(42);
		assert_ok!(Alliance::propose(
			Origin::signed(1),
			3,
			Box::new(proposal.clone()),
			proposal_len
		));
		// only set_rule/elevate_ally can be veto
		assert_noop!(
			Alliance::veto(Origin::signed(1), hash),
			Error::<Test, ()>::NotVetoableProposal
		);

		let cid = test_cid();
		let (vetoable_proposal, vetoable_proposal_len, vetoable_hash) = make_set_rule_proposal(cid);
		assert_ok!(Alliance::propose(
			Origin::signed(1),
			3,
			Box::new(vetoable_proposal.clone()),
			vetoable_proposal_len
		));

		// only founder have veto rights, 3 is fellow
		assert_noop!(
			Alliance::veto(Origin::signed(3), vetoable_hash),
			Error::<Test, ()>::NotFounder
		);

		assert_ok!(Alliance::veto(Origin::signed(2), vetoable_hash));
		let record = |event| EventRecord { phase: Phase::Initialization, event, topics: vec![] };
		assert_eq!(
			System::events(),
			vec![
				record(mock::Event::AllianceMotion(AllianceMotionEvent::Proposed {
					account: 1,
					proposal_index: 0,
					proposal_hash: hash,
					threshold: 3
				})),
				record(mock::Event::AllianceMotion(AllianceMotionEvent::Proposed {
					account: 1,
					proposal_index: 1,
					proposal_hash: vetoable_hash,
					threshold: 3
				})),
				record(mock::Event::AllianceMotion(AllianceMotionEvent::Disapproved {
					proposal_hash: vetoable_hash
				})),
			]
		);
	})
}

#[test]
fn close_works() {
	new_test_ext().execute_with(|| {
		let (proposal, proposal_len, hash) = make_remark_proposal(42);
		let proposal_weight = proposal.get_dispatch_info().weight;
		assert_ok!(Alliance::propose(
			Origin::signed(1),
			3,
			Box::new(proposal.clone()),
			proposal_len
		));
		assert_ok!(Alliance::vote(Origin::signed(1), hash, 0, true));
		assert_ok!(Alliance::vote(Origin::signed(2), hash, 0, true));
		assert_ok!(Alliance::vote(Origin::signed(3), hash, 0, true));
		assert_ok!(Alliance::close(Origin::signed(1), hash, 0, proposal_weight, proposal_len));

		let record = |event| EventRecord { phase: Phase::Initialization, event, topics: vec![] };
		assert_eq!(
			System::events(),
			vec![
				record(mock::Event::AllianceMotion(AllianceMotionEvent::Proposed {
					account: 1,
					proposal_index: 0,
					proposal_hash: hash,
					threshold: 3
				})),
				record(mock::Event::AllianceMotion(AllianceMotionEvent::Voted {
					account: 1,
					proposal_hash: hash,
					voted: true,
					yes: 1,
					no: 0,
				})),
				record(mock::Event::AllianceMotion(AllianceMotionEvent::Voted {
					account: 2,
					proposal_hash: hash,
					voted: true,
					yes: 2,
					no: 0,
				})),
				record(mock::Event::AllianceMotion(AllianceMotionEvent::Voted {
					account: 3,
					proposal_hash: hash,
					voted: true,
					yes: 3,
					no: 0,
				})),
				record(mock::Event::AllianceMotion(AllianceMotionEvent::Closed {
					proposal_hash: hash,
					yes: 3,
					no: 0,
				})),
				record(mock::Event::AllianceMotion(AllianceMotionEvent::Approved {
					proposal_hash: hash
				})),
				record(mock::Event::AllianceMotion(AllianceMotionEvent::Executed {
					proposal_hash: hash,
					result: Err(DispatchError::BadOrigin),
				}))
			]
		);
	});
}

#[test]
fn set_rule_works() {
	new_test_ext().execute_with(|| {
		let cid = test_cid();
		assert_ok!(Alliance::set_rule(Origin::signed(1), cid.clone()));
		assert_eq!(Alliance::rule(), Some(cid.clone()));

		System::assert_last_event(mock::Event::Alliance(crate::Event::NewRuleSet { rule: cid }));
	});
}

#[test]
fn announce_works() {
	new_test_ext().execute_with(|| {
		let cid = test_cid();

		assert_noop!(Alliance::announce(Origin::signed(2), cid.clone()), BadOrigin);

		assert_ok!(Alliance::announce(Origin::signed(3), cid.clone()));
		assert_eq!(Alliance::announcements(), vec![cid.clone()]);

		System::assert_last_event(mock::Event::Alliance(crate::Event::Announced {
			announcement: cid,
		}));
	});
}

#[test]
fn remove_announcement_works() {
	new_test_ext().execute_with(|| {
		let cid = test_cid();
		assert_ok!(Alliance::announce(Origin::signed(3), cid.clone()));
		assert_eq!(Alliance::announcements(), vec![cid.clone()]);
		System::assert_last_event(mock::Event::Alliance(crate::Event::Announced {
			announcement: cid.clone(),
		}));

		System::set_block_number(2);

		assert_ok!(Alliance::remove_announcement(Origin::signed(3), cid.clone()));
		assert_eq!(Alliance::announcements(), vec![]);
		System::assert_last_event(mock::Event::Alliance(crate::Event::AnnouncementRemoved {
			announcement: cid,
		}));
	});
}

#[test]
fn join_alliance_works() {
	new_test_ext().execute_with(|| {
		// check already member
		assert_noop!(Alliance::join_alliance(Origin::signed(1)), Error::<Test, ()>::AlreadyMember);

		// check already listed as unscrupulous
		assert_ok!(Alliance::add_unscrupulous_items(
			Origin::signed(3),
			vec![UnscrupulousItem::AccountId(4)]
		));
		assert_noop!(
			Alliance::join_alliance(Origin::signed(4)),
			Error::<Test, ()>::AccountNonGrata
		);
		assert_ok!(Alliance::remove_unscrupulous_items(
			Origin::signed(3),
			vec![UnscrupulousItem::AccountId(4)]
		));

		// check deposit funds
		assert_noop!(
			Alliance::join_alliance(Origin::signed(5)),
			Error::<Test, ()>::InsufficientFunds
		);

		// success to submit
		assert_ok!(Alliance::join_alliance(Origin::signed(4)));
		assert_eq!(Alliance::deposit_of(4), Some(25));
		assert_eq!(Alliance::members(MemberRole::Ally), vec![4]);

		// check already member
		assert_noop!(Alliance::join_alliance(Origin::signed(4)), Error::<Test, ()>::AlreadyMember);

		// check missing identity judgement
		#[cfg(not(feature = "runtime-benchmarks"))]
		assert_noop!(
			Alliance::join_alliance(Origin::signed(6)),
			Error::<Test, ()>::WithoutGoodIdentityJudgement
		);
		// check missing identity info
		#[cfg(not(feature = "runtime-benchmarks"))]
		assert_noop!(
			Alliance::join_alliance(Origin::signed(7)),
			Error::<Test, ()>::WithoutIdentityDisplayAndWebsite
		);
	});
}

#[test]
fn nominate_ally_works() {
	new_test_ext().execute_with(|| {
		// check already member
		assert_noop!(
			Alliance::nominate_ally(Origin::signed(1), 2),
			Error::<Test, ()>::AlreadyMember
		);

		// only votable member(founder/fellow) have nominate right
		assert_noop!(
			Alliance::nominate_ally(Origin::signed(5), 4),
			Error::<Test, ()>::NoVotingRights
		);

		// check already listed as unscrupulous
		assert_ok!(Alliance::add_unscrupulous_items(
			Origin::signed(3),
			vec![UnscrupulousItem::AccountId(4)]
		));
		assert_noop!(
			Alliance::nominate_ally(Origin::signed(1), 4),
			Error::<Test, ()>::AccountNonGrata
		);
		assert_ok!(Alliance::remove_unscrupulous_items(
			Origin::signed(3),
			vec![UnscrupulousItem::AccountId(4)]
		));

		// success to nominate
		assert_ok!(Alliance::nominate_ally(Origin::signed(1), 4));
		assert_eq!(Alliance::deposit_of(4), None);
		assert_eq!(Alliance::members(MemberRole::Ally), vec![4]);

		// check already member
		assert_noop!(
			Alliance::nominate_ally(Origin::signed(1), 4),
			Error::<Test, ()>::AlreadyMember
		);

		// check missing identity judgement
		#[cfg(not(feature = "runtime-benchmarks"))]
		assert_noop!(
			Alliance::join_alliance(Origin::signed(6)),
			Error::<Test, ()>::WithoutGoodIdentityJudgement
		);
		// check missing identity info
		#[cfg(not(feature = "runtime-benchmarks"))]
		assert_noop!(
			Alliance::join_alliance(Origin::signed(7)),
			Error::<Test, ()>::WithoutIdentityDisplayAndWebsite
		);
	});
}

#[test]
fn elevate_ally_works() {
	new_test_ext().execute_with(|| {
		assert_noop!(Alliance::elevate_ally(Origin::signed(2), 4), Error::<Test, ()>::NotAlly);

		assert_ok!(Alliance::join_alliance(Origin::signed(4)));
		assert_eq!(Alliance::members(MemberRole::Ally), vec![4]);
		assert_eq!(Alliance::members(MemberRole::Fellow), vec![3]);

		assert_ok!(Alliance::elevate_ally(Origin::signed(2), 4));
		assert_eq!(Alliance::members(MemberRole::Ally), Vec::<u64>::new());
		assert_eq!(Alliance::members(MemberRole::Fellow), vec![3, 4]);
	});
}

#[test]
fn give_retirement_notice_work() {
	new_test_ext().execute_with(|| {
<<<<<<< HEAD
		let (proposal, proposal_len, _) = make_kick_member_proposal(2);
		assert_ok!(Alliance::propose(
			Origin::signed(1),
			3,
			Box::new(proposal.clone()),
			proposal_len
=======
		assert_noop!(
			Alliance::give_retirement_notice(Origin::signed(4)),
			Error::<Test, ()>::NotMember
		);

		assert_eq!(Alliance::members(MemberRole::Fellow), vec![3]);
		assert_ok!(Alliance::give_retirement_notice(Origin::signed(3)));
		assert_eq!(Alliance::members(MemberRole::Fellow), Vec::<u64>::new());
		assert_eq!(Alliance::members(MemberRole::Retiring), vec![3]);
		System::assert_last_event(mock::Event::Alliance(
			crate::Event::MemberRetirementPeriodStarted { member: (3) },
>>>>>>> 5cdb0540
		));

		assert_noop!(
			Alliance::give_retirement_notice(Origin::signed(3)),
			Error::<Test, ()>::AlreadyRetiring
		);
	});
}

#[test]
fn retire_works() {
	new_test_ext().execute_with(|| {
		assert_noop!(
			Alliance::retire(Origin::signed(2)),
			Error::<Test, ()>::RetirementNoticeNotGiven
		);

		assert_noop!(
			Alliance::retire(Origin::signed(4)),
			Error::<Test, ()>::RetirementNoticeNotGiven
		);

		assert_eq!(Alliance::members(MemberRole::Fellow), vec![3]);
		assert_ok!(Alliance::give_retirement_notice(Origin::signed(3)));
		assert_noop!(
			Alliance::retire(Origin::signed(3)),
			Error::<Test, ()>::RetirementPeriodNotPassed
		);
		System::set_block_number(System::block_number() + RetirementPeriod::get());
		assert_ok!(Alliance::retire(Origin::signed(3)));
		assert_eq!(Alliance::members(MemberRole::Fellow), Vec::<u64>::new());
		System::assert_last_event(mock::Event::Alliance(crate::Event::MemberRetired {
			member: (3),
			unreserved: None,
		}));

		// Move time on:
		System::set_block_number(System::block_number() + RetirementPeriod::get());

		assert_powerless(Origin::signed(3));
	});
}

fn assert_powerless(user: Origin) {
	//vote / veto with a valid propsal
	let cid = test_cid();
	let proposal = make_proposal(42);

	assert_noop!(Alliance::init_members(user.clone(), vec![], vec![], vec![]), BadOrigin);

	assert_noop!(Alliance::set_rule(user.clone(), cid.clone()), BadOrigin);

	assert_noop!(Alliance::retire(user.clone()), Error::<Test, ()>::RetirementNoticeNotGiven);

	assert_noop!(Alliance::give_retirement_notice(user.clone()), Error::<Test, ()>::NotMember);

	assert_noop!(Alliance::elevate_ally(user.clone(), 4), BadOrigin);

	assert_noop!(Alliance::kick_member(user.clone(), 1), BadOrigin);

	assert_noop!(Alliance::nominate_ally(user.clone(), 4), Error::<Test, ()>::NoVotingRights);

	assert_noop!(
		Alliance::propose(user.clone(), 5, Box::new(proposal), 1000),
		Error::<Test, ()>::NoVotingRights
	);
}

#[test]
fn kick_member_works() {
	new_test_ext().execute_with(|| {
<<<<<<< HEAD
		let (proposal, proposal_len, _) = make_kick_member_proposal(2);
		assert_ok!(Alliance::propose(
			Origin::signed(1),
			3,
			Box::new(proposal.clone()),
			proposal_len
		));
		assert_eq!(Alliance::up_for_kicking(2), true);
		assert_eq!(Alliance::members(MemberRole::Founder), vec![1, 2]);
=======
		assert_noop!(Alliance::kick_member(Origin::signed(4), 4), BadOrigin);

		assert_noop!(Alliance::kick_member(Origin::signed(2), 4), Error::<Test, ()>::NotMember);
>>>>>>> 5cdb0540

		<DepositOf<Test, ()>>::insert(2, 25);
		assert_eq!(Alliance::members(MemberRole::Founder), vec![1, 2]);
		assert_ok!(Alliance::kick_member(Origin::signed(2), 2));
		assert_eq!(Alliance::members(MemberRole::Founder), vec![1]);
		assert_eq!(<DepositOf<Test, ()>>::get(2), None);
		System::assert_last_event(mock::Event::Alliance(crate::Event::MemberKicked {
			member: (2),
			slashed: Some(25),
		}));
	});
}

#[test]
fn add_unscrupulous_items_works() {
	new_test_ext().execute_with(|| {
		assert_noop!(Alliance::add_unscrupulous_items(Origin::signed(2), vec![]), BadOrigin);

		assert_ok!(Alliance::add_unscrupulous_items(
			Origin::signed(3),
			vec![
				UnscrupulousItem::AccountId(3),
				UnscrupulousItem::Website("abc".as_bytes().to_vec().try_into().unwrap())
			]
		));
		assert_eq!(Alliance::unscrupulous_accounts().into_inner(), vec![3]);
		assert_eq!(Alliance::unscrupulous_websites().into_inner(), vec!["abc".as_bytes().to_vec()]);

		assert_noop!(
			Alliance::add_unscrupulous_items(
				Origin::signed(3),
				vec![UnscrupulousItem::AccountId(3)]
			),
			Error::<Test, ()>::AlreadyUnscrupulous
		);
	});
}

#[test]
fn remove_unscrupulous_items_works() {
	new_test_ext().execute_with(|| {
		assert_noop!(Alliance::remove_unscrupulous_items(Origin::signed(2), vec![]), BadOrigin);

		assert_noop!(
			Alliance::remove_unscrupulous_items(
				Origin::signed(3),
				vec![UnscrupulousItem::AccountId(3)]
			),
			Error::<Test, ()>::NotListedAsUnscrupulous
		);

		assert_ok!(Alliance::add_unscrupulous_items(
			Origin::signed(3),
			vec![UnscrupulousItem::AccountId(3)]
		));
		assert_eq!(Alliance::unscrupulous_accounts(), vec![3]);
		assert_ok!(Alliance::remove_unscrupulous_items(
			Origin::signed(3),
			vec![UnscrupulousItem::AccountId(3)]
		));
		assert_eq!(Alliance::unscrupulous_accounts(), Vec::<u64>::new());
	});
}<|MERGE_RESOLUTION|>--- conflicted
+++ resolved
@@ -17,13 +17,7 @@
 
 //! Tests for the alliance pallet.
 
-<<<<<<< HEAD
 use frame_support::{assert_noop, assert_ok, error::BadOrigin};
-=======
-use sp_runtime::traits::Hash;
-
-use frame_support::{assert_noop, assert_ok, error::BadOrigin, Hashable};
->>>>>>> 5cdb0540
 use frame_system::{EventRecord, Phase};
 
 use super::*;
@@ -44,7 +38,9 @@
 		let (k_proposal, k_proposal_len, k_hash) = make_kick_member_proposal(2);
 		assert_ok!(Alliance::propose(Origin::signed(1), 3, Box::new(k_proposal), k_proposal_len));
 
-		assert!(Alliance::up_for_kicking(&2));
+		assert_ok!(Alliance::give_retirement_notice(Origin::signed(2)));
+
+		assert!(Alliance::is_member_of(&2, MemberRole::Retiring));
 		// ensure proposal is listed as active proposal
 		assert_eq!(<Test as Config>::ProposalProvider::proposals(), vec![hash, k_hash]);
 		assert_eq!(<Test as Config>::ProposalProvider::proposals_count(), 2);
@@ -104,7 +100,6 @@
 		assert_eq!(Alliance::votable_members_sorted(), vec![4, 5, 8]);
 		// assert new members
 		assert!(Alliance::is_ally(&2));
-		assert!(!Alliance::up_for_kicking(&2));
 		assert!(!Alliance::is_member(&1));
 		assert!(!Alliance::is_member(&3));
 		// all proposals are removed
@@ -477,14 +472,6 @@
 #[test]
 fn give_retirement_notice_work() {
 	new_test_ext().execute_with(|| {
-<<<<<<< HEAD
-		let (proposal, proposal_len, _) = make_kick_member_proposal(2);
-		assert_ok!(Alliance::propose(
-			Origin::signed(1),
-			3,
-			Box::new(proposal.clone()),
-			proposal_len
-=======
 		assert_noop!(
 			Alliance::give_retirement_notice(Origin::signed(4)),
 			Error::<Test, ()>::NotMember
@@ -496,7 +483,6 @@
 		assert_eq!(Alliance::members(MemberRole::Retiring), vec![3]);
 		System::assert_last_event(mock::Event::Alliance(
 			crate::Event::MemberRetirementPeriodStarted { member: (3) },
->>>>>>> 5cdb0540
 		));
 
 		assert_noop!(
@@ -543,9 +529,18 @@
 fn assert_powerless(user: Origin) {
 	//vote / veto with a valid propsal
 	let cid = test_cid();
-	let proposal = make_proposal(42);
-
-	assert_noop!(Alliance::init_members(user.clone(), vec![], vec![], vec![]), BadOrigin);
+	let (proposal, _, _) = make_kick_member_proposal(42);
+
+	assert_noop!(
+		Alliance::force_set_members(
+			user.clone(),
+			vec![],
+			vec![],
+			vec![],
+			ForceSetWitness { voting_members: 3, ..Default::default() }
+		),
+		BadOrigin
+	);
 
 	assert_noop!(Alliance::set_rule(user.clone(), cid.clone()), BadOrigin);
 
@@ -568,21 +563,9 @@
 #[test]
 fn kick_member_works() {
 	new_test_ext().execute_with(|| {
-<<<<<<< HEAD
-		let (proposal, proposal_len, _) = make_kick_member_proposal(2);
-		assert_ok!(Alliance::propose(
-			Origin::signed(1),
-			3,
-			Box::new(proposal.clone()),
-			proposal_len
-		));
-		assert_eq!(Alliance::up_for_kicking(2), true);
-		assert_eq!(Alliance::members(MemberRole::Founder), vec![1, 2]);
-=======
 		assert_noop!(Alliance::kick_member(Origin::signed(4), 4), BadOrigin);
 
 		assert_noop!(Alliance::kick_member(Origin::signed(2), 4), Error::<Test, ()>::NotMember);
->>>>>>> 5cdb0540
 
 		<DepositOf<Test, ()>>::insert(2, 25);
 		assert_eq!(Alliance::members(MemberRole::Founder), vec![1, 2]);
