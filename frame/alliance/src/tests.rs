--- conflicted
+++ resolved
@@ -116,29 +116,11 @@
 		assert!(Alliance::is_member_of(&2, MemberRole::Retiring));
 		// deposit unreserved
 		assert_eq!(Balances::free_balance(9), 40);
-<<<<<<< HEAD
-		// all proposals are removed
-		assert_eq!(<Test as Config>::ProposalProvider::proposals(), vec![]);
-		assert_eq!(<Test as Config>::ProposalProvider::proposals_count(), 0);
-
-		// assert events
-		proposals.sort();
-		assert_prev_event(mock::RuntimeEvent::Alliance(crate::Event::AllianceDisbanded {
-			members: vec![1, 3, 9],
-			proposals,
-		}));
-
-		System::assert_last_event(mock::RuntimeEvent::Alliance(crate::Event::MembersInitialized {
-			founders: vec![5, 8],
-			fellows: vec![4],
-			allies: vec![2],
-=======
-
-		System::assert_last_event(mock::Event::Alliance(crate::Event::AllianceDisbanded {
+
+		System::assert_last_event(mock::RuntimeEvent::Alliance(crate::Event::AllianceDisbanded {
 			voting_members: 2,
 			ally_members: 1,
 			unreserved: 1,
->>>>>>> 5f18a8b7
 		}));
 
 		// the Alliance must be set first
