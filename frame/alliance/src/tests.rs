// This file is part of Substrate.

// Copyright (C) 2019-2021 Parity Technologies (UK) Ltd.
// SPDX-License-Identifier: Apache-2.0

// Licensed under the Apache License, Version 2.0 (the "License");
// you may not use this file except in compliance with the License.
// You may obtain a copy of the License at
//
// 	http://www.apache.org/licenses/LICENSE-2.0
//
// Unless required by applicable law or agreed to in writing, software
// distributed under the License is distributed on an "AS IS" BASIS,
// WITHOUT WARRANTIES OR CONDITIONS OF ANY KIND, either express or implied.
// See the License for the specific language governing permissions and
// limitations under the License.

//! Tests for the alliance pallet.

use sp_runtime::traits::Hash;

use frame_support::{assert_noop, assert_ok, Hashable};
use frame_system::{EventRecord, Phase};

use super::*;
use crate::mock::*;

type AllianceMotionEvent = pallet_collective::PalletEvent<Test, pallet_collective::Instance1>;

#[test]
fn propose_works() {
	new_test_ext().execute_with(|| {
		let proposal = make_proposal(42);
		let proposal_len: u32 = proposal.using_encoded(|p| p.len() as u32);
		let hash: H256 = proposal.blake2_256().into();

		// only votable member can propose proposal, 4 is ally not have vote rights
		assert_noop!(
			Alliance::propose(Origin::signed(4), 3, Box::new(proposal.clone()), proposal_len),
			Error::<Test, ()>::NoVotingRights
		);

		assert_ok!(Alliance::propose(
			Origin::signed(1),
			3,
			Box::new(proposal.clone()),
			proposal_len
		));
		assert_eq!(*AllianceMotion::proposals(), vec![hash]);
		assert_eq!(AllianceMotion::proposal_of(&hash), Some(proposal));
		assert_eq!(
			System::events(),
			vec![EventRecord {
				phase: Phase::Initialization,
				event: mock::RuntimeEvent::AllianceMotion(AllianceMotionEvent::Proposed {
					account: 1,
					proposal_index: 0,
					proposal_hash: hash,
					threshold: 3,
				}),
				topics: vec![],
			}]
		);
	});
}

#[test]
fn vote_works() {
	new_test_ext().execute_with(|| {
		let proposal = make_proposal(42);
		let proposal_len: u32 = proposal.using_encoded(|p| p.len() as u32);
		let hash: H256 = proposal.blake2_256().into();
		assert_ok!(Alliance::propose(
			Origin::signed(1),
			3,
			Box::new(proposal.clone()),
			proposal_len
		));
		assert_ok!(Alliance::vote(Origin::signed(2), hash, 0, true));

		let record = |event| EventRecord { phase: Phase::Initialization, event, topics: vec![] };
		assert_eq!(
			System::events(),
			vec![
				record(mock::RuntimeEvent::AllianceMotion(AllianceMotionEvent::Proposed {
					account: 1,
					proposal_index: 0,
					proposal_hash: hash,
					threshold: 3
				})),
				record(mock::RuntimeEvent::AllianceMotion(AllianceMotionEvent::Voted {
					account: 2,
					proposal_hash: hash,
					voted: true,
					yes: 1,
					no: 0,
				})),
			]
		);
	});
}

#[test]
fn veto_works() {
	new_test_ext().execute_with(|| {
		let proposal = make_proposal(42);
		let proposal_len: u32 = proposal.using_encoded(|p| p.len() as u32);
		let hash: H256 = proposal.blake2_256().into();
		assert_ok!(Alliance::propose(
			Origin::signed(1),
			3,
			Box::new(proposal.clone()),
			proposal_len
		));
		// only set_rule/elevate_ally can be veto
		assert_noop!(
			Alliance::veto(Origin::signed(1), hash),
			Error::<Test, ()>::NotVetoableProposal
		);

		let cid = test_cid();
		let vetoable_proposal = make_set_rule_proposal(cid);
		let vetoable_proposal_len: u32 = vetoable_proposal.using_encoded(|p| p.len() as u32);
		let vetoable_hash: H256 = vetoable_proposal.blake2_256().into();
		assert_ok!(Alliance::propose(
			Origin::signed(1),
			3,
			Box::new(vetoable_proposal.clone()),
			vetoable_proposal_len
		));

		// only founder have veto rights, 3 is fellow
		assert_noop!(
			Alliance::veto(Origin::signed(3), vetoable_hash),
			Error::<Test, ()>::NotFounder
		);

		assert_ok!(Alliance::veto(Origin::signed(2), vetoable_hash));
		let record = |event| EventRecord { phase: Phase::Initialization, event, topics: vec![] };
		assert_eq!(
			System::events(),
			vec![
				record(mock::RuntimeEvent::AllianceMotion(AllianceMotionEvent::Proposed {
					account: 1,
					proposal_index: 0,
					proposal_hash: hash,
					threshold: 3
				})),
				record(mock::RuntimeEvent::AllianceMotion(AllianceMotionEvent::Proposed {
					account: 1,
					proposal_index: 1,
					proposal_hash: vetoable_hash,
					threshold: 3
				})),
<<<<<<< HEAD
				record(mock::RuntimeEvent::AllianceMotion(AllianceMotionEvent::Disapproved {
					proposal_hash: vetoable_hash.clone()
=======
				record(mock::Event::AllianceMotion(AllianceMotionEvent::Disapproved {
					proposal_hash: vetoable_hash
>>>>>>> 28f0cb18
				})),
			]
		);
	})
}

#[test]
fn close_works() {
	new_test_ext().execute_with(|| {
		let proposal = make_proposal(42);
		let proposal_len: u32 = proposal.using_encoded(|p| p.len() as u32);
		let proposal_weight = proposal.get_dispatch_info().weight;
		let hash = BlakeTwo256::hash_of(&proposal);
		assert_ok!(Alliance::propose(
			Origin::signed(1),
			3,
			Box::new(proposal.clone()),
			proposal_len
		));
		assert_ok!(Alliance::vote(Origin::signed(1), hash, 0, true));
		assert_ok!(Alliance::vote(Origin::signed(2), hash, 0, true));
		assert_ok!(Alliance::vote(Origin::signed(3), hash, 0, true));
		assert_ok!(Alliance::close(Origin::signed(1), hash, 0, proposal_weight, proposal_len));

		let record = |event| EventRecord { phase: Phase::Initialization, event, topics: vec![] };
		assert_eq!(
			System::events(),
			vec![
				record(mock::RuntimeEvent::AllianceMotion(AllianceMotionEvent::Proposed {
					account: 1,
					proposal_index: 0,
					proposal_hash: hash,
					threshold: 3
				})),
				record(mock::RuntimeEvent::AllianceMotion(AllianceMotionEvent::Voted {
					account: 1,
					proposal_hash: hash,
					voted: true,
					yes: 1,
					no: 0,
				})),
				record(mock::RuntimeEvent::AllianceMotion(AllianceMotionEvent::Voted {
					account: 2,
					proposal_hash: hash,
					voted: true,
					yes: 2,
					no: 0,
				})),
				record(mock::RuntimeEvent::AllianceMotion(AllianceMotionEvent::Voted {
					account: 3,
					proposal_hash: hash,
					voted: true,
					yes: 3,
					no: 0,
				})),
<<<<<<< HEAD
				record(mock::RuntimeEvent::AllianceMotion(AllianceMotionEvent::Closed {
					proposal_hash: hash.clone(),
					yes: 3,
					no: 0,
				})),
				record(mock::RuntimeEvent::AllianceMotion(AllianceMotionEvent::Approved {
					proposal_hash: hash.clone()
				})),
				record(mock::RuntimeEvent::AllianceMotion(AllianceMotionEvent::Executed {
					proposal_hash: hash.clone(),
=======
				record(mock::Event::AllianceMotion(AllianceMotionEvent::Closed {
					proposal_hash: hash,
					yes: 3,
					no: 0,
				})),
				record(mock::Event::AllianceMotion(AllianceMotionEvent::Approved {
					proposal_hash: hash
				})),
				record(mock::Event::AllianceMotion(AllianceMotionEvent::Executed {
					proposal_hash: hash,
>>>>>>> 28f0cb18
					result: Err(DispatchError::BadOrigin),
				}))
			]
		);
	});
}

#[test]
fn set_rule_works() {
	new_test_ext().execute_with(|| {
		let cid = test_cid();
		assert_ok!(Alliance::set_rule(Origin::signed(1), cid.clone()));
		assert_eq!(Alliance::rule(), Some(cid.clone()));

		System::assert_last_event(mock::RuntimeEvent::Alliance(crate::PalletEvent::NewRuleSet {
			rule: cid,
		}));
	});
}

#[test]
fn announce_works() {
	new_test_ext().execute_with(|| {
		let cid = test_cid();
		assert_ok!(Alliance::announce(Origin::signed(3), cid.clone()));
		assert_eq!(Alliance::announcements(), vec![cid.clone()]);

		System::assert_last_event(mock::RuntimeEvent::Alliance(crate::PalletEvent::Announced {
			announcement: cid,
		}));
	});
}

#[test]
fn remove_announcement_works() {
	new_test_ext().execute_with(|| {
		let cid = test_cid();
		assert_ok!(Alliance::announce(Origin::signed(3), cid.clone()));
		assert_eq!(Alliance::announcements(), vec![cid.clone()]);
		System::assert_last_event(mock::RuntimeEvent::Alliance(crate::PalletEvent::Announced {
			announcement: cid.clone(),
		}));

		System::set_block_number(2);

		assert_ok!(Alliance::remove_announcement(Origin::signed(3), cid.clone()));
		assert_eq!(Alliance::announcements(), vec![]);
		System::assert_last_event(mock::RuntimeEvent::Alliance(
			crate::PalletEvent::AnnouncementRemoved { announcement: cid },
		));
	});
}

#[test]
fn join_alliance_works() {
	new_test_ext().execute_with(|| {
		// check already member
		assert_noop!(Alliance::join_alliance(Origin::signed(1)), Error::<Test, ()>::AlreadyMember);

		// check already listed as unscrupulous
		assert_ok!(Alliance::add_unscrupulous_items(
			Origin::signed(3),
			vec![UnscrupulousItem::AccountId(4)]
		));
		assert_noop!(
			Alliance::join_alliance(Origin::signed(4)),
			Error::<Test, ()>::AccountNonGrata
		);
		assert_ok!(Alliance::remove_unscrupulous_items(
			Origin::signed(3),
			vec![UnscrupulousItem::AccountId(4)]
		));

		// check deposit funds
		assert_noop!(
			Alliance::join_alliance(Origin::signed(5)),
			Error::<Test, ()>::InsufficientFunds
		);

		// success to submit
		assert_ok!(Alliance::join_alliance(Origin::signed(4)));
		assert_eq!(Alliance::deposit_of(4), Some(25));
		assert_eq!(Alliance::members(MemberRole::Ally), vec![4]);

		// check already member
		assert_noop!(Alliance::join_alliance(Origin::signed(4)), Error::<Test, ()>::AlreadyMember);

		// check missing identity judgement
		#[cfg(not(feature = "runtime-benchmarks"))]
		assert_noop!(
			Alliance::join_alliance(Origin::signed(6)),
			Error::<Test, ()>::WithoutGoodIdentityJudgement
		);
		// check missing identity info
		#[cfg(not(feature = "runtime-benchmarks"))]
		assert_noop!(
			Alliance::join_alliance(Origin::signed(7)),
			Error::<Test, ()>::WithoutIdentityDisplayAndWebsite
		);
	});
}

#[test]
fn nominate_ally_works() {
	new_test_ext().execute_with(|| {
		// check already member
		assert_noop!(
			Alliance::nominate_ally(Origin::signed(1), 2),
			Error::<Test, ()>::AlreadyMember
		);

		// only votable member(founder/fellow) have nominate right
		assert_noop!(
			Alliance::nominate_ally(Origin::signed(5), 4),
			Error::<Test, ()>::NoVotingRights
		);

		// check already listed as unscrupulous
		assert_ok!(Alliance::add_unscrupulous_items(
			Origin::signed(3),
			vec![UnscrupulousItem::AccountId(4)]
		));
		assert_noop!(
			Alliance::nominate_ally(Origin::signed(1), 4),
			Error::<Test, ()>::AccountNonGrata
		);
		assert_ok!(Alliance::remove_unscrupulous_items(
			Origin::signed(3),
			vec![UnscrupulousItem::AccountId(4)]
		));

		// success to nominate
		assert_ok!(Alliance::nominate_ally(Origin::signed(1), 4));
		assert_eq!(Alliance::deposit_of(4), None);
		assert_eq!(Alliance::members(MemberRole::Ally), vec![4]);

		// check already member
		assert_noop!(
			Alliance::nominate_ally(Origin::signed(1), 4),
			Error::<Test, ()>::AlreadyMember
		);

		// check missing identity judgement
		#[cfg(not(feature = "runtime-benchmarks"))]
		assert_noop!(
			Alliance::join_alliance(Origin::signed(6)),
			Error::<Test, ()>::WithoutGoodIdentityJudgement
		);
		// check missing identity info
		#[cfg(not(feature = "runtime-benchmarks"))]
		assert_noop!(
			Alliance::join_alliance(Origin::signed(7)),
			Error::<Test, ()>::WithoutIdentityDisplayAndWebsite
		);
	});
}

#[test]
fn elevate_ally_works() {
	new_test_ext().execute_with(|| {
		assert_noop!(Alliance::elevate_ally(Origin::signed(2), 4), Error::<Test, ()>::NotAlly);

		assert_ok!(Alliance::join_alliance(Origin::signed(4)));
		assert_eq!(Alliance::members(MemberRole::Ally), vec![4]);
		assert_eq!(Alliance::members(MemberRole::Fellow), vec![3]);

		assert_ok!(Alliance::elevate_ally(Origin::signed(2), 4));
		assert_eq!(Alliance::members(MemberRole::Ally), Vec::<u64>::new());
		assert_eq!(Alliance::members(MemberRole::Fellow), vec![3, 4]);
	});
}

#[test]
fn retire_works() {
	new_test_ext().execute_with(|| {
		let proposal = make_kick_member_proposal(2);
		let proposal_len: u32 = proposal.using_encoded(|p| p.len() as u32);
		assert_ok!(Alliance::propose(
			Origin::signed(1),
			3,
			Box::new(proposal.clone()),
			proposal_len
		));
		assert_noop!(Alliance::retire(Origin::signed(2)), Error::<Test, ()>::UpForKicking);

		assert_noop!(Alliance::retire(Origin::signed(4)), Error::<Test, ()>::NotMember);

		assert_eq!(Alliance::members(MemberRole::Fellow), vec![3]);
		assert_ok!(Alliance::retire(Origin::signed(3)));
		assert_eq!(Alliance::members(MemberRole::Fellow), Vec::<u64>::new());
	});
}

#[test]
fn kick_member_works() {
	new_test_ext().execute_with(|| {
		let proposal = make_kick_member_proposal(2);
		let proposal_len: u32 = proposal.using_encoded(|p| p.len() as u32);
		assert_ok!(Alliance::propose(
			Origin::signed(1),
			3,
			Box::new(proposal.clone()),
			proposal_len
		));
		assert_eq!(Alliance::up_for_kicking(2), true);
		assert_eq!(Alliance::members(MemberRole::Founder), vec![1, 2]);

		assert_ok!(Alliance::kick_member(Origin::signed(2), 2));
		assert_eq!(Alliance::members(MemberRole::Founder), vec![1]);
	});
}

#[test]
fn add_unscrupulous_items_works() {
	new_test_ext().execute_with(|| {
		assert_ok!(Alliance::add_unscrupulous_items(
			Origin::signed(3),
			vec![
				UnscrupulousItem::AccountId(3),
				UnscrupulousItem::Website("abc".as_bytes().to_vec().try_into().unwrap())
			]
		));
		assert_eq!(Alliance::unscrupulous_accounts().into_inner(), vec![3]);
		assert_eq!(Alliance::unscrupulous_websites().into_inner(), vec!["abc".as_bytes().to_vec()]);

		assert_noop!(
			Alliance::add_unscrupulous_items(
				Origin::signed(3),
				vec![UnscrupulousItem::AccountId(3)]
			),
			Error::<Test, ()>::AlreadyUnscrupulous
		);
	});
}

#[test]
fn remove_unscrupulous_items_works() {
	new_test_ext().execute_with(|| {
		assert_noop!(
			Alliance::remove_unscrupulous_items(
				Origin::signed(3),
				vec![UnscrupulousItem::AccountId(3)]
			),
			Error::<Test, ()>::NotListedAsUnscrupulous
		);

		assert_ok!(Alliance::add_unscrupulous_items(
			Origin::signed(3),
			vec![UnscrupulousItem::AccountId(3)]
		));
		assert_eq!(Alliance::unscrupulous_accounts(), vec![3]);
		assert_ok!(Alliance::remove_unscrupulous_items(
			Origin::signed(3),
			vec![UnscrupulousItem::AccountId(3)]
		));
		assert_eq!(Alliance::unscrupulous_accounts(), Vec::<u64>::new());
	});
}<|MERGE_RESOLUTION|>--- conflicted
+++ resolved
@@ -152,13 +152,8 @@
 					proposal_hash: vetoable_hash,
 					threshold: 3
 				})),
-<<<<<<< HEAD
 				record(mock::RuntimeEvent::AllianceMotion(AllianceMotionEvent::Disapproved {
-					proposal_hash: vetoable_hash.clone()
-=======
-				record(mock::Event::AllianceMotion(AllianceMotionEvent::Disapproved {
 					proposal_hash: vetoable_hash
->>>>>>> 28f0cb18
 				})),
 			]
 		);
@@ -214,29 +209,16 @@
 					yes: 3,
 					no: 0,
 				})),
-<<<<<<< HEAD
 				record(mock::RuntimeEvent::AllianceMotion(AllianceMotionEvent::Closed {
-					proposal_hash: hash.clone(),
+					proposal_hash: hash,
 					yes: 3,
 					no: 0,
 				})),
 				record(mock::RuntimeEvent::AllianceMotion(AllianceMotionEvent::Approved {
-					proposal_hash: hash.clone()
+					proposal_hash: hash
 				})),
 				record(mock::RuntimeEvent::AllianceMotion(AllianceMotionEvent::Executed {
-					proposal_hash: hash.clone(),
-=======
-				record(mock::Event::AllianceMotion(AllianceMotionEvent::Closed {
-					proposal_hash: hash,
-					yes: 3,
-					no: 0,
-				})),
-				record(mock::Event::AllianceMotion(AllianceMotionEvent::Approved {
-					proposal_hash: hash
-				})),
-				record(mock::Event::AllianceMotion(AllianceMotionEvent::Executed {
-					proposal_hash: hash,
->>>>>>> 28f0cb18
+					proposal_hash: hash,
 					result: Err(DispatchError::BadOrigin),
 				}))
 			]
