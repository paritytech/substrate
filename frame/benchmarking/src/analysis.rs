// This file is part of Substrate.

// Copyright (C) 2020-2021 Parity Technologies (UK) Ltd.
// SPDX-License-Identifier: Apache-2.0

// Licensed under the Apache License, Version 2.0 (the "License");
// you may not use this file except in compliance with the License.
// You may obtain a copy of the License at
//
// 	http://www.apache.org/licenses/LICENSE-2.0
//
// Unless required by applicable law or agreed to in writing, software
// distributed under the License is distributed on an "AS IS" BASIS,
// WITHOUT WARRANTIES OR CONDITIONS OF ANY KIND, either express or implied.
// See the License for the specific language governing permissions and
// limitations under the License.

//! Tools for analyzing the benchmark results.

use crate::BenchmarkResult;
use core::convert::TryFrom;
use linregress::{FormulaRegressionBuilder, RegressionDataBuilder};
use std::collections::BTreeMap;

pub use linregress::RegressionModel;

pub struct Analysis {
	pub base: u128,
	pub slopes: Vec<u128>,
	pub names: Vec<String>,
	pub value_dists: Option<Vec<(Vec<u32>, u128, u128)>>,
	pub model: Option<RegressionModel>,
}

#[derive(Clone, Copy)]
pub enum BenchmarkSelector {
	ExtrinsicTime,
	StorageRootTime,
	Reads,
	Writes,
	ProofSize,
}

#[derive(Debug)]
pub enum AnalysisChoice {
	/// Use minimum squares regression for analyzing the benchmarking results.
	MinSquares,
	/// Use median slopes for analyzing the benchmarking results.
	MedianSlopes,
	/// Use the maximum values among all other analysis functions for the benchmarking results.
	Max,
}

impl Default for AnalysisChoice {
	fn default() -> Self {
		AnalysisChoice::MinSquares
	}
}

impl TryFrom<Option<String>> for AnalysisChoice {
	type Error = &'static str;

	fn try_from(s: Option<String>) -> Result<Self, Self::Error> {
		match s {
			None => Ok(AnalysisChoice::default()),
			Some(i) => match &i[..] {
				"min-squares" | "min_squares" => Ok(AnalysisChoice::MinSquares),
				"median-slopes" | "median_slopes" => Ok(AnalysisChoice::MedianSlopes),
				"max" => Ok(AnalysisChoice::Max),
				_ => Err("invalid analysis string"),
			},
		}
	}
}

impl Analysis {
<<<<<<< HEAD
	// Useful for when there are no components, and we just need an median value of the benchmark results.
	// Note: We choose the median value because it is more robust to outliers.
	fn median_value(r: &Vec<BenchmarkResult>, selector: BenchmarkSelector) -> Option<Self> {
=======
	// Useful for when there are no components, and we just need an median value of the benchmark
	// results. Note: We choose the median value because it is more robust to outliers.
	fn median_value(r: &Vec<BenchmarkResults>, selector: BenchmarkSelector) -> Option<Self> {
>>>>>>> 67f28cdb
		if r.is_empty() {
			return None
		}

		let mut values: Vec<u128> = r
			.iter()
			.map(|result| match selector {
				BenchmarkSelector::ExtrinsicTime => result.extrinsic_time,
				BenchmarkSelector::StorageRootTime => result.storage_root_time,
				BenchmarkSelector::Reads => result.reads.into(),
				BenchmarkSelector::Writes => result.writes.into(),
				BenchmarkSelector::ProofSize => result.proof_size.into(),
			})
			.collect();

		values.sort();
		let mid = values.len() / 2;

		Some(Self {
			base: values[mid],
			slopes: Vec::new(),
			names: Vec::new(),
			value_dists: None,
			model: None,
		})
	}

	pub fn median_slopes(r: &Vec<BenchmarkResult>, selector: BenchmarkSelector) -> Option<Self> {
		if r[0].components.is_empty() {
			return Self::median_value(r, selector)
		}

		let results = r[0]
			.components
			.iter()
			.enumerate()
			.map(|(i, &(param, _))| {
				let mut counted = BTreeMap::<Vec<u32>, usize>::new();
				for result in r.iter() {
					let mut p = result.components.iter().map(|x| x.1).collect::<Vec<_>>();
					p[i] = 0;
					*counted.entry(p).or_default() += 1;
				}
				let others: Vec<u32> =
					counted.iter().max_by_key(|i| i.1).expect("r is not empty; qed").0.clone();
				let values = r
					.iter()
					.filter(|v| {
						v.components
							.iter()
							.map(|x| x.1)
							.zip(others.iter())
							.enumerate()
							.all(|(j, (v1, v2))| j == i || v1 == *v2)
					})
					.map(|result| {
						// Extract the data we are interested in analyzing
						let data = match selector {
							BenchmarkSelector::ExtrinsicTime => result.extrinsic_time,
							BenchmarkSelector::StorageRootTime => result.storage_root_time,
							BenchmarkSelector::Reads => result.reads.into(),
							BenchmarkSelector::Writes => result.writes.into(),
							BenchmarkSelector::ProofSize => result.proof_size.into(),
						};
						(result.components[i].1, data)
					})
					.collect::<Vec<_>>();
				(format!("{:?}", param), i, others, values)
			})
			.collect::<Vec<_>>();

		let models = results
			.iter()
			.map(|(_, _, _, ref values)| {
				let mut slopes = vec![];
				for (i, &(x1, y1)) in values.iter().enumerate() {
					for &(x2, y2) in values.iter().skip(i + 1) {
						if x1 != x2 {
							slopes.push((y1 as f64 - y2 as f64) / (x1 as f64 - x2 as f64));
						}
					}
				}
				slopes.sort_by(|a, b| a.partial_cmp(b).expect("values well defined; qed"));
				let slope = slopes[slopes.len() / 2];

				let mut offsets = vec![];
				for &(x, y) in values.iter() {
					offsets.push(y as f64 - slope * x as f64);
				}
				offsets.sort_by(|a, b| a.partial_cmp(b).expect("values well defined; qed"));
				let offset = offsets[offsets.len() / 2];

				(offset, slope)
			})
			.collect::<Vec<_>>();

		let models = models
			.iter()
			.zip(results.iter())
			.map(|((offset, slope), (_, i, others, _))| {
				let over = others
					.iter()
					.enumerate()
					.filter(|(j, _)| j != i)
					.map(|(j, v)| models[j].1 * *v as f64)
					.fold(0f64, |acc, i| acc + i);
				(*offset - over, *slope)
			})
			.collect::<Vec<_>>();

		let base = models[0].0.max(0f64) as u128;
		let slopes = models.iter().map(|x| x.1.max(0f64) as u128).collect::<Vec<_>>();

		Some(Self {
			base,
			slopes,
			names: results.into_iter().map(|x| x.0).collect::<Vec<_>>(),
			value_dists: None,
			model: None,
		})
	}

	pub fn min_squares_iqr(r: &Vec<BenchmarkResult>, selector: BenchmarkSelector) -> Option<Self> {
		if r[0].components.is_empty() {
			return Self::median_value(r, selector)
		}

		let mut results = BTreeMap::<Vec<u32>, Vec<u128>>::new();
		for result in r.iter() {
			let p = result.components.iter().map(|x| x.1).collect::<Vec<_>>();
			results.entry(p).or_default().push(match selector {
				BenchmarkSelector::ExtrinsicTime => result.extrinsic_time,
				BenchmarkSelector::StorageRootTime => result.storage_root_time,
				BenchmarkSelector::Reads => result.reads.into(),
				BenchmarkSelector::Writes => result.writes.into(),
				BenchmarkSelector::ProofSize => result.proof_size.into(),
			})
		}

		for (_, rs) in results.iter_mut() {
			rs.sort();
			let ql = rs.len() / 4;
			*rs = rs[ql..rs.len() - ql].to_vec();
		}

		let mut data =
			vec![("Y", results.iter().flat_map(|x| x.1.iter().map(|v| *v as f64)).collect())];

		let names = r[0].components.iter().map(|x| format!("{:?}", x.0)).collect::<Vec<_>>();
		data.extend(names.iter().enumerate().map(|(i, p)| {
			(
				p.as_str(),
				results
					.iter()
					.flat_map(|x| Some(x.0[i] as f64).into_iter().cycle().take(x.1.len()))
					.collect::<Vec<_>>(),
			)
		}));

		let data = RegressionDataBuilder::new().build_from(data).ok()?;

		let model = FormulaRegressionBuilder::new()
			.data(&data)
			.formula(format!("Y ~ {}", names.join(" + ")))
			.fit()
			.ok()?;

		let slopes = model
			.parameters
			.regressor_values
			.iter()
			.enumerate()
			.map(|(_, x)| (*x + 0.5) as u128)
			.collect();

		let value_dists = results
			.iter()
			.map(|(p, vs)| {
				// Avoid divide by zero
				if vs.len() == 0 {
					return (p.clone(), 0, 0)
				}
				let total = vs.iter().fold(0u128, |acc, v| acc + *v);
				let mean = total / vs.len() as u128;
				let sum_sq_diff = vs.iter().fold(0u128, |acc, v| {
					let d = mean.max(*v) - mean.min(*v);
					acc + d * d
				});
				let stddev = (sum_sq_diff as f64 / vs.len() as f64).sqrt() as u128;
				(p.clone(), mean, stddev)
			})
			.collect::<Vec<_>>();

		Some(Self {
			base: (model.parameters.intercept_value + 0.5) as u128,
			slopes,
			names,
			value_dists: Some(value_dists),
			model: Some(model),
		})
	}

	pub fn max(r: &Vec<BenchmarkResult>, selector: BenchmarkSelector) -> Option<Self> {
		let median_slopes = Self::median_slopes(r, selector);
		let min_squares = Self::min_squares_iqr(r, selector);

		if median_slopes.is_none() || min_squares.is_none() {
			return None
		}

		let median_slopes = median_slopes.unwrap();
		let min_squares = min_squares.unwrap();

		let base = median_slopes.base.max(min_squares.base);
		let slopes = median_slopes
			.slopes
			.into_iter()
			.zip(min_squares.slopes.into_iter())
			.map(|(a, b): (u128, u128)| a.max(b))
			.collect::<Vec<u128>>();
		// components should always be in the same order
		median_slopes
			.names
			.iter()
			.zip(min_squares.names.iter())
			.for_each(|(a, b)| assert!(a == b, "benchmark results not in the same order"));
		let names = median_slopes.names;
		let value_dists = min_squares.value_dists;
		let model = min_squares.model;

		Some(Self { base, slopes, names, value_dists, model })
	}
}

fn ms(mut nanos: u128) -> String {
	let mut x = 100_000u128;
	while x > 1 {
		if nanos > x * 1_000 {
			nanos = nanos / x * x;
			break
		}
		x /= 10;
	}
	format!("{}", nanos as f64 / 1_000f64)
}

impl std::fmt::Display for Analysis {
	fn fmt(&self, f: &mut std::fmt::Formatter) -> std::fmt::Result {
		if let Some(ref value_dists) = self.value_dists {
			writeln!(f, "\nData points distribution:")?;
			writeln!(
				f,
				"{}   mean µs  sigma µs       %",
				self.names.iter().map(|p| format!("{:>5}", p)).collect::<Vec<_>>().join(" ")
			)?;
			for (param_values, mean, sigma) in value_dists.iter() {
				if *mean == 0 {
					writeln!(
						f,
						"{}  {:>8}  {:>8}  {:>3}.{}%",
						param_values
							.iter()
							.map(|v| format!("{:>5}", v))
							.collect::<Vec<_>>()
							.join(" "),
						ms(*mean),
						ms(*sigma),
						"?",
						"?"
					)?;
				} else {
					writeln!(
						f,
						"{}  {:>8}  {:>8}  {:>3}.{}%",
						param_values
							.iter()
							.map(|v| format!("{:>5}", v))
							.collect::<Vec<_>>()
							.join(" "),
						ms(*mean),
						ms(*sigma),
						(sigma * 100 / mean),
						(sigma * 1000 / mean % 10)
					)?;
				}
			}
		}
		if let Some(ref model) = self.model {
			writeln!(f, "\nQuality and confidence:")?;
			writeln!(f, "param     error")?;
			for (p, se) in self.names.iter().zip(model.se.regressor_values.iter()) {
				writeln!(f, "{}      {:>8}", p, ms(*se as u128))?;
			}
		}

		writeln!(f, "\nModel:")?;
		writeln!(f, "Time ~= {:>8}", ms(self.base))?;
		for (&t, n) in self.slopes.iter().zip(self.names.iter()) {
			writeln!(f, "    + {} {:>8}", n, ms(t))?;
		}
		writeln!(f, "              µs")
	}
}

impl std::fmt::Debug for Analysis {
	fn fmt(&self, f: &mut std::fmt::Formatter) -> std::fmt::Result {
		write!(f, "{}", self.base)?;
		for (&m, n) in self.slopes.iter().zip(self.names.iter()) {
			write!(f, " + ({} * {})", m, n)?;
		}
		write!(f, "")
	}
}

#[cfg(test)]
mod tests {
	use super::*;
	use crate::BenchmarkParameter;

	fn benchmark_result(
		components: Vec<(BenchmarkParameter, u32)>,
		extrinsic_time: u128,
		storage_root_time: u128,
		reads: u32,
		writes: u32,
	) -> BenchmarkResult {
		BenchmarkResult {
			components,
			extrinsic_time,
			storage_root_time,
			reads,
			repeat_reads: 0,
			writes,
			repeat_writes: 0,
			proof_size: 0,
			keys: vec![],
		}
	}

	#[test]
	fn analysis_median_slopes_should_work() {
		let data = vec![
			benchmark_result(
				vec![(BenchmarkParameter::n, 1), (BenchmarkParameter::m, 5)],
				11_500_000,
				0,
				3,
				10,
			),
			benchmark_result(
				vec![(BenchmarkParameter::n, 2), (BenchmarkParameter::m, 5)],
				12_500_000,
				0,
				4,
				10,
			),
			benchmark_result(
				vec![(BenchmarkParameter::n, 3), (BenchmarkParameter::m, 5)],
				13_500_000,
				0,
				5,
				10,
			),
			benchmark_result(
				vec![(BenchmarkParameter::n, 4), (BenchmarkParameter::m, 5)],
				14_500_000,
				0,
				6,
				10,
			),
			benchmark_result(
				vec![(BenchmarkParameter::n, 3), (BenchmarkParameter::m, 1)],
				13_100_000,
				0,
				5,
				2,
			),
			benchmark_result(
				vec![(BenchmarkParameter::n, 3), (BenchmarkParameter::m, 3)],
				13_300_000,
				0,
				5,
				6,
			),
			benchmark_result(
				vec![(BenchmarkParameter::n, 3), (BenchmarkParameter::m, 7)],
				13_700_000,
				0,
				5,
				14,
			),
			benchmark_result(
				vec![(BenchmarkParameter::n, 3), (BenchmarkParameter::m, 10)],
				14_000_000,
				0,
				5,
				20,
			),
		];

		let extrinsic_time =
			Analysis::median_slopes(&data, BenchmarkSelector::ExtrinsicTime).unwrap();
		assert_eq!(extrinsic_time.base, 10_000_000);
		assert_eq!(extrinsic_time.slopes, vec![1_000_000, 100_000]);

		let reads = Analysis::median_slopes(&data, BenchmarkSelector::Reads).unwrap();
		assert_eq!(reads.base, 2);
		assert_eq!(reads.slopes, vec![1, 0]);

		let writes = Analysis::median_slopes(&data, BenchmarkSelector::Writes).unwrap();
		assert_eq!(writes.base, 0);
		assert_eq!(writes.slopes, vec![0, 2]);
	}

	#[test]
	fn analysis_median_min_squares_should_work() {
		let data = vec![
			benchmark_result(
				vec![(BenchmarkParameter::n, 1), (BenchmarkParameter::m, 5)],
				11_500_000,
				0,
				3,
				10,
			),
			benchmark_result(
				vec![(BenchmarkParameter::n, 2), (BenchmarkParameter::m, 5)],
				12_500_000,
				0,
				4,
				10,
			),
			benchmark_result(
				vec![(BenchmarkParameter::n, 3), (BenchmarkParameter::m, 5)],
				13_500_000,
				0,
				5,
				10,
			),
			benchmark_result(
				vec![(BenchmarkParameter::n, 4), (BenchmarkParameter::m, 5)],
				14_500_000,
				0,
				6,
				10,
			),
			benchmark_result(
				vec![(BenchmarkParameter::n, 3), (BenchmarkParameter::m, 1)],
				13_100_000,
				0,
				5,
				2,
			),
			benchmark_result(
				vec![(BenchmarkParameter::n, 3), (BenchmarkParameter::m, 3)],
				13_300_000,
				0,
				5,
				6,
			),
			benchmark_result(
				vec![(BenchmarkParameter::n, 3), (BenchmarkParameter::m, 7)],
				13_700_000,
				0,
				5,
				14,
			),
			benchmark_result(
				vec![(BenchmarkParameter::n, 3), (BenchmarkParameter::m, 10)],
				14_000_000,
				0,
				5,
				20,
			),
		];

		let extrinsic_time =
			Analysis::min_squares_iqr(&data, BenchmarkSelector::ExtrinsicTime).unwrap();
		assert_eq!(extrinsic_time.base, 10_000_000);
		assert_eq!(extrinsic_time.slopes, vec![1_000_000, 100_000]);

		let reads = Analysis::min_squares_iqr(&data, BenchmarkSelector::Reads).unwrap();
		assert_eq!(reads.base, 2);
		assert_eq!(reads.slopes, vec![1, 0]);

		let writes = Analysis::min_squares_iqr(&data, BenchmarkSelector::Writes).unwrap();
		assert_eq!(writes.base, 0);
		assert_eq!(writes.slopes, vec![0, 2]);
	}
}<|MERGE_RESOLUTION|>--- conflicted
+++ resolved
@@ -74,15 +74,9 @@
 }
 
 impl Analysis {
-<<<<<<< HEAD
-	// Useful for when there are no components, and we just need an median value of the benchmark results.
-	// Note: We choose the median value because it is more robust to outliers.
-	fn median_value(r: &Vec<BenchmarkResult>, selector: BenchmarkSelector) -> Option<Self> {
-=======
 	// Useful for when there are no components, and we just need an median value of the benchmark
 	// results. Note: We choose the median value because it is more robust to outliers.
-	fn median_value(r: &Vec<BenchmarkResults>, selector: BenchmarkSelector) -> Option<Self> {
->>>>>>> 67f28cdb
+	fn median_value(r: &Vec<BenchmarkResult>, selector: BenchmarkSelector) -> Option<Self> {
 		if r.is_empty() {
 			return None
 		}
