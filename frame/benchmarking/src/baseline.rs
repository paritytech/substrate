--- conflicted
+++ resolved
@@ -114,12 +114,7 @@
 	use sp_runtime::{testing::H256, BuildStorage};
 
 	type AccountId = u64;
-<<<<<<< HEAD
 	type Nonce = u32;
-	type BlockNumber = u64;
-=======
-	type AccountIndex = u32;
->>>>>>> ec3bedd5
 
 	type Block = frame_system::mocking::MockBlock<Test>;
 
@@ -136,12 +131,7 @@
 		type BlockLength = ();
 		type DbWeight = ();
 		type RuntimeOrigin = RuntimeOrigin;
-<<<<<<< HEAD
 		type Nonce = Nonce;
-		type BlockNumber = BlockNumber;
-=======
-		type Index = AccountIndex;
->>>>>>> ec3bedd5
 		type RuntimeCall = RuntimeCall;
 		type Hash = H256;
 		type Hashing = ::sp_runtime::traits::BlakeTwo256;
