--- conflicted
+++ resolved
@@ -196,15 +196,12 @@
 		$( $rest:tt )*
 	) => {
 		$crate::benchmarks_iter! {
-<<<<<<< HEAD
-			$instance { $( $common )* } ( $( $names )* ) $name { $( $code )* }: $name ( $origin $( , $arg )* ) $postcode $( $rest )*
-=======
 			$instance
 			{ $( $common )* }
 			( $( $names )* )
 			$name { $( $code )* }: $name ( $origin $( , $arg )* )
+			$postcode
 			$( $rest )*
->>>>>>> b0efaa2c
 		}
 	};
 	// no instance mutation arm:
@@ -222,12 +219,9 @@
 			( $( $names )* )
 			$name { $( $code )* }: {
 				<Call<T> as $crate::Dispatchable>::dispatch(Call::<T>::$dispatch($($arg),*), $origin.into())?;
-<<<<<<< HEAD
-			} $postcode $( $rest )*
-=======
-			}
+			}
+			$postcode
 			$( $rest )*
->>>>>>> b0efaa2c
 		}
 	};
 	// instance mutation arm:
@@ -245,12 +239,9 @@
 			( $( $names )* )
 			$name { $( $code )* }: {
 				<Call<T, I> as $crate::Dispatchable>::dispatch(Call::<T, I>::$dispatch($($arg),*), $origin.into())?;
-<<<<<<< HEAD
-			} $postcode $( $rest )*
-=======
-			}
+			}
+			$postcode
 			$( $rest )*
->>>>>>> b0efaa2c
 		}
 	};
 	// iteration arm:
@@ -263,16 +254,12 @@
 		$( $rest:tt )*
 	) => {
 		$crate::benchmark_backend! {
-<<<<<<< HEAD
-			$instance $name { $( $common )* } { } { $eval } { $( $code )* } $postcode
-=======
-			$instance
-			$name
+			$instance $name
 			{ $( $common )* }
 			{ }
 			{ $eval }
 			{ $( $code )* }
->>>>>>> b0efaa2c
+			$postcode
 		}
 		$crate::benchmarks_iter!(
 			$instance
