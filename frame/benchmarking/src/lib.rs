--- conflicted
+++ resolved
@@ -23,10 +23,7 @@
 pub use utils::*;
 #[doc(hidden)]
 pub use sp_io::storage::root as storage_root;
-<<<<<<< HEAD
-=======
 pub use sp_runtime::traits::Dispatchable;
->>>>>>> 8276b093
 
 /// Construct pallet benchmarks for weighing dispatchables.
 ///
@@ -139,76 +136,6 @@
 }
 
 #[macro_export]
-<<<<<<< HEAD
-macro_rules! impl_benchmark {
-	(
-		$( $name:ident ),*
-	) => {
-		impl<T: Trait> $crate::Benchmarking<$crate::BenchmarkResults> for Module<T> {
-			fn run_benchmark(extrinsic: Vec<u8>, steps: u32, repeat: u32) -> Result<Vec<$crate::BenchmarkResults>, &'static str> {
-				// Map the input to the selected benchmark.
-				let extrinsic = sp_std::str::from_utf8(extrinsic.as_slice())
-					.map_err(|_| "Could not find extrinsic")?;
-				let selected_benchmark = match extrinsic {
-					$( stringify!($name) => SelectedBenchmark::$name, )*
-					_ => return Err("Could not find extrinsic."),
-				};
-
-				// Warm up the DB
-				$crate::benchmarking::commit_db();
-				$crate::benchmarking::wipe_db();
-
-				// first one is set_identity.
-				let components = <SelectedBenchmark as $crate::BenchmarkingSetup<T, crate::Call<T>, RawOrigin<T::AccountId>>>::components(&selected_benchmark);
-				// results go here
-				let mut results: Vec<$crate::BenchmarkResults> = Vec::new();
-				// Select the component we will be benchmarking. Each component will be benchmarked.
-				for (name, low, high) in components.iter() {
-					// Create up to `STEPS` steps for that component between high and low.
-					let step_size = ((high - low) / steps).max(1);
-					let num_of_steps = (high - low) / step_size;
-					for s in 0..num_of_steps {
-						// This is the value we will be testing for component `name`
-						let component_value = low + step_size * s;
-
-						// Select the mid value for all the other components.
-						let c: Vec<($crate::BenchmarkParameter, u32)> = components.iter()
-							.map(|(n, l, h)|
-								(*n, if n == name { component_value } else { (h - l) / 2 + l })
-							).collect();
-
-						// Run the benchmark `repeat` times.
-						for _ in 0..repeat {
-							// Set up the externalities environment for the setup we want to benchmark.
-							let (call, caller) = <SelectedBenchmark as $crate::BenchmarkingSetup<T, crate::Call<T>, RawOrigin<T::AccountId>>>::instance(&selected_benchmark, &c)?;
-							// Commit the externalities to the database, flushing the DB cache.
-							// This will enable worst case scenario for reading from the database.
-							$crate::benchmarking::commit_db();
-							// Time the extrinsic logic.
-							let start_extrinsic = $crate::benchmarking::current_time();
-							call.dispatch(caller.into())?;
-							let finish_extrinsic = $crate::benchmarking::current_time();
-							let elapsed_extrinsic = finish_extrinsic - start_extrinsic;
-							// Time the storage root recalculation.
-							let start_storage_root = $crate::benchmarking::current_time();
-							$crate::storage_root();
-							let finish_storage_root = $crate::benchmarking::current_time();
-							let elapsed_storage_root = finish_storage_root - start_storage_root;
-							results.push((c.clone(), elapsed_extrinsic, elapsed_storage_root));
-							// Wipe the DB back to the genesis state.
-							$crate::benchmarking::wipe_db();
-						}
-					}
-				}
-				return Ok(results);
-			}
-		}
-	}
-}
-
-#[macro_export]
-=======
->>>>>>> 8276b093
 #[allow(missing_docs)]
 macro_rules! benchmarks_iter {
 	// mutation arm:
