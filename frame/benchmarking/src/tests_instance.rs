--- conflicted
+++ resolved
@@ -33,38 +33,9 @@
 	use frame_support::pallet_prelude::*;
 	use frame_system::pallet_prelude::*;
 
-<<<<<<< HEAD
 	#[pallet::pallet]
 	#[pallet::generate_store(pub(super) trait Store)]
 	pub struct Pallet<T, I = ()>(PhantomData<(T, I)>);
-=======
-	frame_support::decl_storage! {
-		trait Store for Module<T: Config<I>, I: Instance = DefaultInstance> as Test where
-			<T as OtherConfig>::OtherEvent: Into<<T as Config<I>>::RuntimeEvent>
-		{
-			pub Value get(fn value): Option<u32>;
-		}
-	}
-
-	frame_support::decl_module! {
-		pub struct Module<T: Config<I>, I: Instance = DefaultInstance> for enum Call where
-			origin: T::RuntimeOrigin, <T as OtherConfig>::OtherEvent: Into<<T as Config<I>>::RuntimeEvent>
-		{
-			#[weight = 0]
-			fn set_value(origin, n: u32) -> frame_support::dispatch::DispatchResult {
-				let _sender = frame_system::ensure_signed(origin)?;
-				Value::<I>::put(n);
-				Ok(())
-			}
-
-			#[weight = 0]
-			fn dummy(origin, _n: u32) -> frame_support::dispatch::DispatchResult {
-				let _sender = frame_system::ensure_none(origin)?;
-				Ok(())
-			}
-		}
-	}
->>>>>>> a47f200e
 
 	pub trait OtherConfig {
 		type OtherEvent;
@@ -123,13 +94,8 @@
 	type BaseCallFilter = frame_support::traits::Everything;
 	type BlockWeights = ();
 	type BlockLength = ();
-<<<<<<< HEAD
-	type Origin = Origin;
+	type RuntimeOrigin = RuntimeOrigin;
 	type RuntimeCall = RuntimeCall;
-=======
-	type DbWeight = ();
-	type RuntimeOrigin = RuntimeOrigin;
->>>>>>> a47f200e
 	type Index = u64;
 	type BlockNumber = u64;
 	type Hash = H256;
