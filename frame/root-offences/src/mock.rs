// This file is part of Substrate.

// Copyright (C) Parity Technologies (UK) Ltd.
// SPDX-License-Identifier: Apache-2.0

// Licensed under the Apache License, Version 2.0 (the "License");
// you may not use this file except in compliance with the License.
// You may obtain a copy of the License at
//
// 	http://www.apache.org/licenses/LICENSE-2.0
//
// Unless required by applicable law or agreed to in writing, software
// distributed under the License is distributed on an "AS IS" BASIS,
// WITHOUT WARRANTIES OR CONDITIONS OF ANY KIND, either express or implied.
// See the License for the specific language governing permissions and
// limitations under the License.

use super::*;
use crate as root_offences;

use frame_election_provider_support::{
	bounds::{ElectionBounds, ElectionBoundsBuilder},
	onchain, SequentialPhragmen,
};
use frame_support::{
	parameter_types,
	traits::{ConstU32, ConstU64, Hooks, OneSessionHandler},
};
use pallet_staking::StakerStatus;
use sp_core::H256;
use sp_runtime::{
	curve::PiecewiseLinear,
	testing::UintAuthorityId,
	traits::{BlakeTwo256, IdentityLookup, Zero},
	BuildStorage,
};
use sp_staking::{EraIndex, SessionIndex};
use sp_std::collections::btree_map::BTreeMap;

type Block = frame_system::mocking::MockBlock<Test>;
type AccountId = u64;
type Balance = u64;
type BlockNumber = u64;

pub const INIT_TIMESTAMP: u64 = 30_000;
pub const BLOCK_TIME: u64 = 1000;

frame_support::construct_runtime!(
	pub enum Test
	{
		System: frame_system::{Pallet, Call, Config<T>, Storage, Event<T>},
		Timestamp: pallet_timestamp::{Pallet, Call, Storage, Inherent},
		Balances: pallet_balances::{Pallet, Call, Storage, Config<T>, Event<T>},
		Staking: pallet_staking::{Pallet, Call, Config<T>, Storage, Event<T>},
		Session: pallet_session::{Pallet, Call, Storage, Event, Config<T>},
		RootOffences: root_offences::{Pallet, Call, Storage, Event<T>},
		Historical: pallet_session::historical::{Pallet, Storage},
	}
);

/// Another session handler struct to test on_disabled.
pub struct OtherSessionHandler;
impl OneSessionHandler<AccountId> for OtherSessionHandler {
	type Key = UintAuthorityId;

	fn on_genesis_session<'a, I: 'a>(_: I)
	where
		I: Iterator<Item = (&'a AccountId, Self::Key)>,
		AccountId: 'a,
	{
	}

	fn on_new_session<'a, I: 'a>(_: bool, _: I, _: I)
	where
		I: Iterator<Item = (&'a AccountId, Self::Key)>,
		AccountId: 'a,
	{
	}

	fn on_disabled(_validator_index: u32) {}
}

impl sp_runtime::BoundToRuntimeAppPublic for OtherSessionHandler {
	type Public = UintAuthorityId;
}

impl frame_system::Config for Test {
	type BaseCallFilter = frame_support::traits::Everything;
	type BlockWeights = ();
	type BlockLength = ();
	type DbWeight = ();
	type RuntimeOrigin = RuntimeOrigin;
	type Nonce = u64;
	type Hash = H256;
	type RuntimeCall = RuntimeCall;
	type Hashing = BlakeTwo256;
	type AccountId = u64;
	type Lookup = IdentityLookup<Self::AccountId>;
	type Block = Block;
	type RuntimeEvent = RuntimeEvent;
	type BlockHashCount = ConstU64<250>;
	type Version = ();
	type PalletInfo = PalletInfo;
	type AccountData = pallet_balances::AccountData<u64>;
	type OnNewAccount = ();
	type OnKilledAccount = ();
	type SystemWeightInfo = ();
	type SS58Prefix = ();
	type OnSetCode = ();
	type MaxConsumers = ConstU32<16>;
}

impl pallet_balances::Config for Test {
	type MaxLocks = ();
	type MaxReserves = ();
	type ReserveIdentifier = [u8; 8];
	type Balance = Balance;
	type RuntimeEvent = RuntimeEvent;
	type DustRemoval = ();
	type ExistentialDeposit = ConstU64<1>;
	type AccountStore = System;
	type WeightInfo = ();
	type FreezeIdentifier = ();
	type MaxFreezes = ();
	type RuntimeHoldReason = ();
	type MaxHolds = ();
}

pallet_staking_reward_curve::build! {
	const REWARD_CURVE: PiecewiseLinear<'static> = curve!(
		min_inflation: 0_025_000u64,
		max_inflation: 0_100_000,
		ideal_stake: 0_500_000,
		falloff: 0_050_000,
		max_piece_count: 40,
		test_precision: 0_005_000,
	);
}

parameter_types! {
	pub static ElectionsBounds: ElectionBounds = ElectionBoundsBuilder::default().build();
}

pub struct OnChainSeqPhragmen;
impl onchain::Config for OnChainSeqPhragmen {
	type System = Test;
	type Solver = SequentialPhragmen<AccountId, Perbill>;
	type DataProvider = Staking;
	type WeightInfo = ();
	type MaxWinners = ConstU32<100>;
<<<<<<< HEAD
	type VotersBound = ConstU32<{ u32::MAX }>;
	type TargetsBound = ConstU32<{ u32::MAX }>;
=======
	type Bounds = ElectionsBounds;
>>>>>>> 48d43131
}

parameter_types! {
	pub const RewardCurve: &'static PiecewiseLinear<'static> = &REWARD_CURVE;
	pub static Offset: BlockNumber = 0;
	pub const Period: BlockNumber = 1;
	pub static SessionsPerEra: SessionIndex = 3;
	pub static SlashDeferDuration: EraIndex = 0;
	pub const BondingDuration: EraIndex = 3;
	pub const OffendingValidatorsThreshold: Perbill = Perbill::from_percent(75);
}

impl pallet_staking::Config for Test {
	type Currency = Balances;
	type CurrencyBalance = <Self as pallet_balances::Config>::Balance;
	type UnixTime = Timestamp;
	type CurrencyToVote = ();
	type RewardRemainder = ();
	type RuntimeEvent = RuntimeEvent;
	type Slash = ();
	type Reward = ();
	type SessionsPerEra = SessionsPerEra;
	type SlashDeferDuration = SlashDeferDuration;
	type AdminOrigin = frame_system::EnsureRoot<Self::AccountId>;
	type BondingDuration = BondingDuration;
	type SessionInterface = Self;
	type EraPayout = pallet_staking::ConvertCurve<RewardCurve>;
	type NextNewSession = Session;
	type MaxNominatorRewardedPerValidator = ConstU32<64>;
	type OffendingValidatorsThreshold = OffendingValidatorsThreshold;
	type ElectionProvider = onchain::OnChainExecution<OnChainSeqPhragmen>;
	type GenesisElectionProvider = Self::ElectionProvider;
	type TargetList = pallet_staking::UseValidatorsMap<Self>;
	type NominationsQuota = pallet_staking::FixedNominationsQuota<16>;
	type MaxUnlockingChunks = ConstU32<32>;
	type HistoryDepth = ConstU32<84>;
	type VoterList = pallet_staking::UseNominatorsAndValidatorsMap<Self>;
<<<<<<< HEAD
	type OnStakerSlash = ();
=======
	type EventListeners = ();
>>>>>>> 48d43131
	type BenchmarkingConfig = pallet_staking::TestBenchmarkingConfig;
	type WeightInfo = ();
}

impl pallet_session::historical::Config for Test {
	type FullIdentification = pallet_staking::Exposure<AccountId, Balance>;
	type FullIdentificationOf = pallet_staking::ExposureOf<Test>;
}

sp_runtime::impl_opaque_keys! {
	pub struct SessionKeys {
		pub other: OtherSessionHandler,
	}
}

impl pallet_session::Config for Test {
	type SessionManager = pallet_session::historical::NoteHistoricalRoot<Test, Staking>;
	type Keys = SessionKeys;
	type ShouldEndSession = pallet_session::PeriodicSessions<Period, Offset>;
	type SessionHandler = (OtherSessionHandler,);
	type RuntimeEvent = RuntimeEvent;
	type ValidatorId = AccountId;
	type ValidatorIdOf = pallet_staking::StashOf<Test>;
	type NextSessionRotation = pallet_session::PeriodicSessions<Period, Offset>;
	type WeightInfo = ();
}

impl pallet_timestamp::Config for Test {
	type Moment = u64;
	type OnTimestampSet = ();
	type MinimumPeriod = ConstU64<5>;
	type WeightInfo = ();
}

impl Config for Test {
	type RuntimeEvent = RuntimeEvent;
}

pub struct ExtBuilder {
	validator_count: u32,
	minimum_validator_count: u32,
	invulnerables: Vec<AccountId>,
	balance_factor: Balance,
}

impl Default for ExtBuilder {
	fn default() -> Self {
		Self {
			validator_count: 2,
			minimum_validator_count: 0,
			invulnerables: vec![],
			balance_factor: 1,
		}
	}
}

impl ExtBuilder {
	fn build(self) -> sp_io::TestExternalities {
		let mut storage = frame_system::GenesisConfig::<Test>::default().build_storage().unwrap();

		pallet_balances::GenesisConfig::<Test> {
			balances: vec![
				// controllers (still used in some tests. Soon to be deprecated).
				(10, self.balance_factor * 50),
				(20, self.balance_factor * 50),
				(30, self.balance_factor * 50),
				(40, self.balance_factor * 50),
				// stashes
				(11, self.balance_factor * 1000),
				(21, self.balance_factor * 1000),
				(31, self.balance_factor * 500),
				(41, self.balance_factor * 1000),
			],
		}
		.assimilate_storage(&mut storage)
		.unwrap();

		let stakers = vec![
			// (stash, ctrl, stake, status)
			// these two will be elected in the default test where we elect 2.
			(11, 11, 1000, StakerStatus::<AccountId>::Validator),
			(21, 21, 1000, StakerStatus::<AccountId>::Validator),
			// a loser validator
			(31, 31, 500, StakerStatus::<AccountId>::Validator),
			// an idle validator
			(41, 41, 1000, StakerStatus::<AccountId>::Idle),
		];

		let _ = pallet_staking::GenesisConfig::<Test> {
			stakers: stakers.clone(),
			..Default::default()
		};

		let _ = pallet_staking::GenesisConfig::<Test> {
			stakers: stakers.clone(),
			validator_count: self.validator_count,
			minimum_validator_count: self.minimum_validator_count,
			invulnerables: self.invulnerables,
			slash_reward_fraction: Perbill::from_percent(10),
			..Default::default()
		}
		.assimilate_storage(&mut storage);

		let _ = pallet_session::GenesisConfig::<Test> {
			keys: stakers
				.into_iter()
				.map(|(id, ..)| (id, id, SessionKeys { other: id.into() }))
				.collect(),
		}
		.assimilate_storage(&mut storage);

		storage.into()
	}

	pub fn build_and_execute(self, test: impl FnOnce() -> ()) {
		let mut ext = self.build();
		ext.execute_with(test);
	}
}

/// Progresses from the current block number (whatever that may be) to the `P * session_index + 1`.
pub(crate) fn start_session(session_index: SessionIndex) {
	let end: u64 = if Offset::get().is_zero() {
		(session_index as u64) * Period::get()
	} else {
		Offset::get() + (session_index.saturating_sub(1) as u64) * Period::get()
	};
	run_to_block(end);
	// session must have progressed properly.
	assert_eq!(
		Session::current_index(),
		session_index,
		"current session index = {}, expected = {}",
		Session::current_index(),
		session_index,
	);
}

/// Progress to the given block, triggering session and era changes as we progress.
///
/// This will finalize the previous block, initialize up to the given block, essentially simulating
/// a block import/propose process where we first initialize the block, then execute some stuff (not
/// in the function), and then finalize the block.
pub(crate) fn run_to_block(n: BlockNumber) {
	Staking::on_finalize(System::block_number());
	for b in (System::block_number() + 1)..=n {
		System::set_block_number(b);
		Session::on_initialize(b);
		<Staking as Hooks<u64>>::on_initialize(b);
		Timestamp::set_timestamp(System::block_number() * BLOCK_TIME + INIT_TIMESTAMP);
		if b != n {
			Staking::on_finalize(System::block_number());
		}
	}
}

pub(crate) fn active_era() -> EraIndex {
	Staking::active_era().unwrap().index
}<|MERGE_RESOLUTION|>--- conflicted
+++ resolved
@@ -148,12 +148,7 @@
 	type DataProvider = Staking;
 	type WeightInfo = ();
 	type MaxWinners = ConstU32<100>;
-<<<<<<< HEAD
-	type VotersBound = ConstU32<{ u32::MAX }>;
-	type TargetsBound = ConstU32<{ u32::MAX }>;
-=======
 	type Bounds = ElectionsBounds;
->>>>>>> 48d43131
 }
 
 parameter_types! {
@@ -191,11 +186,7 @@
 	type MaxUnlockingChunks = ConstU32<32>;
 	type HistoryDepth = ConstU32<84>;
 	type VoterList = pallet_staking::UseNominatorsAndValidatorsMap<Self>;
-<<<<<<< HEAD
-	type OnStakerSlash = ();
-=======
 	type EventListeners = ();
->>>>>>> 48d43131
 	type BenchmarkingConfig = pallet_staking::TestBenchmarkingConfig;
 	type WeightInfo = ();
 }
