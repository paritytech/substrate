--- conflicted
+++ resolved
@@ -551,7 +551,6 @@
 }
 
 #[test]
-<<<<<<< HEAD
 fn propose_bounty_works() {
 	new_test_ext().execute_with(|| {
 		System::set_block_number(1);
@@ -916,7 +915,9 @@
 		assert_noop!(Treasury::cancel_bounty(Origin::signed(0), 0), Error::<Test>::RequireCurator);
 		assert_ok!(Treasury::cancel_bounty(Origin::signed(1), 0));
 	});
-=======
+}
+
+#[test]
 fn test_last_reward_migration() {
 	use sp_storage::Storage;
 
@@ -946,7 +947,7 @@
 	let reason1 = BlakeTwo256::hash(b"reason1");
 	let hash1 = BlakeTwo256::hash_of(&(reason1, 10u64));
 
-	let old_tip_finder = OldOpenTip::<u64, u64, u64, H256> {
+	let old_tip_finder = OldOpenTip::<u128, u64, u64, H256> {
 		reason: reason1,
 		who: 10,
 		finder: Some((20, 30)),
@@ -957,7 +958,7 @@
 	let reason2 = BlakeTwo256::hash(b"reason2");
 	let hash2 = BlakeTwo256::hash_of(&(reason2, 20u64));
 
-	let old_tip_no_finder = OldOpenTip::<u64, u64, u64, H256> {
+	let old_tip_no_finder = OldOpenTip::<u128, u64, u64, H256> {
 		reason: reason2,
 		who: 20,
 		finder: None,
@@ -1008,5 +1009,4 @@
 			})
 		);
 	});
->>>>>>> a273b48a
 }