// This file is part of Substrate.

// Copyright (C) 2020 Parity Technologies (UK) Ltd.
// SPDX-License-Identifier: Apache-2.0

// Licensed under the Apache License, Version 2.0 (the "License");
// you may not use this file except in compliance with the License.
// You may obtain a copy of the License at
//
// 	http://www.apache.org/licenses/LICENSE-2.0
//
// Unless required by applicable law or agreed to in writing, software
// distributed under the License is distributed on an "AS IS" BASIS,
// WITHOUT WARRANTIES OR CONDITIONS OF ANY KIND, either express or implied.
// See the License for the specific language governing permissions and
// limitations under the License.

//! Treasury pallet tests.

#![cfg(test)]

use super::*;
use std::cell::RefCell;
use frame_support::{
	assert_noop, assert_ok, impl_outer_origin, impl_outer_event, parameter_types, weights::Weight,
	traits::{Contains, OnInitialize}
};
use sp_core::H256;
use sp_runtime::{
	Perbill, ModuleId,
	testing::Header,
	traits::{BlakeTwo256, IdentityLookup, BadOrigin},
};

impl_outer_origin! {
	pub enum Origin for Test where system = frame_system {}
}


mod treasury {
	// Re-export needed for `impl_outer_event!`.
	pub use super::super::*;
}

impl_outer_event! {
	pub enum Event for Test {
		system<T>,
		pallet_balances<T>,
		treasury<T>,
	}
}


#[derive(Clone, Eq, PartialEq)]
pub struct Test;
parameter_types! {
	pub const BlockHashCount: u64 = 250;
	pub const MaximumBlockWeight: Weight = 1024;
	pub const MaximumBlockLength: u32 = 2 * 1024;
	pub const AvailableBlockRatio: Perbill = Perbill::one();
}
impl frame_system::Trait for Test {
	type BaseCallFilter = ();
	type Origin = Origin;
	type Index = u64;
	type BlockNumber = u64;
	type Call = ();
	type Hash = H256;
	type Hashing = BlakeTwo256;
	type AccountId = u128; // u64 is not enough to hold bytes used to generate bounty account
	type Lookup = IdentityLookup<Self::AccountId>;
	type Header = Header;
	type Event = Event;
	type BlockHashCount = BlockHashCount;
	type MaximumBlockWeight = MaximumBlockWeight;
	type DbWeight = ();
	type BlockExecutionWeight = ();
	type ExtrinsicBaseWeight = ();
	type MaximumExtrinsicWeight = MaximumBlockWeight;
	type AvailableBlockRatio = AvailableBlockRatio;
	type MaximumBlockLength = MaximumBlockLength;
	type Version = ();
	type ModuleToIndex = ();
	type AccountData = pallet_balances::AccountData<u64>;
	type OnNewAccount = ();
	type OnKilledAccount = ();
	type SystemWeightInfo = ();
}
parameter_types! {
	pub const ExistentialDeposit: u64 = 1;
}
impl pallet_balances::Trait for Test {
	type Balance = u64;
	type Event = Event;
	type DustRemoval = ();
	type ExistentialDeposit = ExistentialDeposit;
	type AccountStore = System;
	type WeightInfo = ();
}
thread_local! {
	static TEN_TO_FOURTEEN: RefCell<Vec<u128>> = RefCell::new(vec![10,11,12,13,14]);
}
pub struct TenToFourteen;
impl Contains<u128> for TenToFourteen {
	fn sorted_members() -> Vec<u128> {
		TEN_TO_FOURTEEN.with(|v| {
			v.borrow().clone()
		})
	}
	#[cfg(feature = "runtime-benchmarks")]
	fn add(new: &u128) {
		TEN_TO_FOURTEEN.with(|v| {
			let mut members = v.borrow_mut();
			members.push(*new);
			members.sort();
		})
	}
}
impl ContainsLengthBound for TenToFourteen {
	fn max_len() -> usize {
		TEN_TO_FOURTEEN.with(|v| v.borrow().len())
	}
	fn min_len() -> usize { 0 }
}
parameter_types! {
	pub const ProposalBond: Permill = Permill::from_percent(5);
	pub const ProposalBondMinimum: u64 = 1;
	pub const SpendPeriod: u64 = 2;
	pub const Burn: Permill = Permill::from_percent(50);
	pub const TipCountdown: u64 = 1;
	pub const TipFindersFee: Percent = Percent::from_percent(20);
	pub const TipReportDepositBase: u64 = 1;
	pub const DataDepositPerByte: u64 = 1;
	pub const BountyDepositBase: u64 = 80;
	pub const BountyDepositPayoutDelay: u64 = 3;
	pub const TreasuryModuleId: ModuleId = ModuleId(*b"py/trsry");
	pub const BountyDuration: u32 = 20;
	pub const MaximumReasonLength: u32 = 16384;
	pub const MaximumSubBountyDepth: u8 = 2;
}
impl Trait for Test {
	type ModuleId = TreasuryModuleId;
	type Currency = pallet_balances::Module<Test>;
	type ApproveOrigin = frame_system::EnsureRoot<u128>;
	type RejectOrigin = frame_system::EnsureRoot<u128>;
	type Tippers = TenToFourteen;
	type TipCountdown = TipCountdown;
	type TipFindersFee = TipFindersFee;
	type TipReportDepositBase = TipReportDepositBase;
	type DataDepositPerByte = DataDepositPerByte;
	type Event = Event;
	type ProposalRejection = ();
	type ProposalBond = ProposalBond;
	type ProposalBondMinimum = ProposalBondMinimum;
	type SpendPeriod = SpendPeriod;
	type Burn = Burn;
<<<<<<< HEAD
	type BountyDepositBase = BountyDepositBase;
	type BountyDepositPayoutDelay = BountyDepositPayoutDelay;
	type BountyDuration = BountyDuration;
	type MaximumReasonLength = MaximumReasonLength;
	type MaximumSubBountyDepth = MaximumSubBountyDepth;
=======
	type BurnDestination = ();  // Just gets burned.
>>>>>>> 0680db6d
	type WeightInfo = ();
}
type System = frame_system::Module<Test>;
type Balances = pallet_balances::Module<Test>;
type Treasury = Module<Test>;

pub fn new_test_ext() -> sp_io::TestExternalities {
	let mut t = frame_system::GenesisConfig::default().build_storage::<Test>().unwrap();
	pallet_balances::GenesisConfig::<Test>{
		// Total issuance will be 200 with treasury account initialized at ED.
		balances: vec![(0, 100), (1, 98), (2, 1)],
	}.assimilate_storage(&mut t).unwrap();
	GenesisConfig::default().assimilate_storage::<Test>(&mut t).unwrap();
	t.into()
}

fn last_event() -> RawEvent<u64, u128, H256> {
	System::events().into_iter().map(|r| r.event)
		.filter_map(|e| {
			if let Event::treasury(inner) = e { Some(inner) } else { None }
		})
		.last()
		.unwrap()
}

#[test]
fn genesis_config_works() {
	new_test_ext().execute_with(|| {
		assert_eq!(Treasury::pot(), 0);
		assert_eq!(Treasury::proposal_count(), 0);
	});
}

fn tip_hash() -> H256 {
	BlakeTwo256::hash_of(&(BlakeTwo256::hash(b"awesome.dot"), 3u128))
}

#[test]
fn tip_new_cannot_be_used_twice() {
	new_test_ext().execute_with(|| {
		Balances::make_free_balance_be(&Treasury::account_id(), 101);
		assert_ok!(Treasury::tip_new(Origin::signed(10), b"awesome.dot".to_vec(), 3, 10));
		assert_noop!(
			Treasury::tip_new(Origin::signed(11), b"awesome.dot".to_vec(), 3, 10),
			Error::<Test>::AlreadyKnown
		);
	});
}

#[test]
fn report_awesome_and_tip_works() {
	new_test_ext().execute_with(|| {
		Balances::make_free_balance_be(&Treasury::account_id(), 101);
		assert_ok!(Treasury::report_awesome(Origin::signed(0), b"awesome.dot".to_vec(), 3));
		assert_eq!(Balances::reserved_balance(0), 12);
		assert_eq!(Balances::free_balance(0), 88);

		// other reports don't count.
		assert_noop!(
			Treasury::report_awesome(Origin::signed(1), b"awesome.dot".to_vec(), 3),
			Error::<Test>::AlreadyKnown
		);

		let h = tip_hash();
		assert_ok!(Treasury::tip(Origin::signed(10), h.clone(), 10));
		assert_ok!(Treasury::tip(Origin::signed(11), h.clone(), 10));
		assert_ok!(Treasury::tip(Origin::signed(12), h.clone(), 10));
		assert_noop!(Treasury::tip(Origin::signed(9), h.clone(), 10), BadOrigin);
		System::set_block_number(2);
		assert_ok!(Treasury::close_tip(Origin::signed(100), h.into()));
		assert_eq!(Balances::reserved_balance(0), 0);
		assert_eq!(Balances::free_balance(0), 102);
		assert_eq!(Balances::free_balance(3), 8);
	});
}

#[test]
fn report_awesome_from_beneficiary_and_tip_works() {
	new_test_ext().execute_with(|| {
		Balances::make_free_balance_be(&Treasury::account_id(), 101);
		assert_ok!(Treasury::report_awesome(Origin::signed(0), b"awesome.dot".to_vec(), 0));
		assert_eq!(Balances::reserved_balance(0), 12);
		assert_eq!(Balances::free_balance(0), 88);
		let h = BlakeTwo256::hash_of(&(BlakeTwo256::hash(b"awesome.dot"), 0u128));
		assert_ok!(Treasury::tip(Origin::signed(10), h.clone(), 10));
		assert_ok!(Treasury::tip(Origin::signed(11), h.clone(), 10));
		assert_ok!(Treasury::tip(Origin::signed(12), h.clone(), 10));
		System::set_block_number(2);
		assert_ok!(Treasury::close_tip(Origin::signed(100), h.into()));
		assert_eq!(Balances::reserved_balance(0), 0);
		assert_eq!(Balances::free_balance(0), 110);
	});
}

#[test]
fn close_tip_works() {
	new_test_ext().execute_with(|| {
		System::set_block_number(1);

		Balances::make_free_balance_be(&Treasury::account_id(), 101);
		assert_eq!(Treasury::pot(), 100);

		assert_ok!(Treasury::tip_new(Origin::signed(10), b"awesome.dot".to_vec(), 3, 10));

		let h = tip_hash();

		assert_eq!(last_event(), RawEvent::NewTip(h));

		assert_ok!(Treasury::tip(Origin::signed(11), h.clone(), 10));

		assert_noop!(Treasury::close_tip(Origin::signed(0), h.into()), Error::<Test>::StillOpen);

		assert_ok!(Treasury::tip(Origin::signed(12), h.clone(), 10));

		assert_eq!(last_event(), RawEvent::TipClosing(h));

		assert_noop!(Treasury::close_tip(Origin::signed(0), h.into()), Error::<Test>::Premature);

		System::set_block_number(2);
		assert_noop!(Treasury::close_tip(Origin::none(), h.into()), BadOrigin);
		assert_ok!(Treasury::close_tip(Origin::signed(0), h.into()));
		assert_eq!(Balances::free_balance(3), 10);

		assert_eq!(last_event(), RawEvent::TipClosed(h, 3, 10));

		assert_noop!(Treasury::close_tip(Origin::signed(100), h.into()), Error::<Test>::UnknownTip);
	});
}

#[test]
fn retract_tip_works() {
	new_test_ext().execute_with(|| {
		// with report awesome
		Balances::make_free_balance_be(&Treasury::account_id(), 101);
		assert_ok!(Treasury::report_awesome(Origin::signed(0), b"awesome.dot".to_vec(), 3));
		let h = tip_hash();
		assert_ok!(Treasury::tip(Origin::signed(10), h.clone(), 10));
		assert_ok!(Treasury::tip(Origin::signed(11), h.clone(), 10));
		assert_ok!(Treasury::tip(Origin::signed(12), h.clone(), 10));
		assert_noop!(Treasury::retract_tip(Origin::signed(10), h.clone()), Error::<Test>::NotFinder);
		assert_ok!(Treasury::retract_tip(Origin::signed(0), h.clone()));
		System::set_block_number(2);
		assert_noop!(Treasury::close_tip(Origin::signed(0), h.into()), Error::<Test>::UnknownTip);

		// with tip new
		Balances::make_free_balance_be(&Treasury::account_id(), 101);
		assert_ok!(Treasury::tip_new(Origin::signed(10), b"awesome.dot".to_vec(), 3, 10));
		let h = tip_hash();
		assert_ok!(Treasury::tip(Origin::signed(11), h.clone(), 10));
		assert_ok!(Treasury::tip(Origin::signed(12), h.clone(), 10));
		assert_noop!(Treasury::retract_tip(Origin::signed(0), h.clone()), Error::<Test>::NotFinder);
		assert_ok!(Treasury::retract_tip(Origin::signed(10), h.clone()));
		System::set_block_number(2);
		assert_noop!(Treasury::close_tip(Origin::signed(10), h.into()), Error::<Test>::UnknownTip);
	});
}

#[test]
fn tip_median_calculation_works() {
	new_test_ext().execute_with(|| {
		Balances::make_free_balance_be(&Treasury::account_id(), 101);
		assert_ok!(Treasury::tip_new(Origin::signed(10), b"awesome.dot".to_vec(), 3, 0));
		let h = tip_hash();
		assert_ok!(Treasury::tip(Origin::signed(11), h.clone(), 10));
		assert_ok!(Treasury::tip(Origin::signed(12), h.clone(), 1000000));
		System::set_block_number(2);
		assert_ok!(Treasury::close_tip(Origin::signed(0), h.into()));
		assert_eq!(Balances::free_balance(3), 10);
	});
}

#[test]
fn tip_changing_works() {
	new_test_ext().execute_with(|| {
		Balances::make_free_balance_be(&Treasury::account_id(), 101);
		assert_ok!(Treasury::tip_new(Origin::signed(10), b"awesome.dot".to_vec(), 3, 10000));
		let h = tip_hash();
		assert_ok!(Treasury::tip(Origin::signed(11), h.clone(), 10000));
		assert_ok!(Treasury::tip(Origin::signed(12), h.clone(), 10000));
		assert_ok!(Treasury::tip(Origin::signed(13), h.clone(), 0));
		assert_ok!(Treasury::tip(Origin::signed(14), h.clone(), 0));
		assert_ok!(Treasury::tip(Origin::signed(12), h.clone(), 1000));
		assert_ok!(Treasury::tip(Origin::signed(11), h.clone(), 100));
		assert_ok!(Treasury::tip(Origin::signed(10), h.clone(), 10));
		System::set_block_number(2);
		assert_ok!(Treasury::close_tip(Origin::signed(0), h.into()));
		assert_eq!(Balances::free_balance(3), 10);
	});
}

#[test]
fn minting_works() {
	new_test_ext().execute_with(|| {
		// Check that accumulate works when we have Some value in Dummy already.
		Balances::make_free_balance_be(&Treasury::account_id(), 101);
		assert_eq!(Treasury::pot(), 100);
	});
}

#[test]
fn spend_proposal_takes_min_deposit() {
	new_test_ext().execute_with(|| {
		assert_ok!(Treasury::propose_spend(Origin::signed(0), 1, 3));
		assert_eq!(Balances::free_balance(0), 99);
		assert_eq!(Balances::reserved_balance(0), 1);
	});
}

#[test]
fn spend_proposal_takes_proportional_deposit() {
	new_test_ext().execute_with(|| {
		assert_ok!(Treasury::propose_spend(Origin::signed(0), 100, 3));
		assert_eq!(Balances::free_balance(0), 95);
		assert_eq!(Balances::reserved_balance(0), 5);
	});
}

#[test]
fn spend_proposal_fails_when_proposer_poor() {
	new_test_ext().execute_with(|| {
		assert_noop!(
			Treasury::propose_spend(Origin::signed(2), 100, 3),
			Error::<Test>::InsufficientProposersBalance,
		);
	});
}

#[test]
fn accepted_spend_proposal_ignored_outside_spend_period() {
	new_test_ext().execute_with(|| {
		Balances::make_free_balance_be(&Treasury::account_id(), 101);

		assert_ok!(Treasury::propose_spend(Origin::signed(0), 100, 3));
		assert_ok!(Treasury::approve_proposal(Origin::root(), 0));

		<Treasury as OnInitialize<u64>>::on_initialize(1);
		assert_eq!(Balances::free_balance(3), 0);
		assert_eq!(Treasury::pot(), 100);
	});
}

#[test]
fn unused_pot_should_diminish() {
	new_test_ext().execute_with(|| {
		let init_total_issuance = Balances::total_issuance();
		Balances::make_free_balance_be(&Treasury::account_id(), 101);
		assert_eq!(Balances::total_issuance(), init_total_issuance + 100);

		<Treasury as OnInitialize<u64>>::on_initialize(2);
		assert_eq!(Treasury::pot(), 50);
		assert_eq!(Balances::total_issuance(), init_total_issuance + 50);
	});
}

#[test]
fn rejected_spend_proposal_ignored_on_spend_period() {
	new_test_ext().execute_with(|| {
		Balances::make_free_balance_be(&Treasury::account_id(), 101);

		assert_ok!(Treasury::propose_spend(Origin::signed(0), 100, 3));
		assert_ok!(Treasury::reject_proposal(Origin::root(), 0));

		<Treasury as OnInitialize<u64>>::on_initialize(2);
		assert_eq!(Balances::free_balance(3), 0);
		assert_eq!(Treasury::pot(), 50);
	});
}

#[test]
fn reject_already_rejected_spend_proposal_fails() {
	new_test_ext().execute_with(|| {
		Balances::make_free_balance_be(&Treasury::account_id(), 101);

		assert_ok!(Treasury::propose_spend(Origin::signed(0), 100, 3));
		assert_ok!(Treasury::reject_proposal(Origin::root(), 0));
		assert_noop!(Treasury::reject_proposal(Origin::root(), 0), Error::<Test>::InvalidIndex);
	});
}

#[test]
fn reject_non_existent_spend_proposal_fails() {
	new_test_ext().execute_with(|| {
		assert_noop!(Treasury::reject_proposal(Origin::root(), 0), Error::<Test>::InvalidIndex);
	});
}

#[test]
fn accept_non_existent_spend_proposal_fails() {
	new_test_ext().execute_with(|| {
		assert_noop!(Treasury::approve_proposal(Origin::root(), 0), Error::<Test>::InvalidIndex);
	});
}

#[test]
fn accept_already_rejected_spend_proposal_fails() {
	new_test_ext().execute_with(|| {
		Balances::make_free_balance_be(&Treasury::account_id(), 101);

		assert_ok!(Treasury::propose_spend(Origin::signed(0), 100, 3));
		assert_ok!(Treasury::reject_proposal(Origin::root(), 0));
		assert_noop!(Treasury::approve_proposal(Origin::root(), 0), Error::<Test>::InvalidIndex);
	});
}

#[test]
fn accepted_spend_proposal_enacted_on_spend_period() {
	new_test_ext().execute_with(|| {
		Balances::make_free_balance_be(&Treasury::account_id(), 101);
		assert_eq!(Treasury::pot(), 100);

		assert_ok!(Treasury::propose_spend(Origin::signed(0), 100, 3));
		assert_ok!(Treasury::approve_proposal(Origin::root(), 0));

		<Treasury as OnInitialize<u64>>::on_initialize(2);
		assert_eq!(Balances::free_balance(3), 100);
		assert_eq!(Treasury::pot(), 0);
	});
}

#[test]
fn pot_underflow_should_not_diminish() {
	new_test_ext().execute_with(|| {
		Balances::make_free_balance_be(&Treasury::account_id(), 101);
		assert_eq!(Treasury::pot(), 100);

		assert_ok!(Treasury::propose_spend(Origin::signed(0), 150, 3));
		assert_ok!(Treasury::approve_proposal(Origin::root(), 0));

		<Treasury as OnInitialize<u64>>::on_initialize(2);
		assert_eq!(Treasury::pot(), 100); // Pot hasn't changed

		let _ = Balances::deposit_into_existing(&Treasury::account_id(), 100).unwrap();
		<Treasury as OnInitialize<u64>>::on_initialize(4);
		assert_eq!(Balances::free_balance(3), 150); // Fund has been spent
		assert_eq!(Treasury::pot(), 25); // Pot has finally changed
	});
}

// Treasury account doesn't get deleted if amount approved to spend is all its free balance.
// i.e. pot should not include existential deposit needed for account survival.
#[test]
fn treasury_account_doesnt_get_deleted() {
	new_test_ext().execute_with(|| {
		Balances::make_free_balance_be(&Treasury::account_id(), 101);
		assert_eq!(Treasury::pot(), 100);
		let treasury_balance = Balances::free_balance(&Treasury::account_id());

		assert_ok!(Treasury::propose_spend(Origin::signed(0), treasury_balance, 3));
		assert_ok!(Treasury::approve_proposal(Origin::root(), 0));

		<Treasury as OnInitialize<u64>>::on_initialize(2);
		assert_eq!(Treasury::pot(), 100); // Pot hasn't changed

		assert_ok!(Treasury::propose_spend(Origin::signed(0), Treasury::pot(), 3));
		assert_ok!(Treasury::approve_proposal(Origin::root(), 1));

		<Treasury as OnInitialize<u64>>::on_initialize(4);
		assert_eq!(Treasury::pot(), 0); // Pot is emptied
		assert_eq!(Balances::free_balance(Treasury::account_id()), 1); // but the account is still there
	});
}

// In case treasury account is not existing then it works fine.
// This is useful for chain that will just update runtime.
#[test]
fn inexistent_account_works() {
	let mut t = frame_system::GenesisConfig::default().build_storage::<Test>().unwrap();
	pallet_balances::GenesisConfig::<Test>{
		balances: vec![(0, 100), (1, 99), (2, 1)],
	}.assimilate_storage(&mut t).unwrap();
	// Treasury genesis config is not build thus treasury account does not exist
	let mut t: sp_io::TestExternalities = t.into();

	t.execute_with(|| {
		assert_eq!(Balances::free_balance(Treasury::account_id()), 0); // Account does not exist
		assert_eq!(Treasury::pot(), 0); // Pot is empty

		assert_ok!(Treasury::propose_spend(Origin::signed(0), 99, 3));
		assert_ok!(Treasury::approve_proposal(Origin::root(), 0));
		assert_ok!(Treasury::propose_spend(Origin::signed(0), 1, 3));
		assert_ok!(Treasury::approve_proposal(Origin::root(), 1));
		<Treasury as OnInitialize<u64>>::on_initialize(2);
		assert_eq!(Treasury::pot(), 0); // Pot hasn't changed
		assert_eq!(Balances::free_balance(3), 0); // Balance of `3` hasn't changed

		Balances::make_free_balance_be(&Treasury::account_id(), 100);
		assert_eq!(Treasury::pot(), 99); // Pot now contains funds
		assert_eq!(Balances::free_balance(Treasury::account_id()), 100); // Account does exist

		<Treasury as OnInitialize<u64>>::on_initialize(4);

		assert_eq!(Treasury::pot(), 0); // Pot has changed
		assert_eq!(Balances::free_balance(3), 99); // Balance of `3` has changed
	});
}

#[test]
fn propose_bounty_works() {
	new_test_ext().execute_with(|| {
		System::set_block_number(1);

		Balances::make_free_balance_be(&Treasury::account_id(), 101);
		assert_eq!(Treasury::pot(), 100);

		assert_ok!(Treasury::propose_bounty(Origin::signed(0), 1, 3, 10, b"1234567890".to_vec()));

		assert_eq!(last_event(), RawEvent::BountyProposed(0));

		let deposit: u64 = 85 + 5;
		assert_eq!(Balances::reserved_balance(0), deposit);
		assert_eq!(Balances::free_balance(0), 100 - deposit);

		assert_eq!(Treasury::bounties(0).unwrap(), Bounty {
			proposer: 0,
			curator: 1,
			fee: 3,
			value: 10,
			bond: deposit,
			status: BountyStatus::Proposed,
			parent: None,
		});

		assert_eq!(Treasury::bounty_descriptions(0).unwrap(), b"1234567890".to_vec());

		assert_eq!(Treasury::bounty_count(), 1);
	});
}

#[test]
fn propose_bounty_validation_works() {
	new_test_ext().execute_with(|| {
		System::set_block_number(1);

		Balances::make_free_balance_be(&Treasury::account_id(), 101);
		assert_eq!(Treasury::pot(), 100);

		assert_ok!(Treasury::update_bounty_value_minimum(Origin::root(), 5));

		assert_noop!(
			Treasury::propose_bounty(Origin::signed(1), 1, 3, 10, b"12345678901234567890".to_vec()),
			Error::<Test>::InsufficientProposersBalance
		);

		assert_noop!(
			Treasury::propose_bounty(Origin::signed(1), 1, 3, 4, b"12345678901234567890".to_vec()),
			Error::<Test>::InvalidValue
		);

		assert_noop!(
			Treasury::propose_bounty(Origin::signed(1), 1, 10, 10, b"12345678901234567890".to_vec()),
			Error::<Test>::InvalidFee
		);
	});
}

#[test]
fn reject_bounty_works() {
	new_test_ext().execute_with(|| {
		System::set_block_number(1);
		Balances::make_free_balance_be(&Treasury::account_id(), 101);
		assert_ok!(Treasury::propose_bounty(Origin::signed(0), 1, 3, 10, b"12345".to_vec()));

		assert_ok!(Treasury::reject_bounty(Origin::root(), 0));

		let deposit: u64 = 80 + 5;

		assert_eq!(last_event(), RawEvent::BountyRejected(0, deposit));

		assert_eq!(Balances::reserved_balance(0), 0);
		assert_eq!(Balances::free_balance(0), 100 - deposit);

		assert_eq!(Treasury::bounties(0), None);
		assert_eq!(Treasury::bounty_descriptions(0), None);
	});
}

#[test]
fn approve_bounty_works() {
	new_test_ext().execute_with(|| {
		System::set_block_number(1);
		Balances::make_free_balance_be(&Treasury::account_id(), 101);
		assert_ok!(Treasury::propose_bounty(Origin::signed(0), 1, 3, 50, b"12345".to_vec()));

		assert_ok!(Treasury::approve_bounty(Origin::root(), 0));

		let deposit: u64 = 80 + 5;

		assert_eq!(Treasury::bounties(0).unwrap(), Bounty {
			proposer: 0,
			curator: 1,
			fee: 3,
			value: 50,
			bond: deposit,
			status: BountyStatus::Approved,
			parent: None,
		});
		assert_eq!(Treasury::bounty_approvals(), vec![0]);

		assert_noop!(Treasury::reject_bounty(Origin::root(), 0), Error::<Test>::UnexpectedStatus);

		// deposit not return yet
		assert_eq!(Balances::reserved_balance(0), deposit);
		assert_eq!(Balances::free_balance(0), 100 - deposit);

		<Treasury as OnInitialize<u64>>::on_initialize(2);

		// return deposit
		assert_eq!(Balances::reserved_balance(0), 0);
		assert_eq!(Balances::free_balance(0), 100);

		assert_eq!(Treasury::bounties(0).unwrap(), Bounty {
			proposer: 0,
			curator: 1,
			fee: 3,
			value: 50,
			bond: deposit,
			status: BountyStatus::Active { expires: 21 },
			parent: None,
		});
		assert_eq!(Treasury::pot(), 100 - 50 - 25); // burn 25
		assert_eq!(Balances::free_balance(Treasury::bounty_account_id(0)), 50);
	});
}

#[test]
fn award_and_claim_bounty_works() {
	new_test_ext().execute_with(|| {
		System::set_block_number(1);
		Balances::make_free_balance_be(&Treasury::account_id(), 101);
		assert_ok!(Treasury::propose_bounty(Origin::signed(0), 4, 3, 50, b"12345".to_vec()));

		assert_ok!(Treasury::approve_bounty(Origin::root(), 0));

		assert_noop!(Treasury::award_bounty(Origin::signed(1), 0, 3), Error::<Test>::UnexpectedStatus);

		System::set_block_number(2);
		<Treasury as OnInitialize<u64>>::on_initialize(2);

		assert_noop!(Treasury::award_bounty(Origin::signed(1), 0, 3), Error::<Test>::RequireCurator);

		assert_ok!(Treasury::award_bounty(Origin::signed(4), 0, 3));

		assert_eq!(Treasury::bounties(0).unwrap(), Bounty {
			proposer: 0,
			curator: 4,
			fee: 3,
			value: 50,
			bond: 85,
			status: BountyStatus::PendingPayout {
				beneficiary: 3,
				unlock_at: 5
			},
			parent: None,
		});

		assert_noop!(Treasury::claim_bounty(Origin::signed(1), 0), Error::<Test>::Premature);

		System::set_block_number(5);
		<Treasury as OnInitialize<u64>>::on_initialize(5);

		assert_ok!(Balances::transfer(Origin::signed(0), Treasury::bounty_account_id(0), 10));

		assert_ok!(Treasury::claim_bounty(Origin::signed(1), 0));

		assert_eq!(last_event(), RawEvent::BountyClaimed(0, 57, 3));

		assert_eq!(Balances::free_balance(4), 3);
		assert_eq!(Balances::free_balance(3), 57);
		assert_eq!(Balances::free_balance(Treasury::bounty_account_id(0)), 0);

		assert_eq!(Treasury::bounties(0), None);
		assert_eq!(Treasury::bounty_descriptions(0), None);
	});
}

#[test]
fn create_sub_bounty() {
	new_test_ext().execute_with(|| {
		System::set_block_number(1);
		Balances::make_free_balance_be(&Treasury::account_id(), 101);

		assert_ok!(Treasury::update_bounty_value_minimum(Origin::root(), 5));

		assert_ok!(Treasury::propose_bounty(Origin::signed(0), 1, 10, 50, b"12345".to_vec()));

		assert_noop!(
			Treasury::create_sub_bounty(Origin::signed(1), 0, 5, 5, 40, b"123".to_vec()),
			Error::<Test>::UnexpectedStatus
		);

		assert_ok!(Treasury::approve_bounty(Origin::root(), 0));

		assert_noop!(
			Treasury::create_sub_bounty(Origin::signed(1), 0, 5, 5, 40, b"123".to_vec()),
			Error::<Test>::UnexpectedStatus
		);

		System::set_block_number(2);
		<Treasury as OnInitialize<u64>>::on_initialize(2);

		assert_noop!(
			Treasury::create_sub_bounty(Origin::signed(1), 10, 5, 5, 40, b"123".to_vec()),
			Error::<Test>::InvalidIndex
		);
		assert_noop!(
			Treasury::create_sub_bounty(Origin::signed(2), 0, 5, 5, 40, b"123".to_vec()),
			Error::<Test>::RequireCurator
		);
		assert_noop!(
			Treasury::create_sub_bounty(Origin::signed(1), 0, 5, 10, 40, b"123".to_vec()),
			Error::<Test>::InvalidFee
		);
		assert_noop!(
			Treasury::create_sub_bounty(Origin::signed(1), 0, 5, 5, 50, b"123".to_vec()),
			Error::<Test>::InvalidValue
		);
		assert_noop!(
			Treasury::create_sub_bounty(Origin::signed(1), 0, 5, 0, 1, b"123".to_vec()),
			Error::<Test>::InvalidValue
		);

		System::set_block_number(3);
		<Treasury as OnInitialize<u64>>::on_initialize(3);

		assert_ok!(Treasury::create_sub_bounty(Origin::signed(1), 0, 5, 4, 20, b"123".to_vec()));

		assert_ok!(Treasury::create_sub_bounty(Origin::signed(5), 1, 6, 1, 6, b"456".to_vec()));

		assert_noop!(
			Treasury::create_sub_bounty(Origin::signed(6), 2, 6, 0, 5, b"123".to_vec()),
			Error::<Test>::ExceedDepthLimit
		);

		assert_eq!(Treasury::bounties(0).unwrap(), Bounty {
			proposer: 0,
			curator: 1,
			fee: 6,
			value: 30,
			bond: 85,
			status: BountyStatus::Active { expires: 22 },
			parent: None,
		});

		assert_eq!(Treasury::bounties(1).unwrap(), Bounty {
			proposer: 1,
			curator: 5,
			fee: 3,
			value: 14,
			bond: 0,
			status: BountyStatus::Active { expires: 23 },
			parent: Some(0),
		});

		assert_eq!(Treasury::bounties(2).unwrap(), Bounty {
			proposer: 5,
			curator: 6,
			fee: 1,
			value: 6,
			bond: 0,
			status: BountyStatus::Active { expires: 23 },
			parent: Some(1),
		});

		assert_eq!(Treasury::bounty_descriptions(0).unwrap(), b"12345");
		assert_eq!(Treasury::bounty_descriptions(1).unwrap(), b"123");
		assert_eq!(Treasury::bounty_descriptions(2).unwrap(), b"456");

		assert_eq!(Treasury::pot(), 100 - 50 - 25); // burn 25
		assert_eq!(Balances::free_balance(Treasury::bounty_account_id(0)), 30);
		assert_eq!(Balances::free_balance(Treasury::bounty_account_id(1)), 14);
		assert_eq!(Balances::free_balance(Treasury::bounty_account_id(2)), 6);
	});
}

#[test]
fn cancel_and_refund() {
	new_test_ext().execute_with(|| {
		System::set_block_number(1);
		Balances::make_free_balance_be(&Treasury::account_id(), 101);
		assert_ok!(Treasury::propose_bounty(Origin::signed(0), 1, 10, 50, b"12345".to_vec()));

		assert_noop!(Treasury::cancel_bounty(Origin::signed(1), 0), Error::<Test>::UnexpectedStatus);

		assert_ok!(Treasury::approve_bounty(Origin::root(), 0));

		System::set_block_number(2);
		<Treasury as OnInitialize<u64>>::on_initialize(2);

		assert_ok!(Treasury::create_sub_bounty(Origin::signed(1), 0, 5, 4, 20, b"123".to_vec()));

		assert_ok!(Balances::transfer(Origin::signed(0), Treasury::bounty_account_id(0), 10));
		assert_ok!(Balances::transfer(Origin::signed(0), Treasury::bounty_account_id(1), 5));

		assert_eq!(Treasury::bounties(0).unwrap(), Bounty {
			proposer: 0,
			curator: 1,
			fee: 6,
			value: 30,
			bond: 85,
			status: BountyStatus::Active { expires: 22 },
			parent: None,
		});

		assert_eq!(Treasury::bounties(1).unwrap(), Bounty {
			proposer: 1,
			curator: 5,
			fee: 4,
			value: 20,
			bond: 0,
			status: BountyStatus::Active { expires: 22 },
			parent: Some(0),
		});

		assert_eq!(Balances::free_balance(Treasury::bounty_account_id(0)), 40);
		assert_eq!(Balances::free_balance(Treasury::bounty_account_id(1)), 25);

		assert_noop!(Treasury::cancel_bounty(Origin::signed(0), 0), Error::<Test>::RequireCurator);

		assert_ok!(Treasury::cancel_bounty(Origin::signed(1), 0));
		assert_ok!(Treasury::cancel_bounty(Origin::signed(5), 1));

		assert_eq!(Treasury::pot(), 90); // - 25 + 10 + 5
	});
}

#[test]
fn expire_and_cancel() {
	new_test_ext().execute_with(|| {
		System::set_block_number(1);
		Balances::make_free_balance_be(&Treasury::account_id(), 101);
		assert_ok!(Treasury::propose_bounty(Origin::signed(0), 1, 10, 50, b"12345".to_vec()));

		assert_noop!(Treasury::cancel_bounty(Origin::signed(1), 0), Error::<Test>::UnexpectedStatus);

		assert_ok!(Treasury::approve_bounty(Origin::root(), 0));

		System::set_block_number(2);
		<Treasury as OnInitialize<u64>>::on_initialize(2);

		System::set_block_number(21);
		<Treasury as OnInitialize<u64>>::on_initialize(21);

		assert_noop!(Treasury::cancel_bounty(Origin::signed(0), 0), Error::<Test>::RequireCurator);

		System::set_block_number(22);
		<Treasury as OnInitialize<u64>>::on_initialize(22);

		assert_ok!(Treasury::cancel_bounty(Origin::signed(0), 0));

		assert_eq!(Treasury::pot(), 63); // 100 - 25 - 12
	});
}

#[test]
fn extend_expiry() {
	new_test_ext().execute_with(|| {
		System::set_block_number(1);
		Balances::make_free_balance_be(&Treasury::account_id(), 101);
		assert_ok!(Treasury::propose_bounty(Origin::signed(0), 1, 10, 50, b"12345".to_vec()));

		assert_noop!(Treasury::cancel_bounty(Origin::signed(1), 0), Error::<Test>::UnexpectedStatus);

		assert_ok!(Treasury::approve_bounty(Origin::root(), 0));

		assert_noop!(Treasury::extend_bounty_expiry(Origin::signed(1), 0), Error::<Test>::UnexpectedStatus);

		System::set_block_number(2);
		<Treasury as OnInitialize<u64>>::on_initialize(2);

		System::set_block_number(10);
		<Treasury as OnInitialize<u64>>::on_initialize(10);

		assert_noop!(Treasury::extend_bounty_expiry(Origin::signed(0), 0), Error::<Test>::RequireCurator);
		assert_ok!(Treasury::extend_bounty_expiry(Origin::signed(1), 0));

		assert_eq!(Treasury::bounties(0).unwrap(), Bounty {
			proposer: 0,
			curator: 1,
			fee: 10,
			value: 50,
			bond: 85,
			status: BountyStatus::Active { expires: 30 },
			parent: None,
		});

		assert_ok!(Treasury::extend_bounty_expiry(Origin::signed(1), 0));

		assert_eq!(Treasury::bounties(0).unwrap(), Bounty {
			proposer: 0,
			curator: 1,
			fee: 10,
			value: 50,
			bond: 85,
			status: BountyStatus::Active { expires: 30 }, // still the same
			parent: None,
		});

		System::set_block_number(25);
		<Treasury as OnInitialize<u64>>::on_initialize(25);

		assert_noop!(Treasury::cancel_bounty(Origin::signed(0), 0), Error::<Test>::RequireCurator);
		assert_ok!(Treasury::cancel_bounty(Origin::signed(1), 0));
	});
}

#[test]
fn test_last_reward_migration() {
	use sp_storage::Storage;

	let mut s = Storage::default();

	#[derive(Clone, Eq, PartialEq, Encode, Decode, RuntimeDebug)]
	pub struct OldOpenTip<
		AccountId: Parameter,
		Balance: Parameter,
		BlockNumber: Parameter,
		Hash: Parameter,
	> {
		/// The hash of the reason for the tip. The reason should be a human-readable UTF-8 encoded string. A URL would be
		/// sensible.
		reason: Hash,
		/// The account to be tipped.
		who: AccountId,
		/// The account who began this tip and the amount held on deposit.
		finder: Option<(AccountId, Balance)>,
		/// The block number at which this tip will close if `Some`. If `None`, then no closing is
		/// scheduled.
		closes: Option<BlockNumber>,
		/// The members who have voted for this tip. Sorted by AccountId.
		tips: Vec<(AccountId, Balance)>,
	}

	let reason1 = BlakeTwo256::hash(b"reason1");
	let hash1 = BlakeTwo256::hash_of(&(reason1, 10u64));

	let old_tip_finder = OldOpenTip::<u128, u64, u64, H256> {
		reason: reason1,
		who: 10,
		finder: Some((20, 30)),
		closes: Some(13),
		tips: vec![(40, 50), (60, 70)]
	};

	let reason2 = BlakeTwo256::hash(b"reason2");
	let hash2 = BlakeTwo256::hash_of(&(reason2, 20u64));

	let old_tip_no_finder = OldOpenTip::<u128, u64, u64, H256> {
		reason: reason2,
		who: 20,
		finder: None,
		closes: Some(13),
		tips: vec![(40, 50), (60, 70)]
	};

	let data = vec![
		(
			Tips::<Test>::hashed_key_for(hash1),
			old_tip_finder.encode().to_vec()
		),
		(
			Tips::<Test>::hashed_key_for(hash2),
			old_tip_no_finder.encode().to_vec()
		),
	];

	s.top = data.into_iter().collect();
	sp_io::TestExternalities::new(s).execute_with(|| {
		Treasury::migrate_retract_tip_for_tip_new();

		// Test w/ finder
		assert_eq!(
			Tips::<Test>::get(hash1),
			Some(OpenTip {
				reason: reason1,
				who: 10,
				finder: 20,
				deposit: 30,
				closes: Some(13),
				tips: vec![(40, 50), (60, 70)],
				finders_fee: true,
			})
		);

		// Test w/o finder
		assert_eq!(
			Tips::<Test>::get(hash2),
			Some(OpenTip {
				reason: reason2,
				who: 20,
				finder: Default::default(),
				deposit: 0,
				closes: Some(13),
				tips: vec![(40, 50), (60, 70)],
				finders_fee: false,
			})
		);
	});
}<|MERGE_RESOLUTION|>--- conflicted
+++ resolved
@@ -154,15 +154,12 @@
 	type ProposalBondMinimum = ProposalBondMinimum;
 	type SpendPeriod = SpendPeriod;
 	type Burn = Burn;
-<<<<<<< HEAD
 	type BountyDepositBase = BountyDepositBase;
 	type BountyDepositPayoutDelay = BountyDepositPayoutDelay;
 	type BountyDuration = BountyDuration;
 	type MaximumReasonLength = MaximumReasonLength;
 	type MaximumSubBountyDepth = MaximumSubBountyDepth;
-=======
 	type BurnDestination = ();  // Just gets burned.
->>>>>>> 0680db6d
 	type WeightInfo = ();
 }
 type System = frame_system::Module<Test>;
