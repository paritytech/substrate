--- conflicted
+++ resolved
@@ -110,27 +110,27 @@
 }
 
 // Create bounties that are approved for use in `on_initialize`.
-fn create_approved_bounties<T: Trait>(n: u32) -> Result<(), &'static str> {
+fn create_approved_bounties<TT: Trait<I>, I: Instance>(n: u32) -> Result<(), &'static str> {
 	for i in 0 .. n {
-		let (caller, _curator, _fee, value, reason) = setup_bounty::<T>(i, MAX_BYTES);
-		Treasury::<T>::propose_bounty(RawOrigin::Signed(caller).into(), value, reason)?;
-		let bounty_id = BountyCount::get() - 1;
-		Treasury::<T>::approve_bounty(RawOrigin::Root.into(), bounty_id)?;
+		let (caller, _curator, _fee, value, reason) = setup_bounty::<T, I>(i, MAX_BYTES);
+		Treasury::<T, I>::propose_bounty(RawOrigin::Signed(caller).into(), value, reason)?;
+		let bounty_id = BountyCount::get() - 1;
+		Treasury::<T, I>::approve_bounty(RawOrigin::Root.into(), bounty_id)?;
 	}
 	ensure!(BountyApprovals::get().len() == n as usize, "Not all bounty approved");
 	Ok(())
 }
 
 // Create the pre-requisite information needed to create a treasury `propose_bounty`.
-fn setup_bounty<T: Trait>(u: u32, d: u32) -> (
+fn setup_bounty<T: Trait<I>, I: Instance>(u: u32, d: u32) -> (
 	T::AccountId,
 	T::AccountId,
-	BalanceOf<T>,
-	BalanceOf<T>,
+	BalanceOf<T, I>,
+	BalanceOf<T, I>,
 	Vec<u8>,
 ) {
 	let caller = account("caller", u, SEED);
-	let value: BalanceOf<T> = T::Currency::minimum_balance().saturating_mul(100.into());
+	let value: BalanceOf<T, I> = T::Currency::minimum_balance().saturating_mul(100.into());
 	let fee = T::Currency::minimum_balance().saturating_mul(2.into());
 	let deposit = T::BountyDepositBase::get() + T::DataDepositPerByte::get() * MAX_BYTES.into();
 	let _ = T::Currency::make_free_balance_be(&caller, deposit);
@@ -140,23 +140,23 @@
 	(caller, curator, fee, value, reason)
 }
 
-fn create_bounty<T: Trait>() -> Result<(
+fn create_bounty<T: Trait<I>, I: Instance>() -> Result<(
 	<T::Lookup as StaticLookup>::Source,
 	BountyIndex,
 ), &'static str> {
-	let (caller, curator, fee, value, reason) = setup_bounty::<T>(0, MAX_BYTES);
+	let (caller, curator, fee, value, reason) = setup_bounty::<T, I>(0, MAX_BYTES);
 	let curator_lookup = T::Lookup::unlookup(curator.clone());
-	Treasury::<T>::propose_bounty(RawOrigin::Signed(caller).into(), value, reason)?;
+	Treasury::<T, I>::propose_bounty(RawOrigin::Signed(caller).into(), value, reason)?;
 	let bounty_id = BountyCount::get() - 1;
-	Treasury::<T>::approve_bounty(RawOrigin::Root.into(), bounty_id)?;
-	Treasury::<T>::on_initialize(T::BlockNumber::zero());
-	Treasury::<T>::assign_curator(RawOrigin::Root.into(), bounty_id, curator_lookup.clone(), fee)?;
-	Treasury::<T>::accept_curator(RawOrigin::Signed(curator).into(), bounty_id)?;
+	Treasury::<T, I>::approve_bounty(RawOrigin::Root.into(), bounty_id)?;
+	Treasury::<T, I>::on_initialize(T::BlockNumber::zero());
+	Treasury::<T, I>::assign_curator(RawOrigin::Root.into(), bounty_id, curator_lookup.clone(), fee)?;
+	Treasury::<T, I>::accept_curator(RawOrigin::Signed(curator).into(), bounty_id)?;
 	Ok((curator_lookup, bounty_id))
 }
 
-fn setup_pod_account<T: Trait>() {
-	let pot_account = Treasury::<T>::account_id();
+fn setup_pod_account<T: Trait<I>, I: Instance>() {
+	let pot_account = Treasury::<T, I>::account_id();
 	let value = T::Currency::minimum_balance().saturating_mul(1_000_000_000.into());
 	let _ = T::Currency::make_free_balance_be(&pot_account, value);
 }
@@ -176,14 +176,9 @@
 	}: _(RawOrigin::Signed(caller), value, beneficiary_lookup)
 
 	reject_proposal {
-<<<<<<< HEAD
-		let (caller, value, beneficiary_lookup) = setup_proposal::<T>(1);
-		Treasury::<T>::propose_spend(
-=======
 		let u in 0 .. 1000;
 		let (caller, value, beneficiary_lookup) = setup_proposal::<T, _>(u);
 		Treasury::<T, _>::propose_spend(
->>>>>>> 918313f9
 			RawOrigin::Signed(caller).into(),
 			value,
 			beneficiary_lookup
@@ -192,14 +187,9 @@
 	}: _(RawOrigin::Root, proposal_id)
 
 	approve_proposal {
-<<<<<<< HEAD
-		let (caller, value, beneficiary_lookup) = setup_proposal::<T>(0);
-		Treasury::<T>::propose_spend(
-=======
 		let u in 0 .. 1000;
 		let (caller, value, beneficiary_lookup) = setup_proposal::<T, _>(u);
 		Treasury::<T, _>::propose_spend(
->>>>>>> 918313f9
 			RawOrigin::Signed(caller).into(),
 			value,
 			beneficiary_lookup
@@ -264,13 +254,7 @@
 		let t in 1 .. MAX_TIPPERS;
 
 		// Make sure pot is funded
-<<<<<<< HEAD
-		setup_pod_account::<T>();
-=======
-		let pot_account = Treasury::<T, _>::account_id();
-		let value = T::Currency::minimum_balance().saturating_mul(1_000_000_000.into());
-		let _ = T::Currency::make_free_balance_be(&pot_account, value);
->>>>>>> 918313f9
+		setup_pod_account::<T, _>();
 
 		// Set up a new tip proposal
 		let (member, reason, beneficiary, value) = setup_tip::<T, _>(0, t)?;
@@ -297,57 +281,57 @@
 	propose_bounty {
 		let d in 0 .. MAX_BYTES;
 
-		let (caller, curator, fee, value, description) = setup_bounty::<T>(0, d);
+		let (caller, curator, fee, value, description) = setup_bounty::<T, _>(0, d);
 	}: _(RawOrigin::Signed(caller), value, description)
 
 	reject_bounty {
-		let (caller, curator, fee, value, reason) = setup_bounty::<T>(0, MAX_BYTES);
-		Treasury::<T>::propose_bounty(RawOrigin::Signed(caller).into(), value, reason)?;
+		let (caller, curator, fee, value, reason) = setup_bounty::<T, _>(0, MAX_BYTES);
+		Treasury::<T, _>::propose_bounty(RawOrigin::Signed(caller).into(), value, reason)?;
 		let bounty_id = BountyCount::get() - 1;
 	}: _(RawOrigin::Root, bounty_id)
 
 	approve_bounty {
-		let (caller, curator, fee, value, reason) = setup_bounty::<T>(0, MAX_BYTES);
-		Treasury::<T>::propose_bounty(RawOrigin::Signed(caller).into(), value, reason)?;
+		let (caller, curator, fee, value, reason) = setup_bounty::<T, _>(0, MAX_BYTES);
+		Treasury::<T, _>::propose_bounty(RawOrigin::Signed(caller).into(), value, reason)?;
 		let bounty_id = BountyCount::get() - 1;
 	}: _(RawOrigin::Root, bounty_id)
 
 	assign_curator {
-		setup_pod_account::<T>();
-		let (caller, curator, fee, value, reason) = setup_bounty::<T>(0, MAX_BYTES);
+		setup_pod_account::<T, _>();
+		let (caller, curator, fee, value, reason) = setup_bounty::<T, _>(0, MAX_BYTES);
 		let curator_lookup = T::Lookup::unlookup(curator.clone());
-		Treasury::<T>::propose_bounty(RawOrigin::Signed(caller).into(), value, reason)?;
-		let bounty_id = BountyCount::get() - 1;
-		Treasury::<T>::approve_bounty(RawOrigin::Root.into(), bounty_id)?;
-		Treasury::<T>::on_initialize(T::BlockNumber::zero());
+		Treasury::<T, _>::propose_bounty(RawOrigin::Signed(caller).into(), value, reason)?;
+		let bounty_id = BountyCount::get() - 1;
+		Treasury::<T, _>::approve_bounty(RawOrigin::Root.into(), bounty_id)?;
+		Treasury::<T, _>::on_initialize(T::BlockNumber::zero());
 	}: _(RawOrigin::Root, bounty_id, curator_lookup, fee)
 
 	unassign_curator {
-		setup_pod_account::<T>();
-		let (caller, curator, fee, value, reason) = setup_bounty::<T>(0, MAX_BYTES);
+		setup_pod_account::<T, _>();
+		let (caller, curator, fee, value, reason) = setup_bounty::<T, _>(0, MAX_BYTES);
 		let curator_lookup = T::Lookup::unlookup(curator.clone());
-		Treasury::<T>::propose_bounty(RawOrigin::Signed(caller).into(), value, reason)?;
-		let bounty_id = BountyCount::get() - 1;
-		Treasury::<T>::approve_bounty(RawOrigin::Root.into(), bounty_id)?;
-		Treasury::<T>::on_initialize(T::BlockNumber::zero());
-		Treasury::<T>::assign_curator(RawOrigin::Root.into(), bounty_id, curator_lookup, fee)?;
+		Treasury::<T, _>::propose_bounty(RawOrigin::Signed(caller).into(), value, reason)?;
+		let bounty_id = BountyCount::get() - 1;
+		Treasury::<T, _>::approve_bounty(RawOrigin::Root.into(), bounty_id)?;
+		Treasury::<T, _>::on_initialize(T::BlockNumber::zero());
+		Treasury::<T, _>::assign_curator(RawOrigin::Root.into(), bounty_id, curator_lookup, fee)?;
 	}: _(RawOrigin::Root, bounty_id)
 
 	accept_curator {
-		setup_pod_account::<T>();
-		let (caller, curator, fee, value, reason) = setup_bounty::<T>(0, MAX_BYTES);
+		setup_pod_account::<T, _>();
+		let (caller, curator, fee, value, reason) = setup_bounty::<T, _>(0, MAX_BYTES);
 		let curator_lookup = T::Lookup::unlookup(curator.clone());
-		Treasury::<T>::propose_bounty(RawOrigin::Signed(caller).into(), value, reason)?;
-		let bounty_id = BountyCount::get() - 1;
-		Treasury::<T>::approve_bounty(RawOrigin::Root.into(), bounty_id)?;
-		Treasury::<T>::on_initialize(T::BlockNumber::zero());
-		Treasury::<T>::assign_curator(RawOrigin::Root.into(), bounty_id, curator_lookup, fee)?;
+		Treasury::<T, _>::propose_bounty(RawOrigin::Signed(caller).into(), value, reason)?;
+		let bounty_id = BountyCount::get() - 1;
+		Treasury::<T, _>::approve_bounty(RawOrigin::Root.into(), bounty_id)?;
+		Treasury::<T, _>::on_initialize(T::BlockNumber::zero());
+		Treasury::<T, _>::assign_curator(RawOrigin::Root.into(), bounty_id, curator_lookup, fee)?;
 	}: _(RawOrigin::Signed(curator), bounty_id)
 
 	award_bounty {
-		setup_pod_account::<T>();
+		setup_pod_account::<T, _>();
 		let (curator_lookup, bounty_id) = create_bounty::<T>()?;
-		Treasury::<T>::on_initialize(T::BlockNumber::zero());
+		Treasury::<T, _>::on_initialize(T::BlockNumber::zero());
 
 		let bounty_id = BountyCount::get() - 1;
 		let curator = T::Lookup::lookup(curator_lookup)?;
@@ -355,33 +339,33 @@
 	}: _(RawOrigin::Signed(curator), bounty_id, beneficiary)
 
 	claim_bounty {
-		setup_pod_account::<T>();
+		setup_pod_account::<T, _>();
 		let (curator_lookup, bounty_id) = create_bounty::<T>()?;
-		Treasury::<T>::on_initialize(T::BlockNumber::zero());
+		Treasury::<T, _>::on_initialize(T::BlockNumber::zero());
 
 		let bounty_id = BountyCount::get() - 1;
 		let curator = T::Lookup::lookup(curator_lookup)?;
 
 		let beneficiary = T::Lookup::unlookup(account("beneficiary", 0, SEED));
-		Treasury::<T>::award_bounty(RawOrigin::Signed(curator.clone()).into(), bounty_id, beneficiary)?;
+		Treasury::<T, _>::award_bounty(RawOrigin::Signed(curator.clone()).into(), bounty_id, beneficiary)?;
 
 		frame_system::Module::<T>::set_block_number(T::BountyDepositPayoutDelay::get());
 
 	}: _(RawOrigin::Signed(curator), bounty_id)
 
 	cancel_bounty {
-		setup_pod_account::<T>();
+		setup_pod_account::<T, _>();
 		let (curator_lookup, bounty_id) = create_bounty::<T>()?;
-		Treasury::<T>::on_initialize(T::BlockNumber::zero());
+		Treasury::<T, _>::on_initialize(T::BlockNumber::zero());
 
 		let bounty_id = BountyCount::get() - 1;
 		let curator = T::Lookup::lookup(curator_lookup)?;
 	}: _(RawOrigin::Signed(curator), bounty_id)
 
 	extend_bounty_expiry {
-		setup_pod_account::<T>();
+		setup_pod_account::<T, _>();
 		let (curator_lookup, bounty_id) = create_bounty::<T>()?;
-		Treasury::<T>::on_initialize(T::BlockNumber::zero());
+		Treasury::<T, _>::on_initialize(T::BlockNumber::zero());
 
 		let bounty_id = BountyCount::get() - 1;
 		let curator = T::Lookup::lookup(curator_lookup)?;
@@ -389,25 +373,18 @@
 
 	on_initialize_proposals {
 		let p in 0 .. 100;
-<<<<<<< HEAD
-		setup_pod_account::<T>();
-		create_approved_proposals::<T>(p)?;
-=======
-		let pot_account = Treasury::<T, _>::account_id();
-		let value = T::Currency::minimum_balance().saturating_mul(1_000_000_000.into());
-		let _ = T::Currency::make_free_balance_be(&pot_account, value);
+		setup_pod_account::<T, _>();
 		create_approved_proposals::<T, _>(p)?;
->>>>>>> 918313f9
 	}: {
 		Treasury::<T, _>::on_initialize(T::BlockNumber::zero());
 	}
 
 	on_initialize_bounties {
 		let b in 0 .. 100;
-		setup_pod_account::<T>();
+		setup_pod_account::<T, _>();
 		create_approved_bounties::<T>(b)?;
 	}: {
-		Treasury::<T>::on_initialize(T::BlockNumber::zero());
+		Treasury::<T, _>::on_initialize(T::BlockNumber::zero());
 	}
 }
 
