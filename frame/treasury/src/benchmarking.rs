// This file is part of Substrate.

// Copyright (C) 2020 Parity Technologies (UK) Ltd.
// SPDX-License-Identifier: Apache-2.0

// Licensed under the Apache License, Version 2.0 (the "License");
// you may not use this file except in compliance with the License.
// You may obtain a copy of the License at
//
// 	http://www.apache.org/licenses/LICENSE-2.0
//
// Unless required by applicable law or agreed to in writing, software
// distributed under the License is distributed on an "AS IS" BASIS,
// WITHOUT WARRANTIES OR CONDITIONS OF ANY KIND, either express or implied.
// See the License for the specific language governing permissions and
// limitations under the License.

//! Treasury pallet benchmarking.

#![cfg(feature = "runtime-benchmarks")]

use super::*;

use frame_system::RawOrigin;
use frame_benchmarking::{benchmarks_instance, account, whitelisted_caller};
use frame_support::traits::OnInitialize;

use crate::Module as Treasury;

const SEED: u32 = 0;

// Create the pre-requisite information needed to create a treasury `propose_spend`.
fn setup_proposal<T: Trait<I>, I: Instance>(u: u32) -> (
	T::AccountId,
	BalanceOf<T, I>,
	<T::Lookup as StaticLookup>::Source,
) {
	let caller = account("caller", u, SEED);
	let value: BalanceOf<T, I> = T::ProposalBondMinimum::get().saturating_mul(100u32.into());
	let _ = T::Currency::make_free_balance_be(&caller, value);
	let beneficiary = account("beneficiary", u, SEED);
	let beneficiary_lookup = T::Lookup::unlookup(beneficiary);
	(caller, value, beneficiary_lookup)
}

// Create the pre-requisite information needed to create a `report_awesome`.
fn setup_awesome<T: Trait<I>, I: Instance>(length: u32) -> (T::AccountId, Vec<u8>, T::AccountId) {
	let caller = whitelisted_caller();
	let value = T::TipReportDepositBase::get()
		+ T::DataDepositPerByte::get() * length.into()
		+ T::Currency::minimum_balance();
	let _ = T::Currency::make_free_balance_be(&caller, value);
	let reason = vec![0; length as usize];
	let awesome_person = account("awesome", 0, SEED);
	(caller, reason, awesome_person)
}

// Create the pre-requisite information needed to call `tip_new`.
fn setup_tip<T: Trait<I>, I: Instance>(r: u32, t: u32) ->
	Result<(T::AccountId, Vec<u8>, T::AccountId, BalanceOf<T, I>), &'static str>
{
	let tippers_count = T::Tippers::count();

	for i in 0 .. t {
		let member = account("member", i, SEED);
		T::Tippers::add(&member);
		ensure!(T::Tippers::contains(&member), "failed to add tipper");
	}

	ensure!(T::Tippers::count() == tippers_count + t as usize, "problem creating tippers");
	let caller = account("member", t - 1, SEED);
	let reason = vec![0; r as usize];
	let beneficiary = account("beneficiary", t, SEED);
	let value = T::Currency::minimum_balance().saturating_mul(100u32.into());
	Ok((caller, reason, beneficiary, value))
}

// Create `t` new tips for the tip proposal with `hash`.
// This function automatically makes the tip able to close.
fn create_tips<T: Trait<I>, I: Instance>(t: u32, hash: T::Hash, value: BalanceOf<T, I>) ->
	Result<(), &'static str>
{
	for i in 0 .. t {
		let caller = account("member", i, SEED);
		ensure!(T::Tippers::contains(&caller), "caller is not a tipper");
		Treasury::<T, I>::tip(RawOrigin::Signed(caller).into(), hash, value)?;
	}
	Tips::<T, I>::mutate(hash, |maybe_tip| {
		if let Some(open_tip) = maybe_tip {
			open_tip.closes = Some(T::BlockNumber::zero());
		}
	});
	Ok(())
}

// Create proposals that are approved for use in `on_initialize`.
fn create_approved_proposals<T: Trait<I>, I: Instance>(n: u32) -> Result<(), &'static str> {
	for i in 0 .. n {
		let (caller, value, lookup) = setup_proposal::<T, I>(i);
		Treasury::<T, I>::propose_spend(
			RawOrigin::Signed(caller).into(),
			value,
			lookup
		)?;
		let proposal_id = <ProposalCount<I>>::get() - 1;
		Treasury::<T, I>::approve_proposal(RawOrigin::Root.into(), proposal_id)?;
	}
	ensure!(<Approvals<I>>::get().len() == n as usize, "Not all approved");
	Ok(())
}

// Create bounties that are approved for use in `on_initialize`.
fn create_approved_bounties<T: Trait<I>, I: Instance>(n: u32) -> Result<(), &'static str> {
	for i in 0 .. n {
		let (caller, _curator, _fee, value, reason) = setup_bounty::<T, I>(i, MAX_BYTES);
		Treasury::<T, I>::propose_bounty(RawOrigin::Signed(caller).into(), value, reason)?;
		let bounty_id = BountyCount::<I>::get() - 1;
		Treasury::<T, I>::approve_bounty(RawOrigin::Root.into(), bounty_id)?;
	}
	ensure!(BountyApprovals::<I>::get().len() == n as usize, "Not all bounty approved");
	Ok(())
}

// Create the pre-requisite information needed to create a treasury `propose_bounty`.
fn setup_bounty<T: Trait<I>, I: Instance>(u: u32, d: u32) -> (
	T::AccountId,
	T::AccountId,
	BalanceOf<T, I>,
	BalanceOf<T, I>,
	Vec<u8>,
) {
	let caller = account("caller", u, SEED);
<<<<<<< HEAD
	let value: BalanceOf<T, I> = T::Currency::minimum_balance().saturating_mul(100u32.into());
	let fee = T::Currency::minimum_balance().saturating_mul(2u32.into());
=======
	let value: BalanceOf<T, I> = T::BountyValueMinimum::get().saturating_mul(100.into());
	let fee = value / 2.into();
>>>>>>> 7314a78d
	let deposit = T::BountyDepositBase::get() + T::DataDepositPerByte::get() * MAX_BYTES.into();
	let _ = T::Currency::make_free_balance_be(&caller, deposit);
	let curator = account("curator", u, SEED);
	let _ = T::Currency::make_free_balance_be(&curator, fee / 2u32.into());
	let reason = vec![0; d as usize];
	(caller, curator, fee, value, reason)
}

fn create_bounty<T: Trait<I>, I: Instance>() -> Result<(
	<T::Lookup as StaticLookup>::Source,
	BountyIndex,
), &'static str> {
	let (caller, curator, fee, value, reason) = setup_bounty::<T, I>(0, MAX_BYTES);
	let curator_lookup = T::Lookup::unlookup(curator.clone());
	Treasury::<T, I>::propose_bounty(RawOrigin::Signed(caller).into(), value, reason)?;
	let bounty_id = BountyCount::<I>::get() - 1;
	Treasury::<T, I>::approve_bounty(RawOrigin::Root.into(), bounty_id)?;
	Treasury::<T, I>::on_initialize(T::BlockNumber::zero());
	Treasury::<T, I>::propose_curator(RawOrigin::Root.into(), bounty_id, curator_lookup.clone(), fee)?;
	Treasury::<T, I>::accept_curator(RawOrigin::Signed(curator).into(), bounty_id)?;
	Ok((curator_lookup, bounty_id))
}

fn setup_pod_account<T: Trait<I>, I: Instance>() {
	let pot_account = Treasury::<T, I>::account_id();
	let value = T::Currency::minimum_balance().saturating_mul(1_000_000_000u32.into());
	let _ = T::Currency::make_free_balance_be(&pot_account, value);
}

const MAX_BYTES: u32 = 16384;
const MAX_TIPPERS: u32 = 100;

benchmarks_instance! {
	_ { }

	propose_spend {
		let (caller, value, beneficiary_lookup) = setup_proposal::<T, _>(SEED);
		// Whitelist caller account from further DB operations.
		let caller_key = frame_system::Account::<T>::hashed_key_for(&caller);
		frame_benchmarking::benchmarking::add_to_whitelist(caller_key.into());
	}: _(RawOrigin::Signed(caller), value, beneficiary_lookup)

	reject_proposal {
		let (caller, value, beneficiary_lookup) = setup_proposal::<T, _>(SEED);
		Treasury::<T, _>::propose_spend(
			RawOrigin::Signed(caller).into(),
			value,
			beneficiary_lookup
		)?;
		let proposal_id = Treasury::<T, _>::proposal_count() - 1;
	}: _(RawOrigin::Root, proposal_id)

	approve_proposal {
		let (caller, value, beneficiary_lookup) = setup_proposal::<T, _>(SEED);
		Treasury::<T, _>::propose_spend(
			RawOrigin::Signed(caller).into(),
			value,
			beneficiary_lookup
		)?;
		let proposal_id = Treasury::<T, _>::proposal_count() - 1;
	}: _(RawOrigin::Root, proposal_id)

	report_awesome {
		let r in 0 .. MAX_BYTES;
		let (caller, reason, awesome_person) = setup_awesome::<T, _>(r);
		// Whitelist caller account from further DB operations.
		let caller_key = frame_system::Account::<T>::hashed_key_for(&caller);
		frame_benchmarking::benchmarking::add_to_whitelist(caller_key.into());
	}: _(RawOrigin::Signed(caller), reason, awesome_person)

	retract_tip {
		let r in 0 .. MAX_BYTES;
		let (caller, reason, awesome_person) = setup_awesome::<T, _>(r);
		Treasury::<T, _>::report_awesome(
			RawOrigin::Signed(caller.clone()).into(),
			reason.clone(),
			awesome_person.clone()
		)?;
		let reason_hash = T::Hashing::hash(&reason[..]);
		let hash = T::Hashing::hash_of(&(&reason_hash, &awesome_person));
		// Whitelist caller account from further DB operations.
		let caller_key = frame_system::Account::<T>::hashed_key_for(&caller);
		frame_benchmarking::benchmarking::add_to_whitelist(caller_key.into());
	}: _(RawOrigin::Signed(caller), hash)

	tip_new {
		let r in 0 .. MAX_BYTES;
		let t in 1 .. MAX_TIPPERS;

		let (caller, reason, beneficiary, value) = setup_tip::<T, _>(r, t)?;
		// Whitelist caller account from further DB operations.
		let caller_key = frame_system::Account::<T>::hashed_key_for(&caller);
		frame_benchmarking::benchmarking::add_to_whitelist(caller_key.into());
	}: _(RawOrigin::Signed(caller), reason, beneficiary, value)

	tip {
		let t in 1 .. MAX_TIPPERS;
		let (member, reason, beneficiary, value) = setup_tip::<T, _>(0, t)?;
		let value = T::Currency::minimum_balance().saturating_mul(100u32.into());
		Treasury::<T, _>::tip_new(
			RawOrigin::Signed(member).into(),
			reason.clone(),
			beneficiary.clone(),
			value
		)?;
		let reason_hash = T::Hashing::hash(&reason[..]);
		let hash = T::Hashing::hash_of(&(&reason_hash, &beneficiary));
		ensure!(Tips::<T, _>::contains_key(hash), "tip does not exist");
		create_tips::<T, _>(t - 1, hash.clone(), value)?;
		let caller = account("member", t - 1, SEED);
		// Whitelist caller account from further DB operations.
		let caller_key = frame_system::Account::<T>::hashed_key_for(&caller);
		frame_benchmarking::benchmarking::add_to_whitelist(caller_key.into());
	}: _(RawOrigin::Signed(caller), hash, value)

	close_tip {
		let t in 1 .. MAX_TIPPERS;

		// Make sure pot is funded
		setup_pod_account::<T, _>();

		// Set up a new tip proposal
		let (member, reason, beneficiary, value) = setup_tip::<T, _>(0, t)?;
		let value = T::Currency::minimum_balance().saturating_mul(100u32.into());
		Treasury::<T, _>::tip_new(
			RawOrigin::Signed(member).into(),
			reason.clone(),
			beneficiary.clone(),
			value
		)?;

		// Create a bunch of tips
		let reason_hash = T::Hashing::hash(&reason[..]);
		let hash = T::Hashing::hash_of(&(&reason_hash, &beneficiary));
		ensure!(Tips::<T, _>::contains_key(hash), "tip does not exist");
		create_tips::<T, _>(t, hash.clone(), value)?;

		let caller = account("caller", t, SEED);
		// Whitelist caller account from further DB operations.
		let caller_key = frame_system::Account::<T>::hashed_key_for(&caller);
		frame_benchmarking::benchmarking::add_to_whitelist(caller_key.into());
	}: _(RawOrigin::Signed(caller), hash)

	propose_bounty {
		let d in 0 .. MAX_BYTES;

		let (caller, curator, fee, value, description) = setup_bounty::<T, _>(0, d);
	}: _(RawOrigin::Signed(caller), value, description)

	approve_bounty {
		let (caller, curator, fee, value, reason) = setup_bounty::<T, _>(0, MAX_BYTES);
		Treasury::<T, _>::propose_bounty(RawOrigin::Signed(caller).into(), value, reason)?;
		let bounty_id = BountyCount::<I>::get() - 1;
	}: _(RawOrigin::Root, bounty_id)

	propose_curator {
		setup_pod_account::<T, _>();
		let (caller, curator, fee, value, reason) = setup_bounty::<T, _>(0, MAX_BYTES);
		let curator_lookup = T::Lookup::unlookup(curator.clone());
		Treasury::<T, _>::propose_bounty(RawOrigin::Signed(caller).into(), value, reason)?;
		let bounty_id = BountyCount::<I>::get() - 1;
		Treasury::<T, _>::approve_bounty(RawOrigin::Root.into(), bounty_id)?;
		Treasury::<T, _>::on_initialize(T::BlockNumber::zero());
	}: _(RawOrigin::Root, bounty_id, curator_lookup, fee)

	// Worst case when curator is inactive and any sender unassigns the curator.
	unassign_curator {
		setup_pod_account::<T, _>();
		let (curator_lookup, bounty_id) = create_bounty::<T, _>()?;
		Treasury::<T, _>::on_initialize(T::BlockNumber::zero());
		let bounty_id = BountyCount::<I>::get() - 1;
		frame_system::Module::<T>::set_block_number(T::BountyUpdatePeriod::get() + 1u32.into());
		let caller = whitelisted_caller();
	}: _(RawOrigin::Signed(caller), bounty_id)

	accept_curator {
		setup_pod_account::<T, _>();
		let (caller, curator, fee, value, reason) = setup_bounty::<T, _>(0, MAX_BYTES);
		let curator_lookup = T::Lookup::unlookup(curator.clone());
		Treasury::<T, _>::propose_bounty(RawOrigin::Signed(caller).into(), value, reason)?;
		let bounty_id = BountyCount::<I>::get() - 1;
		Treasury::<T, _>::approve_bounty(RawOrigin::Root.into(), bounty_id)?;
		Treasury::<T, _>::on_initialize(T::BlockNumber::zero());
		Treasury::<T, _>::propose_curator(RawOrigin::Root.into(), bounty_id, curator_lookup, fee)?;
	}: _(RawOrigin::Signed(curator), bounty_id)

	award_bounty {
		setup_pod_account::<T, _>();
		let (curator_lookup, bounty_id) = create_bounty::<T, _>()?;
		Treasury::<T, _>::on_initialize(T::BlockNumber::zero());

		let bounty_id = BountyCount::<I>::get() - 1;
		let curator = T::Lookup::lookup(curator_lookup)?;
		let beneficiary = T::Lookup::unlookup(account("beneficiary", 0, SEED));
	}: _(RawOrigin::Signed(curator), bounty_id, beneficiary)

	claim_bounty {
		setup_pod_account::<T, _>();
		let (curator_lookup, bounty_id) = create_bounty::<T, _>()?;
		Treasury::<T, _>::on_initialize(T::BlockNumber::zero());

		let bounty_id = BountyCount::<I>::get() - 1;
		let curator = T::Lookup::lookup(curator_lookup)?;

		let beneficiary = T::Lookup::unlookup(account("beneficiary", 0, SEED));
		Treasury::<T, _>::award_bounty(RawOrigin::Signed(curator.clone()).into(), bounty_id, beneficiary)?;

		frame_system::Module::<T>::set_block_number(T::BountyDepositPayoutDelay::get());

	}: _(RawOrigin::Signed(curator), bounty_id)

	close_bounty_proposed {
		setup_pod_account::<T, _>();
		let (caller, curator, fee, value, reason) = setup_bounty::<T, _>(0, 0);
		Treasury::<T, _>::propose_bounty(RawOrigin::Signed(caller).into(), value, reason)?;
		let bounty_id = BountyCount::<I>::get() - 1;
	}: close_bounty(RawOrigin::Root, bounty_id)

	close_bounty_active {
		setup_pod_account::<T, _>();
		let (curator_lookup, bounty_id) = create_bounty::<T, _>()?;
		Treasury::<T, _>::on_initialize(T::BlockNumber::zero());
		let bounty_id = BountyCount::<I>::get() - 1;
	}: close_bounty(RawOrigin::Root, bounty_id)

	extend_bounty_expiry {
		setup_pod_account::<T, _>();
		let (curator_lookup, bounty_id) = create_bounty::<T, _>()?;
		Treasury::<T, _>::on_initialize(T::BlockNumber::zero());

		let bounty_id = BountyCount::<I>::get() - 1;
		let curator = T::Lookup::lookup(curator_lookup)?;
	}: _(RawOrigin::Signed(curator), bounty_id, Vec::new())

	on_initialize_proposals {
		let p in 0 .. 100;
		setup_pod_account::<T, _>();
		create_approved_proposals::<T, _>(p)?;
	}: {
		Treasury::<T, _>::on_initialize(T::BlockNumber::zero());
	}

	on_initialize_bounties {
		let b in 0 .. 100;
		setup_pod_account::<T, _>();
		create_approved_bounties::<T, _>(b)?;
	}: {
		Treasury::<T, _>::on_initialize(T::BlockNumber::zero());
	}
}

#[cfg(test)]
mod tests {
	use super::*;
	use crate::tests::{new_test_ext, Test};
	use frame_support::assert_ok;

	#[test]
	fn test_benchmarks() {
		new_test_ext().execute_with(|| {
			assert_ok!(test_benchmark_propose_spend::<Test>());
			assert_ok!(test_benchmark_reject_proposal::<Test>());
			assert_ok!(test_benchmark_approve_proposal::<Test>());
			assert_ok!(test_benchmark_report_awesome::<Test>());
			assert_ok!(test_benchmark_retract_tip::<Test>());
			assert_ok!(test_benchmark_tip_new::<Test>());
			assert_ok!(test_benchmark_tip::<Test>());
			assert_ok!(test_benchmark_close_tip::<Test>());
			assert_ok!(test_benchmark_propose_bounty::<Test>());
			assert_ok!(test_benchmark_approve_bounty::<Test>());
			assert_ok!(test_benchmark_propose_curator::<Test>());
			assert_ok!(test_benchmark_unassign_curator::<Test>());
			assert_ok!(test_benchmark_accept_curator::<Test>());
			assert_ok!(test_benchmark_award_bounty::<Test>());
			assert_ok!(test_benchmark_claim_bounty::<Test>());
			assert_ok!(test_benchmark_close_bounty_proposed::<Test>());
			assert_ok!(test_benchmark_close_bounty_active::<Test>());
			assert_ok!(test_benchmark_extend_bounty_expiry::<Test>());
			assert_ok!(test_benchmark_on_initialize_proposals::<Test>());
			assert_ok!(test_benchmark_on_initialize_bounties::<Test>());
		});
	}
}<|MERGE_RESOLUTION|>--- conflicted
+++ resolved
@@ -130,13 +130,8 @@
 	Vec<u8>,
 ) {
 	let caller = account("caller", u, SEED);
-<<<<<<< HEAD
-	let value: BalanceOf<T, I> = T::Currency::minimum_balance().saturating_mul(100u32.into());
-	let fee = T::Currency::minimum_balance().saturating_mul(2u32.into());
-=======
-	let value: BalanceOf<T, I> = T::BountyValueMinimum::get().saturating_mul(100.into());
-	let fee = value / 2.into();
->>>>>>> 7314a78d
+	let value: BalanceOf<T, I> = T::BountyValueMinimum::get().saturating_mul(100u32.into());
+	let fee = value / 2u32.into();
 	let deposit = T::BountyDepositBase::get() + T::DataDepositPerByte::get() * MAX_BYTES.into();
 	let _ = T::Currency::make_free_balance_be(&caller, deposit);
 	let curator = account("curator", u, SEED);
