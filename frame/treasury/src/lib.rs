--- conflicted
+++ resolved
@@ -553,12 +553,7 @@
 			Self::payout_tip(tip);
 		}
 
-<<<<<<< HEAD
-		#[weight = SimpleDispatchInfo::default()]
-		fn on_initialize(n: T::BlockNumber) {
-=======
 		fn on_initialize(n: T::BlockNumber) -> Weight {
->>>>>>> 3b7496c4
 			// Check to see if we should spend some funds!
 			if (n % T::SpendPeriod::get()).is_zero() {
 				Self::spend_funds();
