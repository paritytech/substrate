--- conflicted
+++ resolved
@@ -95,22 +95,11 @@
 	Currency, Get, Imbalance, OnUnbalanced, ExistenceRequirement::KeepAlive,
 	ReservableCurrency, WithdrawReason
 };
-<<<<<<< HEAD
-use sp_runtime::{
-    Permill, ModuleId, Percent, RuntimeDebug,
-    traits::{
-        Zero, StaticLookup, AccountIdConversion, Saturating, Hash, BadOrigin,
-    }
-};
-use frame_support::weights::{Weight, MINIMUM_WEIGHT, SimpleDispatchInfo};
-use frame_support::traits::{Contains, EnsureOrigin};
-=======
 use sp_runtime::{Permill, ModuleId, Percent, RuntimeDebug, traits::{
 	Zero, StaticLookup, AccountIdConversion, Saturating, Hash, BadOrigin
 }};
 use frame_support::weights::{Weight, DispatchClass};
 use frame_support::traits::{Contains, ContainsLengthBound, EnsureOrigin};
->>>>>>> 7817e571
 use codec::{Encode, Decode};
 use frame_system::{self as system, ensure_signed, ensure_root};
 
@@ -122,13 +111,8 @@
 type NegativeImbalanceOf<T> = <<T as Trait>::Currency as Currency<<T as frame_system::Trait>::AccountId>>::NegativeImbalance;
 
 pub trait Trait: frame_system::Trait {
-<<<<<<< HEAD
-    /// The treasury's module id, used for deriving its sovereign account ID.
-    type ModuleId: Get<ModuleId>;
-=======
 	/// The treasury's module id, used for deriving its sovereign account ID.
 	type ModuleId: Get<ModuleId>;
->>>>>>> 7817e571
 
 	/// The staking balance.
 	type Currency: Currency<Self::AccountId> + ReservableCurrency<Self::AccountId>;
@@ -330,17 +314,10 @@
 		const TipReportDepositBase: BalanceOf<T> = T::TipReportDepositBase::get();
 
 		/// The amount held on deposit per byte within the tip report reason.
-<<<<<<< HEAD
-        const TipReportDepositPerByte: BalanceOf<T> = T::TipReportDepositPerByte::get();
-        
-        /// The treasury's module id, used for deriving its sovereign account ID.
-        const ModuleId: ModuleId = T::ModuleId::get();
-=======
 		const TipReportDepositPerByte: BalanceOf<T> = T::TipReportDepositPerByte::get();
 		
 		/// The treasury's module id, used for deriving its sovereign account ID.
 		const ModuleId: ModuleId = T::ModuleId::get();
->>>>>>> 7817e571
 
 		type Error = Error<T>;
 
@@ -626,11 +603,7 @@
 	/// This actually does computation. If you need to keep using it, then make sure you cache the
 	/// value and only call this once.
 	pub fn account_id() -> T::AccountId {
-<<<<<<< HEAD
-        T::ModuleId::get().into_account()
-=======
 		T::ModuleId::get().into_account()
->>>>>>> 7817e571
 	}
 
 	/// The needed bond for a proposal whose spend is `value`.
