[package]
name = "pallet-treasury"
version = "4.0.0-dev"
authors = ["Parity Technologies <admin@parity.io>"]
edition = "2018"
license = "Apache-2.0"
homepage = "https://substrate.dev"
repository = "https://github.com/paritytech/substrate/"
description = "FRAME pallet to manage treasury"
readme = "README.md"

[package.metadata.docs.rs]
targets = ["x86_64-unknown-linux-gnu"]

[dependencies]
codec = { package = "parity-scale-codec", version = "2.0.0", default-features = false, features = ["derive"] }
<<<<<<< HEAD
serde = { version = "1.0.101", features = ["derive"], optional = true }
impl-trait-for-tuples = "0.2.1"

sp-std = { version = "3.0.0", default-features = false, path = "../../primitives/std" }
sp-runtime = { version = "3.0.0", default-features = false, path = "../../primitives/runtime" }

frame-benchmarking = { version = "3.1.0", default-features = false, path = "../benchmarking", optional = true }
frame-support = { version = "3.0.0", default-features = false, path = "../support" }
frame-system = { version = "3.0.0", default-features = false, path = "../system" }
pallet-balances = { version = "3.0.0", default-features = false, path = "../balances" }
=======
sp-std = { version = "4.0.0-dev", default-features = false, path = "../../primitives/std" }
sp-runtime = { version = "4.0.0-dev", default-features = false, path = "../../primitives/runtime" }
frame-support = { version = "4.0.0-dev", default-features = false, path = "../support" }
frame-system = { version = "4.0.0-dev", default-features = false, path = "../system" }
pallet-balances = { version = "4.0.0-dev", default-features = false, path = "../balances" }
impl-trait-for-tuples = "0.2.1"

frame-benchmarking = { version = "4.0.0-dev", default-features = false, path = "../benchmarking", optional = true }
>>>>>>> 6be513d6

[dev-dependencies]
sp-io ={ version = "4.0.0-dev", path = "../../primitives/io" }
sp-core = { version = "4.0.0-dev", path = "../../primitives/core" }
sp-storage = { version = "4.0.0-dev", path = "../../primitives/storage" }

[features]
default = ["std"]
std = [
	"codec/std",
	"serde",
	"sp-std/std",
	"sp-runtime/std",
	"frame-support/std",
	"frame-system/std",
	"pallet-balances/std",
]
runtime-benchmarks = [
	"frame-benchmarking",
	"frame-support/runtime-benchmarks",
	"frame-system/runtime-benchmarks",
]
try-runtime = ["frame-support/try-runtime"]<|MERGE_RESOLUTION|>--- conflicted
+++ resolved
@@ -14,27 +14,17 @@
 
 [dependencies]
 codec = { package = "parity-scale-codec", version = "2.0.0", default-features = false, features = ["derive"] }
-<<<<<<< HEAD
 serde = { version = "1.0.101", features = ["derive"], optional = true }
 impl-trait-for-tuples = "0.2.1"
 
-sp-std = { version = "3.0.0", default-features = false, path = "../../primitives/std" }
-sp-runtime = { version = "3.0.0", default-features = false, path = "../../primitives/runtime" }
-
-frame-benchmarking = { version = "3.1.0", default-features = false, path = "../benchmarking", optional = true }
-frame-support = { version = "3.0.0", default-features = false, path = "../support" }
-frame-system = { version = "3.0.0", default-features = false, path = "../system" }
-pallet-balances = { version = "3.0.0", default-features = false, path = "../balances" }
-=======
 sp-std = { version = "4.0.0-dev", default-features = false, path = "../../primitives/std" }
 sp-runtime = { version = "4.0.0-dev", default-features = false, path = "../../primitives/runtime" }
+
+frame-benchmarking = { version = "4.0.0-dev", default-features = false, path = "../benchmarking", optional = true }
 frame-support = { version = "4.0.0-dev", default-features = false, path = "../support" }
 frame-system = { version = "4.0.0-dev", default-features = false, path = "../system" }
 pallet-balances = { version = "4.0.0-dev", default-features = false, path = "../balances" }
-impl-trait-for-tuples = "0.2.1"
 
-frame-benchmarking = { version = "4.0.0-dev", default-features = false, path = "../benchmarking", optional = true }
->>>>>>> 6be513d6
 
 [dev-dependencies]
 sp-io ={ version = "4.0.0-dev", path = "../../primitives/io" }
