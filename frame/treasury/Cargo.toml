[package]
name = "pallet-treasury"
version = "4.0.0-dev"
authors = ["Parity Technologies <admin@parity.io>"]
edition = "2018"
license = "Apache-2.0"
homepage = "https://substrate.dev"
repository = "https://github.com/paritytech/substrate/"
description = "FRAME pallet to manage treasury"
readme = "README.md"

[package.metadata.docs.rs]
targets = ["x86_64-unknown-linux-gnu"]

[dependencies]
codec = { package = "parity-scale-codec", version = "2.0.0", default-features = false, features = ["derive"] }
<<<<<<< HEAD
scale-info = { version = "0.9.0", default-features = false, features = ["derive"] }
=======
serde = { version = "1.0.126", features = ["derive"], optional = true }
impl-trait-for-tuples = "0.2.1"

>>>>>>> c625c2ad
sp-std = { version = "4.0.0-dev", default-features = false, path = "../../primitives/std" }
sp-runtime = { version = "4.0.0-dev", default-features = false, path = "../../primitives/runtime" }

frame-benchmarking = { version = "4.0.0-dev", default-features = false, path = "../benchmarking", optional = true }
frame-support = { version = "4.0.0-dev", default-features = false, path = "../support" }
frame-system = { version = "4.0.0-dev", default-features = false, path = "../system" }
pallet-balances = { version = "4.0.0-dev", default-features = false, path = "../balances" }


[dev-dependencies]
sp-io ={ version = "4.0.0-dev", path = "../../primitives/io" }
sp-core = { version = "4.0.0-dev", path = "../../primitives/core" }
sp-storage = { version = "4.0.0-dev", path = "../../primitives/storage" }

[features]
default = ["std"]
std = [
	"codec/std",
<<<<<<< HEAD
	"scale-info/std",
=======
	"serde",
>>>>>>> c625c2ad
	"sp-std/std",
	"sp-runtime/std",
	"frame-support/std",
	"frame-system/std",
	"pallet-balances/std",
]
runtime-benchmarks = [
	"frame-benchmarking",
	"frame-support/runtime-benchmarks",
	"frame-system/runtime-benchmarks",
]
try-runtime = ["frame-support/try-runtime"]<|MERGE_RESOLUTION|>--- conflicted
+++ resolved
@@ -14,13 +14,10 @@
 
 [dependencies]
 codec = { package = "parity-scale-codec", version = "2.0.0", default-features = false, features = ["derive"] }
-<<<<<<< HEAD
 scale-info = { version = "0.9.0", default-features = false, features = ["derive"] }
-=======
 serde = { version = "1.0.126", features = ["derive"], optional = true }
 impl-trait-for-tuples = "0.2.1"
 
->>>>>>> c625c2ad
 sp-std = { version = "4.0.0-dev", default-features = false, path = "../../primitives/std" }
 sp-runtime = { version = "4.0.0-dev", default-features = false, path = "../../primitives/runtime" }
 
@@ -39,11 +36,8 @@
 default = ["std"]
 std = [
 	"codec/std",
-<<<<<<< HEAD
 	"scale-info/std",
-=======
 	"serde",
->>>>>>> c625c2ad
 	"sp-std/std",
 	"sp-runtime/std",
 	"frame-support/std",
