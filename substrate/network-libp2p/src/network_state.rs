// Copyright 2018 Parity Technologies (UK) Ltd.
// This file is part of Substrate.

// Substrate is free software: you can redistribute it and/or modify
// it under the terms of the GNU General Public License as published by
// the Free Software Foundation, either version 3 of the License, or
// (at your option) any later version.

// Substrate is distributed in the hope that it will be useful,
// but WITHOUT ANY WARRANTY; without even the implied warranty of
// MERCHANTABILITY or FITNESS FOR A PARTICULAR PURPOSE.  See the
// GNU General Public License for more details.

// You should have received a copy of the GNU General Public License
// along with Substrate.  If not, see <http://www.gnu.org/licenses/>.?

use bytes::Bytes;
use fnv::{FnvHashMap, FnvHashSet};
use futures::sync::mpsc;
use libp2p::core::{multiaddr::ToMultiaddr, Multiaddr, AddrComponent, Endpoint, UniqueConnec};
use libp2p::core::{UniqueConnecState, PeerId, PublicKey};
use libp2p::kad::KadConnecController;
use libp2p::peerstore::{Peerstore, PeerAccess};
use libp2p::peerstore::json_peerstore::JsonPeerstore;
use libp2p::peerstore::memory_peerstore::MemoryPeerstore;
use libp2p::ping::Pinger;
use libp2p::secio;
use {Error, ErrorKind, NetworkConfiguration, NonReservedPeerMode};
use {NodeIndex, ProtocolId, SessionInfo};
use parking_lot::{Mutex, RwLock};
use rand::{self, Rng};
use std::cmp;
use std::fs;
use std::io::{Error as IoError, ErrorKind as IoErrorKind, Read, Write};
use std::path::Path;
use std::sync::atomic;
use std::time::{Duration, Instant};

// File where the peers are stored.
const NODES_FILE: &str = "nodes.json";
// File where the private key is stored.
const SECRET_FILE: &str = "secret";
// Duration during which a peer is disabled.
const PEER_DISABLE_DURATION: Duration = Duration::from_secs(5 * 60);

// Common struct shared throughout all the components of the service.
pub struct NetworkState {
	/// Contains the information about the network.
	node_store: NodeStore,

	/// Active connections.
	connections: RwLock<Connections>,

	/// `min_peers` taken from the configuration.
	min_peers: u32,
	/// `max_peers` taken from the configuration.
	max_peers: u32,
	/// `incoming_peers_factor` taken from the configuration.
	incoming_peers_factor: u32,
	/// `max_incoming_peers` calculated as `max_peers / max_incoming_peers_factor` from the configuration.
	max_incoming_peers: u32,

	/// If true, only reserved peers can connect.
	reserved_only: atomic::AtomicBool,
	/// List of the IDs of the reserved peers.
	reserved_peers: RwLock<FnvHashSet<PeerId>>,

	/// Each node we discover gets assigned a new unique ID. This ID increases linearly.
	next_node_index: atomic::AtomicUsize,

	/// List of the IDs of the disabled peers. These peers will see their
	/// connections refused. Includes the time when the disabling expires.
	disabled_nodes: Mutex<FnvHashMap<PeerId, Instant>>,

	/// Local private key.
	local_private_key: secio::SecioKeyPair,
	/// Local public key.
	local_public_key: PublicKey,
}

enum NodeStore {
	/// Peers are stored in memory. Nothing is stored on disk.
	Memory(MemoryPeerstore),
	/// Peers are stored in a JSON file on the disk.
	Json(JsonPeerstore),
}

struct Connections {
	/// For each libp2p peer ID, the ID of the peer in the API we expose.
	/// Also corresponds to the index in `info_by_peer`.
	peer_by_nodeid: FnvHashMap<PeerId, usize>,

	/// For each peer ID, information about our connection to this peer.
	info_by_peer: FnvHashMap<NodeIndex, PeerConnectionInfo>,
}

struct PeerConnectionInfo {
	/// A list of protocols, and the potential corresponding connection.
	/// The `UniqueConnec` contains a sender and the protocol version.
	/// The sender can be used to transmit data for the remote. Note that the
	/// packet_id has to be inside the `Bytes`.
	protocols: Vec<(ProtocolId, UniqueConnec<(mpsc::UnboundedSender<Bytes>, u8)>)>,

	/// The Kademlia connection to this node.
	kad_connec: UniqueConnec<KadConnecController>,

	/// The ping connection to this node.
	ping_connec: UniqueConnec<Pinger>,

	/// Id of the peer.
	id: PeerId,

	/// True if this connection was initiated by us.
	/// Note that it is theoretically possible that we dial the remote at the
	/// same time they dial us, in which case the protocols may be dispatched
	/// between both connections, and in which case the value here will be racy.
	originated: bool,

	/// Latest known ping duration.
	ping: Mutex<Option<Duration>>,

	/// The client version of the remote, or `None` if not known.
	client_version: Option<String>,

	/// The multiaddress of the remote, or `None` if not known.
	remote_address: Option<Multiaddr>,

	/// The local multiaddress used to communicate with the remote, or `None`
	/// if not known.
	local_address: Option<Multiaddr>,
}

/// Simplified, POD version of PeerConnectionInfo.
#[derive(Debug, Clone)]
pub struct PeerInfo {
	/// Id of the peer.
	pub id: PeerId,

	/// True if this connection was initiated by us.
	/// Note that it is theoretically possible that we dial the remote at the
	/// same time they dial us, in which case the protocols may be dispatched
	/// between both connections, and in which case the value here will be racy.
	pub originated: bool,

	/// Latest known ping duration.
	pub ping: Option<Duration>,

	/// The client version of the remote, or `None` if not known.
	pub client_version: Option<String>,

	/// The multiaddress of the remote, or `None` if not known.
	pub remote_address: Option<Multiaddr>,

	/// The local multiaddress used to communicate with the remote, or `None`
	/// if not known.
	pub local_address: Option<Multiaddr>,
}

impl<'a> From<&'a PeerConnectionInfo> for PeerInfo {
	fn from(i: &'a PeerConnectionInfo) -> PeerInfo {
		PeerInfo {
			id: i.id.clone(),
			originated: i.originated,
			ping: i.ping.lock().clone(),
			client_version: i.client_version.clone(),
			remote_address: i.remote_address.clone(),
			local_address: i.local_address.clone(),
		}
	}
}

impl NetworkState {
	pub fn new(config: &NetworkConfiguration) -> Result<NetworkState, Error> {
		// Private and public keys configuration.
		let local_private_key = obtain_private_key(&config)?;
		let local_public_key = local_private_key.to_public_key();

		// Build the storage for peers, including the bootstrap nodes.
		let node_store = if let Some(ref path) = config.net_config_path {
			let path = Path::new(path).join(NODES_FILE);
			if let Ok(node_store) = JsonPeerstore::new(path.clone()) {
				debug!(target: "sub-libp2p", "Initialized peer store for JSON \
					file {:?}", path);
				NodeStore::Json(node_store)
			} else {
				warn!(target: "sub-libp2p", "Failed to open peer storage {:?} \
					; peers won't be saved", path);
				NodeStore::Memory(MemoryPeerstore::empty())
			}
		} else {
			debug!(target: "sub-libp2p", "No peers file configured ; peers \
				won't be saved");
			NodeStore::Memory(MemoryPeerstore::empty())
		};

		let reserved_peers = {
			let mut reserved_peers = FnvHashSet::with_capacity_and_hasher(
				config.reserved_nodes.len(),
				Default::default()
			);
			for peer in config.reserved_nodes.iter() {
				let id = parse_and_add_to_node_store(peer, &node_store)?;
				reserved_peers.insert(id);
			}
			RwLock::new(reserved_peers)
		};

		let expected_max_peers = cmp::max(config.max_peers as usize,
			config.reserved_nodes.len());

		Ok(NetworkState {
			node_store,
			min_peers: config.min_peers,
			max_peers: config.max_peers,
			incoming_peers_factor: config.incoming_peers_factor,
			max_incoming_peers: config.max_peers / config.incoming_peers_factor,
			connections: RwLock::new(Connections {
				peer_by_nodeid: FnvHashMap::with_capacity_and_hasher(expected_max_peers, Default::default()),
				info_by_peer: FnvHashMap::with_capacity_and_hasher(expected_max_peers, Default::default()),
			}),
			reserved_only: atomic::AtomicBool::new(false),
			reserved_peers,
			next_node_index: atomic::AtomicUsize::new(0),
			disabled_nodes: Mutex::new(Default::default()),
			local_private_key,
			local_public_key,
		})
	}

	/// Returns the private key of the local node.
	pub fn local_private_key(&self) -> &secio::SecioKeyPair {
		&self.local_private_key
	}

	/// Returns the public key of the local node.
	pub fn local_public_key(&self) -> &PublicKey {
		&self.local_public_key
	}

	/// Returns the ID of a random peer of the network.
	///
	/// Returns `None` if we don't know any peer.
	pub fn random_peer(&self) -> Option<PeerId> {
		// TODO: optimize by putting the operation directly in the node_store
		// https://github.com/libp2p/rust-libp2p/issues/316
		let peers = match self.node_store {
			NodeStore::Memory(ref mem) =>
				mem.peers().collect::<Vec<_>>(),
			NodeStore::Json(ref json) =>
				json.peers().collect::<Vec<_>>(),
		};

		if peers.is_empty() {
			return None
		}

		let nth = rand::random::<usize>() % peers.len();
		Some(peers[nth].clone())
	}

	/// Returns all the IDs of the peers on the network we have knowledge of.
	///
	/// This includes peers we are not connected to.
	pub fn known_peers(&self) -> impl Iterator<Item = PeerId> {
		match self.node_store {
			NodeStore::Memory(ref mem) =>
				mem.peers().collect::<Vec<_>>().into_iter(),
			NodeStore::Json(ref json) =>
				json.peers().collect::<Vec<_>>().into_iter(),
		}
	}

	/// Returns true if we are connected to any peer at all.
	pub fn has_connected_peer(&self) -> bool {
		!self.connections.read().peer_by_nodeid.is_empty()
	}

	/// Get a list of all connected peers by id.
	pub fn connected_peers(&self) -> Vec<NodeIndex> {
		self.connections.read().peer_by_nodeid.values().cloned().collect()
	}

	/// Returns true if the given `NodeIndex` is valid.
	///
	/// `NodeIndex`s are never reused, so once this function returns `false` it
	/// will never return `true` again for the same `NodeIndex`.
	pub fn is_peer_connected(&self, peer: NodeIndex) -> bool {
		self.connections.read().info_by_peer.contains_key(&peer)
	}

	/// Reports the ping of the peer. Returned later by `session_info()`.
	/// No-op if the `who` is not valid/expired.
	pub fn report_ping_duration(&self, who: NodeIndex, ping: Duration) {
		let mut connections = self.connections.write();
		let info = match connections.info_by_peer.get_mut(&who) {
			Some(info) => info,
			None => return,
		};
		*info.ping.lock() = Some(ping);
	}

	/// If we're connected to a peer with the given protocol, returns
	/// information about the connection. Otherwise, returns `None`.
	pub fn session_info(&self, peer: NodeIndex, protocol: ProtocolId) -> Option<SessionInfo> {
		let connections = self.connections.read();
		let info = match connections.info_by_peer.get(&peer) {
			Some(info) => info,
			None => return None,
		};

		let protocol_version = match info.protocols.iter().find(|&(ref p, _)| p == &protocol) {
			Some(&(_, ref unique_connec)) =>
				if let Some(val) = unique_connec.poll() {
					val.1 as u32
				} else {
					return None
				}
			None => return None,
		};

		let ping = info.ping.lock().clone();

		Some(SessionInfo {
			id: None,						// TODO: ???? what to do??? wrong format!
			client_version: info.client_version.clone().take().unwrap_or(String::new()),
			protocol_version,
			capabilities: Vec::new(),		// TODO: list of supported protocols ; hard
			peer_capabilities: Vec::new(),	// TODO: difference with `peer_capabilities`?
			ping,
			originated: info.originated,
			remote_address: info.remote_address.as_ref().map(|a| a.to_string())
				.unwrap_or(String::new()),
			local_address: info.local_address.as_ref().map(|a| a.to_string())
				.unwrap_or(String::new()),
		})
	}

	/// If we're connected to a peer with the given protocol, returns the
	/// protocol version. Otherwise, returns `None`.
	pub fn protocol_version(&self, peer: NodeIndex, protocol: ProtocolId) -> Option<u8> {
		let connections = self.connections.read();
		let peer = match connections.info_by_peer.get(&peer) {
			Some(peer) => peer,
			None => return None,
		};

		peer.protocols.iter()
			.find(|p| p.0 == protocol)
			.and_then(|p| p.1.poll())
			.map(|(_, version)| version)
	}

	/// Equivalent to `session_info(peer).map(|info| info.client_version)`.
	pub fn peer_client_version(&self, peer: NodeIndex, protocol: ProtocolId) -> Option<String> {
		// TODO: implement more directly, without going through `session_info`
		self.session_info(peer, protocol)
			.map(|info| info.client_version)
	}

	/// Adds an address discovered by Kademlia.
	/// Note that we don't have to be connected to a peer to add an address.
	pub fn add_kad_discovered_addr(&self, node_id: &PeerId, addr: Multiaddr) {
		trace!(target: "sub-libp2p", "Peer store: adding address {} for {:?}",
			addr, node_id);
		match self.node_store {
			NodeStore::Memory(ref mem) =>
				mem.peer_or_create(node_id)
					.add_addr(addr, Duration::from_secs(3600)),
			NodeStore::Json(ref json) =>
				json.peer_or_create(node_id)
					.add_addr(addr, Duration::from_secs(3600)),
		}
	}

	/// Signals that an address doesn't match the corresponding node ID.
	/// This removes the address from the peer store, so that it is not
	/// returned by `addrs_of_peer` again in the future.
	pub fn set_invalid_kad_address(&self, node_id: &PeerId, addr: &Multiaddr) {
		// TODO: blacklist the address?
		match self.node_store {
			NodeStore::Memory(ref mem) =>
				if let Some(mut peer) = mem.peer(node_id) {
					peer.rm_addr(addr.clone())		// TODO: cloning necessary?
				},
			NodeStore::Json(ref json) =>
				if let Some(mut peer) = json.peer(node_id) {
					peer.rm_addr(addr.clone())		// TODO: cloning necessary?
				},
		}
	}

	/// Returns the known multiaddresses of a peer.
	pub fn addrs_of_peer(&self, node_id: &PeerId) -> Vec<Multiaddr> {
		match self.node_store {
			NodeStore::Memory(ref mem) =>
				mem.peer(node_id)
					.into_iter()
					.flat_map(|p| p.addrs())
					.collect::<Vec<_>>(),
			NodeStore::Json(ref json) =>
				json.peer(node_id)
					.into_iter()
					.flat_map(|p| p.addrs())
					.collect::<Vec<_>>(),
		}
	}

	/// Sets information about a peer.
	pub fn set_peer_info(
		&self,
		node_id: PeerId,
		endpoint: Endpoint,
		client_version: String,
		local_addr: Multiaddr,
		remote_addr: Multiaddr
	) -> Result<NodeIndex, IoError> {
		let mut connections = self.connections.write();
		let who = accept_connection(&mut connections, &self.next_node_index,
			node_id.clone(), endpoint)?;
		let infos = connections.info_by_peer.get_mut(&who)
			.expect("Newly-created peer id is always valid");

		infos.client_version = Some(client_version);
		infos.remote_address = Some(remote_addr);
		infos.local_address = Some(local_addr);

		Ok(who)
	}

	/// Adds a peer to the internal peer store.
	/// Returns an error if the peer address is invalid.
	pub fn add_peer(&self, peer: &str) -> Result<PeerId, Error> {
		parse_and_add_to_node_store(peer, &self.node_store)
	}

	/// Adds a reserved peer to the list of reserved peers.
	/// Returns an error if the peer address is invalid.
	pub fn add_reserved_peer(&self, peer: &str) -> Result<(), Error> {
		let id = parse_and_add_to_node_store(peer, &self.node_store)?;
		self.reserved_peers.write().insert(id);
		Ok(())
	}

	/// Removes the peer from the list of reserved peers. If we're in reserved mode, drops any
	/// active connection to this peer.
	/// Returns an error if the peer address is invalid.
	pub fn remove_reserved_peer(&self, peer: &str) -> Result<(), Error> {
		let id = parse_and_add_to_node_store(peer, &self.node_store)?;
		self.reserved_peers.write().remove(&id);

		// Dropping the peer if we're in reserved mode.
		if self.reserved_only.load(atomic::Ordering::SeqCst) {
			let mut connections = self.connections.write();
			if let Some(who) = connections.peer_by_nodeid.remove(&id) {
				connections.info_by_peer.remove(&who);
			}
		}

		Ok(())
	}

	/// Set the non-reserved peer mode.
	pub fn set_non_reserved_mode(&self, mode: NonReservedPeerMode) {
		match mode {
			NonReservedPeerMode::Accept =>
				self.reserved_only.store(false, atomic::Ordering::SeqCst),
			NonReservedPeerMode::Deny =>
				// TODO: drop existing peers?
				self.reserved_only.store(true, atomic::Ordering::SeqCst),
		}
	}

	/// Returns the number of new outgoing custom connections to peers to
	/// open. This takes into account the number of active peers.
	pub fn should_open_outgoing_custom_connections(&self) -> u32 {
		if self.reserved_only.load(atomic::Ordering::Relaxed) {
			0
		} else {
			let num_open_custom_connections = num_open_custom_connections(&self.connections.read());
			let min_outgoing_peers = num_open_custom_connections.incoming * self.incoming_peers_factor.saturating_sub(1);
			cmp::max(min_outgoing_peers.saturating_sub(num_open_custom_connections.outgoing),
				self.min_peers.saturating_sub(num_open_custom_connections.total))
		}
	}

	/// Returns true if we are connected to the given node.
	pub fn has_connection(&self, node_id: &PeerId) -> bool {
		let connections = self.connections.read();
		connections.peer_by_nodeid.contains_key(node_id)
	}

	/// Obtains the `UniqueConnec` corresponding to the Kademlia connection to a peer.
	pub fn kad_connection(
		&self,
		node_id: PeerId
	) -> Result<(NodeIndex, UniqueConnec<KadConnecController>), IoError> {
		// TODO: check that the peer is disabled? should disabling a peer also prevent
		//		 kad from working?
		let mut connections = self.connections.write();
		let who = accept_connection(&mut connections, &self.next_node_index,
			node_id, Endpoint::Listener)?;
		let infos = connections.info_by_peer.get_mut(&who)
			.expect("Newly-created peer id is always valid");
		let connec = infos.kad_connec.clone();
		Ok((who, connec))
	}

	/// Obtains the `UniqueConnec` corresponding to the Ping connection to a peer.
	pub fn ping_connection(
		&self,
		node_id: PeerId
	) -> Result<(NodeIndex, UniqueConnec<Pinger>), IoError> {
		let mut connections = self.connections.write();
		let who = accept_connection(&mut connections, &self.next_node_index,
			node_id, Endpoint::Listener)?;
		let infos = connections.info_by_peer.get_mut(&who)
			.expect("Newly-created peer id is always valid");
		let connec = infos.ping_connec.clone();
		Ok((who, connec))
	}

	/// Cleans up inactive connections and returns a list of
	/// connections to ping.
	pub fn cleanup_and_prepare_ping(
		&self
	) -> Vec<(NodeIndex, PeerId, UniqueConnec<Pinger>)> {
		let mut connections = self.connections.write();
		let connections = &mut *connections;
		let peer_by_nodeid = &mut connections.peer_by_nodeid;
		let info_by_peer = &mut connections.info_by_peer;

		let mut ret = Vec::with_capacity(info_by_peer.len());
		info_by_peer.retain(|&who, infos| {
			// Remove the peer if neither Kad nor any protocol is alive.
			if !infos.kad_connec.is_alive() &&
				!infos.protocols.iter().any(|(_, conn)| conn.is_alive())
			{
				peer_by_nodeid.remove(&infos.id);
				trace!(target: "sub-libp2p", "Cleaning up expired peer \
					#{:?} ({:?})", who, infos.id);
				return false;
			}

			ret.push((who, infos.id.clone(), infos.ping_connec.clone()));
			true
		});
		ret
	}

	/// Try to add a new connection to a node in the list.
	///
	/// Returns a `NodeIndex` to allow further interfacing with this connection.
	/// Note that all `NodeIndex`s are unique and never reused.
	///
	/// Can return an error if we are refusing the connection to the remote.
	///
	/// You must pass an `UnboundedSender` which will be used by the `send`
	/// method. Actually sending the data is not covered by this code.
	///
	/// The various methods of the `NetworkState` that close a connection do
	/// so by dropping this sender.
	pub fn custom_proto(
		&self,
		node_id: PeerId,
		protocol_id: ProtocolId,
		endpoint: Endpoint,
	) -> Result<(NodeIndex, UniqueConnec<(mpsc::UnboundedSender<Bytes>, u8)>), IoError> {
		let mut connections = self.connections.write();

		if is_peer_disabled(&self.disabled_nodes, &node_id) {
			debug!(target: "sub-libp2p", "Refusing node {:?} because it was disabled", node_id);
			return Err(IoError::new(IoErrorKind::PermissionDenied, "disabled peer"))
		}

		let who = accept_connection(&mut connections, &self.next_node_index,
			node_id.clone(), endpoint)?;

		let num_open_connections = num_open_custom_connections(&connections);

		let infos = connections.info_by_peer.get_mut(&who)
			.expect("Newly-created peer id is always valid");

		let node_is_reserved = self.reserved_peers.read().contains(&infos.id);
		if !node_is_reserved {
			if self.reserved_only.load(atomic::Ordering::Relaxed) ||
				num_open_connections.total >= self.max_peers ||
				(endpoint == Endpoint::Listener &&
				 num_open_connections.incoming >= self.max_incoming_peers)
			{
				debug!(target: "sub-libp2p", "Refusing node {:?} because we reached the max number of peers", node_id);
				return Err(IoError::new(IoErrorKind::PermissionDenied, "maximum number of peers reached"))
			}
		}

		if let Some((_, ref uconn)) = infos.protocols.iter().find(|&(prot, _)| prot == &protocol_id) {
			return Ok((who, uconn.clone()))
		}

		let unique_connec = UniqueConnec::empty();
		infos.protocols.push((protocol_id.clone(), unique_connec.clone()));
		Ok((who, unique_connec))
	}

	/// Sends some data to the given peer, using the sender that was passed
	/// to the `UniqueConnec` of `custom_proto`.
	pub fn send(&self, protocol: ProtocolId, who: NodeIndex, message: Bytes) -> Result<(), Error> {
		if let Some(peer) = self.connections.read().info_by_peer.get(&who) {
			let sender = peer.protocols.iter().find(|elem| elem.0 == protocol)
				.and_then(|e| e.1.poll())
				.map(|e| e.0);
			if let Some(sender) = sender {
				sender.unbounded_send(message)
					.map_err(|err| ErrorKind::Io(IoError::new(IoErrorKind::Other, err)))?;
				Ok(())
			} else {
				// We are connected to this peer, but not with the current
				// protocol.
				debug!(target: "sub-libp2p",
					"Tried to send message to peer {} for which we aren't connected with the requested protocol",
					who
				);
				return Err(ErrorKind::PeerNotFound.into())
			}
		} else {
			debug!(target: "sub-libp2p", "Tried to send message to invalid peer ID {}", who);
			return Err(ErrorKind::PeerNotFound.into())
		}
	}

	/// Get the info on a peer, if there's an active connection.
	pub fn peer_info(&self, who: NodeIndex) -> Option<PeerInfo> {
		self.connections.read().info_by_peer.get(&who).map(Into::into)
	}

	/// Reports that an attempt to make a low-level ping of the peer failed.
	pub fn report_ping_failed(&self, who: NodeIndex) {
		self.drop_peer(who);
	}

	/// Disconnects a peer, if a connection exists (ie. drops the Kademlia
	/// controller, and the senders that were stored in the `UniqueConnec` of
	/// `custom_proto`).
	pub fn drop_peer(&self, who: NodeIndex) {
		let mut connections = self.connections.write();
		if let Some(peer_info) = connections.info_by_peer.remove(&who) {
			trace!(target: "sub-libp2p", "Destroying peer #{} {:?} ; kademlia = {:?} ; num_protos = {:?}",
				who,
				peer_info.id,
				peer_info.kad_connec.is_alive(),
				peer_info.protocols.iter().filter(|c| c.1.is_alive()).count());
			// TODO: we manually clear the connections as a work-around for
			// networking bugs ; normally it should automatically drop
			for c in peer_info.protocols.iter() { c.1.clear(); }
			peer_info.kad_connec.clear();
			let old = connections.peer_by_nodeid.remove(&peer_info.id);
			debug_assert_eq!(old, Some(who));
		}
	}

	/// Disconnects all the peers.
	/// This destroys all the Kademlia controllers and the senders that were
	/// stored in the `UniqueConnec` of `custom_proto`.
	pub fn disconnect_all(&self) {
		let mut connec = self.connections.write();
		*connec = Connections {
			info_by_peer: FnvHashMap::with_capacity_and_hasher(
				connec.peer_by_nodeid.capacity(), Default::default()),
			peer_by_nodeid: FnvHashMap::with_capacity_and_hasher(
				connec.peer_by_nodeid.capacity(), Default::default()),
		};
	}

	/// Disables a peer for `PEER_DISABLE_DURATION`. This adds the peer to the
	/// list of disabled peers, and  drops any existing connections if
	/// necessary (ie. drops the sender that was stored in the `UniqueConnec`
	/// of `custom_proto`).
	pub fn ban_peer(&self, who: NodeIndex, reason: &str) {
		// TODO: what do we do if the peer is reserved?
		// TODO: same logging as in disconnect_peer
		let mut connections = self.connections.write();
		let peer_info = if let Some(peer_info) = connections.info_by_peer.remove(&who) {
			if let (&Some(ref client_version), &Some(ref remote_address)) = (&peer_info.client_version, &peer_info.remote_address) {
				info!(target: "network", "Peer {} (version: {}, address: {}) disabled. {}", who, client_version, remote_address, reason);
			} else {
				info!(target: "network", "Peer {} disabled. {}", who, reason);
			}
			let old = connections.peer_by_nodeid.remove(&peer_info.id);
			debug_assert_eq!(old, Some(who));
			peer_info
		} else {
			return
		};

		drop(connections);
		let timeout = Instant::now() + PEER_DISABLE_DURATION;
		self.disabled_nodes.lock().insert(peer_info.id.clone(), timeout);
	}

	/// Flushes the caches to the disk.
	///
	/// This is done in an atomical way, so that an error doesn't corrupt
	/// anything.
	pub fn flush_caches_to_disk(&self) -> Result<(), IoError> {
		match self.node_store {
			NodeStore::Memory(_) => Ok(()),
			NodeStore::Json(ref json) =>
				match json.flush() {
					Ok(()) => {
						debug!(target: "sub-libp2p", "Flushed JSON peer store to disk");
						Ok(())
					}
					Err(err) => {
						warn!(target: "sub-libp2p", "Failed to flush changes to JSON peer store: {}", err);
						Err(err)
					}
				}
		}
	}
}

impl Drop for NetworkState {
	fn drop(&mut self) {
		let _ = self.flush_caches_to_disk();
	}
}

/// Assigns a `NodeIndex` to a node, or returns an existing ID if any exists.
///
/// The function only accepts already-locked structs, so that we don't risk
/// any deadlock.
fn accept_connection(
	connections: &mut Connections,
	next_node_index: &atomic::AtomicUsize,
	node_id: PeerId,
	endpoint: Endpoint
) -> Result<NodeIndex, IoError> {
	let peer_by_nodeid = &mut connections.peer_by_nodeid;
	let info_by_peer = &mut connections.info_by_peer;

	let who = *peer_by_nodeid.entry(node_id.clone()).or_insert_with(|| {
		let new_id = next_node_index.fetch_add(1, atomic::Ordering::Relaxed);
		trace!(target: "sub-libp2p", "Creating new peer #{:?} for {:?}", new_id, node_id);

		info_by_peer.insert(new_id, PeerConnectionInfo {
			protocols: Vec::new(),    // TODO: Vec::with_capacity(num_registered_protocols),
			kad_connec: UniqueConnec::empty(),
			ping_connec: UniqueConnec::empty(),
			id: node_id.clone(),
			originated: endpoint == Endpoint::Dialer,
			ping: Mutex::new(None),
			client_version: None,
			local_address: None,
			remote_address: None,
		});
		new_id
	});

	Ok(who)
}

/// Returns true if a peer is disabled.
fn is_peer_disabled(
	list: &Mutex<FnvHashMap<PeerId, Instant>>,
	peer: &PeerId
) -> bool {
	let mut list = list.lock();
	if let Some(timeout) = list.get(peer).cloned() {
		if timeout > Instant::now() {
			true
		} else {
			list.remove(peer);
			false
		}
	} else {
		false
	}
}

struct OpenCustomConnectionsNumbers {
	/// Total number of open and pending connections.
	pub total: u32,
	/// Incoming number of open and pending connections.
	pub incoming: u32,
	/// Outgoing number of open and pending connections.
	pub outgoing: u32,
}

/// Returns the number of open and pending connections with
/// custom protocols.
fn num_open_custom_connections(connections: &Connections) -> OpenCustomConnectionsNumbers {
	let filtered = connections
		.info_by_peer
		.values()
		.filter(|info|
			info.protocols.iter().any(|&(_, ref connec)|
				match connec.state() {
					UniqueConnecState::Pending | UniqueConnecState::Full => true,
					_ => false
				}
			)
		);

	let mut total: u32 = 0;
	let mut incoming: u32 = 0;
	for info in filtered {
		total += 1;
		if !info.originated {
			incoming += 1;
		}
	}

	OpenCustomConnectionsNumbers {
		total,
		incoming,
		outgoing: total - incoming,
	}
}

/// Parses an address of the form `/ip4/x.x.x.x/tcp/x/p2p/xxxxxx`, and adds it
/// to the given node_store. Returns the corresponding peer ID.
fn parse_and_add_to_node_store(
	addr_str: &str,
	node_store: &NodeStore
) -> Result<PeerId, Error> {

	let mut addr = addr_str.to_multiaddr().map_err(|_| ErrorKind::AddressParse)?;
	let who = match addr.pop() {
		Some(AddrComponent::P2P(key)) | Some(AddrComponent::IPFS(key)) =>
			PeerId::from_bytes(key).map_err(|_| ErrorKind::AddressParse)?,
		_ => return Err(ErrorKind::AddressParse.into()),
	};

	// Registering the bootstrap node with a TTL of 100000 years   TODO: wrong
	match node_store {
		NodeStore::Memory(ref node_store) =>
			node_store
				.peer_or_create(&who)
				.add_addr(addr, Duration::from_secs(100000 * 365 * 24 * 3600)),
		NodeStore::Json(ref node_store) =>
			node_store
				.peer_or_create(&who)
				.add_addr(addr, Duration::from_secs(100000 * 365 * 24 * 3600)),
	}
<<<<<<< HEAD

	Ok(peer_id)
=======
	
	Ok(who)
>>>>>>> aac8c452
}

/// Obtains or generates the local private key using the configuration.
fn obtain_private_key(config: &NetworkConfiguration)
	-> Result<secio::SecioKeyPair, IoError> {
	if let Some(ref secret) = config.use_secret {
		// Key was specified in the configuration.
		secio::SecioKeyPair::secp256k1_raw_key(&secret[..])
			.map_err(|err| IoError::new(IoErrorKind::InvalidData, err))

	} else {
		if let Some(ref path) = config.net_config_path {
			fs::create_dir_all(Path::new(path))?;

			// Try fetch the key from a the file containing th esecret.
			let secret_path = Path::new(path).join(SECRET_FILE);
			match load_private_key_from_file(&secret_path) {
				Ok(s) => Ok(s),
				Err(err) => {
					// Failed to fetch existing file ; generate a new key
					trace!(target: "sub-libp2p",
						"Failed to load existing secret key file {:?},  generating new key ; err = {:?}",
						secret_path,
						err
					);
					Ok(gen_key_and_try_write_to_file(&secret_path))
				}
			}

		} else {
			// No path in the configuration, nothing we can do except generate
			// a new key.
			let mut key: [u8; 32] = [0; 32];
			rand::rngs::EntropyRng::new().fill(&mut key);
			Ok(secio::SecioKeyPair::secp256k1_raw_key(&key)
				.expect("randomly-generated key with correct len should always be valid"))
		}
	}
}

/// Tries to load a private key from a file located at the given path.
fn load_private_key_from_file<P>(path: P)
	-> Result<secio::SecioKeyPair, IoError>
	where P: AsRef<Path>
	{
	fs::File::open(path)
		.and_then(|mut file| {
			// We are in 2018 and there is still no method on `std::io::Read`
			// that directly returns a `Vec`.
			let mut buf = Vec::new();
			file.read_to_end(&mut buf).map(|_| buf)
		})
		.and_then(|content|
			secio::SecioKeyPair::secp256k1_raw_key(&content)
				.map_err(|err| IoError::new(IoErrorKind::InvalidData, err))
		)
}

/// Generates a new secret key and tries to write it to the given file.
/// Doesn't error if we couldn't open or write to the file.
fn gen_key_and_try_write_to_file<P>(path: P) -> secio::SecioKeyPair
	where P: AsRef<Path> {
	let raw_key: [u8; 32] = rand::rngs::EntropyRng::new().gen();
	let secio_key = secio::SecioKeyPair::secp256k1_raw_key(&raw_key)
		.expect("randomly-generated key with correct len should always be valid");

	// And store the newly-generated key in the file if possible.
	// Errors that happen while doing so are ignored.
	match open_priv_key_file(&path) {
		Ok(mut file) =>
			match file.write_all(&raw_key) {
				Ok(()) => (),
				Err(err) => warn!(target: "sub-libp2p",
					"Failed to write secret key in file {:?} ; err = {:?}",
					path.as_ref(),
					err
				),
			},
		Err(err) => warn!(target: "sub-libp2p",
			"Failed to store secret key in file {:?} ; err = {:?}",
			path.as_ref(),
			err
		),
	}

	secio_key
}

/// Opens a file containing a private key in write mode.
#[cfg(unix)]
fn open_priv_key_file<P>(path: P) -> Result<fs::File, IoError>
	where P: AsRef<Path>
{
	use std::os::unix::fs::OpenOptionsExt;
	fs::OpenOptions::new()
		.write(true)
		.create_new(true)
		.mode(256 | 128)		// 0o600 in decimal
		.open(path)
}
/// Opens a file containing a private key in write mode.
#[cfg(not(unix))]
fn open_priv_key_file<P>(path: P) -> Result<fs::File, IoError>
	where P: AsRef<Path>
{
	fs::OpenOptions::new()
		.write(true)
		.create_new(true)
		.open(path)
}

#[cfg(test)]
mod tests {
	use libp2p::core::{Endpoint, PublicKey};
	use network_state::NetworkState;

	#[test]
	fn refuse_disabled_peer() {
		let state = NetworkState::new(&Default::default()).unwrap();
		let example_peer = PublicKey::Rsa(vec![1, 2, 3, 4]).into_peer_id();

		let (who, _) = state.custom_proto(
			example_peer.clone(),
			[1, 2, 3],
			Endpoint::Dialer
		).unwrap();

		state.ban_peer(who, "Just a test");

		assert!(state.custom_proto(
			example_peer.clone(),
			[1, 2, 3],
			Endpoint::Dialer
		).is_err());
	}
}<|MERGE_RESOLUTION|>--- conflicted
+++ resolved
@@ -841,13 +841,8 @@
 				.peer_or_create(&who)
 				.add_addr(addr, Duration::from_secs(100000 * 365 * 24 * 3600)),
 	}
-<<<<<<< HEAD
-
-	Ok(peer_id)
-=======
-	
+
 	Ok(who)
->>>>>>> aac8c452
 }
 
 /// Obtains or generates the local private key using the configuration.
