// Copyright 2017 Parity Technologies (UK) Ltd.
// This file is part of Substrate.

// Substrate is free software: you can redistribute it and/or modify
// it under the terms of the GNU General Public License as published by
// the Free Software Foundation, either version 3 of the License, or
// (at your option) any later version.

// Substrate is distributed in the hope that it will be useful,
// but WITHOUT ANY WARRANTY; without even the implied warranty of
// MERCHANTABILITY or FITNESS FOR A PARTICULAR PURPOSE.  See the
// GNU General Public License for more details.

// You should have received a copy of the GNU General Public License
// along with Substrate.  If not, see <http://www.gnu.org/licenses/>.

//! Serialisation.

use rstd::{mem, slice};
use rstd::vec::Vec;
use super::joiner::Joiner;
use super::endiansensitive::EndianSensitive;

/// Trait that allows reading of data into a slice.
pub trait Input {
	/// Read into the provided input slice. Returns the number of bytes read.
	fn read(&mut self, into: &mut [u8]) -> usize;
}

impl<'a> Input for &'a [u8] {
	fn read(&mut self, into: &mut [u8]) -> usize {
		let len = ::rstd::cmp::min(into.len(), self.len());
		into[..len].copy_from_slice(&self[..len]);
		*self = &self[len..];
		len
	}
}

/// Trait that allows zero-copy read/write of value-references to/from slices in LE format.
pub trait Slicable: Sized {
<<<<<<< HEAD
	/// Attempt to deserialise the value from a slice. Ignore trailing bytes and
	/// set the slice's start to just after the last byte consumed.
	///
	/// If `None` is returned, then the slice should be unmodified.
	fn from_slice(value: &mut &[u8]) -> Option<Self>;

=======
	/// Attempt to deserialise the value from input.
	fn decode<I: Input>(value: &mut I) -> Option<Self>;
>>>>>>> 064c01e8
	/// Convert self to an owned vector.
	fn to_vec(&self) -> Vec<u8> {
		self.as_slice_then(|s| s.to_vec())
	}

	/// Convert self to a slice and then invoke the given closure with it.
	fn as_slice_then<R, F: FnOnce(&[u8]) -> R>(&self, f: F) -> R {
		f(&self.to_vec())
	}
}

/// Trait to mark that a type is not trivially (essentially "in place") serialisable.
pub trait NonTrivialSlicable: Slicable {}

impl<T: EndianSensitive> Slicable for T {
	fn decode<I: Input>(input: &mut I) -> Option<Self> {
		let size = mem::size_of::<T>();
		assert!(size > 0, "EndianSensitive can never be implemented for a zero-sized type.");
		let mut val: T = unsafe { mem::zeroed() };

		unsafe {
			let raw: &mut [u8] = slice::from_raw_parts_mut(
				&mut val as *mut T as *mut u8,
				size
			);
			if input.read(raw) != size { return None }
		}
		Some(val.from_le())
	}

	fn as_slice_then<R, F: FnOnce(&[u8]) -> R>(&self, f: F) -> R {
		self.as_le_then(|le| {
			let size = mem::size_of::<T>();
			let value_slice = unsafe {
				let ptr = le as *const _ as *const u8;
				if size != 0 {
					slice::from_raw_parts(ptr, size)
				} else {
					&[]
				}
			};

			f(value_slice)
		})
	}
}

impl Slicable for Vec<u8> {
	fn decode<I: Input>(input: &mut I) -> Option<Self> {
		u32::decode(input).and_then(move |len| {
			let len = len as usize;
			let mut vec = vec![0; len];
			if input.read(&mut vec[..len]) != len {
				None
			} else {
				Some(vec)
			}
		})
	}

	fn to_vec(&self) -> Vec<u8> {
		let len = self.len();
		assert!(len <= u32::max_value() as usize, "Attempted to serialize vec with too many elements.");

		let mut r: Vec<u8> = Vec::new().and(&(len as u32));
		r.extend_from_slice(self);
		r
	}
}

macro_rules! impl_vec_simple_array {
	($($size:expr),*) => {
		$(
			impl<T> Slicable for Vec<[T; $size]>
				where [T; $size]: EndianSensitive
			{
				fn decode<I: Input>(input: &mut I) -> Option<Self> {
					u32::decode(input).and_then(move |len| {
						let mut r = Vec::with_capacity(len as usize);
						for _ in 0..len {
							r.push(match Slicable::decode(input) {
								Some(x) => x,
								None => return None,
							});
						}

						Some(r)
					})
				}

				fn as_slice_then<R, F: FnOnce(&[u8]) -> R>(&self, f: F) -> R {
					f(&self.to_vec())
				}

				fn to_vec(&self) -> Vec<u8> {
					use rstd::iter::Extend;

					let len = self.len();
					assert!(len <= u32::max_value() as usize, "Attempted to serialize vec with too many elements.");

					let mut r: Vec<u8> = Vec::new().join(&(len as u32));
					for item in self {
						r.extend(item.to_vec());
					}
					r
				}
			}
		)*
	}
}

impl_vec_simple_array!(1, 2, 4, 8, 16, 32, 64);

impl<T: Slicable> NonTrivialSlicable for Vec<T> where Vec<T>: Slicable {}

impl<T: NonTrivialSlicable> Slicable for Vec<T> {
	fn decode<I: Input>(input: &mut I) -> Option<Self> {
		u32::decode(input).and_then(move |len| {
			let mut r = Vec::with_capacity(len as usize);
			for _ in 0..len {
				r.push(match T::decode(input) {
					Some(x) => x,
					None => return None,
				});
			}

			Some(r)
		})
	}

	fn to_vec(&self) -> Vec<u8> {
		use rstd::iter::Extend;

		let len = self.len();
		assert!(len <= u32::max_value() as usize, "Attempted to serialize vec with too many elements.");

		let mut r: Vec<u8> = Vec::new().and(&(len as u32));
		for item in self {
			r.extend(item.to_vec());
		}
		r
	}
}

impl Slicable for () {
	fn decode<I: Input>(_: &mut I) -> Option<()> {
		Some(())
	}

	fn as_slice_then<R, F: FnOnce(&[u8]) -> R>(&self, f: F) -> R {
		f(&[])
	}

	fn to_vec(&self) -> Vec<u8> {
		Vec::new()
	}
}

macro_rules! tuple_impl {
	($one:ident,) => {
		impl<$one: Slicable> Slicable for ($one,) {
			fn decode<I: Input>(input: &mut I) -> Option<Self> {
				match $one::decode(input) {
					None => None,
					Some($one) => Some(($one,)),
				}
			}

			fn as_slice_then<R, F: FnOnce(&[u8]) -> R>(&self, f: F) -> R {
				self.0.as_slice_then(f)
			}
		}
	};
	($first:ident, $($rest:ident,)+) => {
		impl<$first: Slicable, $($rest: Slicable),+>
		Slicable for
		($first, $($rest),+) {
			fn decode<INPUT: Input>(input: &mut INPUT) -> Option<Self> {
				Some((
					match $first::decode(input) {
						Some(x) => x,
						None => return None,
					},
					$(match $rest::decode(input) {
						Some(x) => x,
						None => return None,
					},)+
				))
			}

			fn as_slice_then<RETURN, PROCESS>(&self, f: PROCESS) -> RETURN
				where PROCESS: FnOnce(&[u8]) -> RETURN
			{
				let mut v = Vec::new();

				let (
					ref $first,
					$(ref $rest),+
				) = *self;

				$first.as_slice_then(|s| v.extend(s));
				$($rest.as_slice_then(|s| v.extend(s));)+

				f(v.as_slice())
			}
		}

		tuple_impl!($($rest,)+);
	}
}

#[allow(non_snake_case)]
mod inner_tuple_impl {
	use rstd::vec::Vec;

	use super::{Input, Slicable};
	tuple_impl!(A, B, C, D, E, F, G, H, I, J, K,);
}


#[cfg(test)]
mod tests {
	use super::*;

	#[test]
	fn vec_is_slicable() {
		let v = b"Hello world".to_vec();
		v.as_slice_then(|ref slice|
			assert_eq!(slice, &b"\x0b\0\0\0Hello world")
		);
	}
}<|MERGE_RESOLUTION|>--- conflicted
+++ resolved
@@ -38,17 +38,9 @@
 
 /// Trait that allows zero-copy read/write of value-references to/from slices in LE format.
 pub trait Slicable: Sized {
-<<<<<<< HEAD
-	/// Attempt to deserialise the value from a slice. Ignore trailing bytes and
-	/// set the slice's start to just after the last byte consumed.
-	///
-	/// If `None` is returned, then the slice should be unmodified.
-	fn from_slice(value: &mut &[u8]) -> Option<Self>;
-
-=======
 	/// Attempt to deserialise the value from input.
 	fn decode<I: Input>(value: &mut I) -> Option<Self>;
->>>>>>> 064c01e8
+	
 	/// Convert self to an owned vector.
 	fn to_vec(&self) -> Vec<u8> {
 		self.as_slice_then(|s| s.to_vec())
