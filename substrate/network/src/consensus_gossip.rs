--- conflicted
+++ resolved
@@ -123,15 +123,10 @@
 	}
 
 	/// Handles incoming chain-specific message and repropagates
-<<<<<<< HEAD
-	pub fn on_chain_specific(&mut self, protocol: &mut Context<B>, peer_id: PeerId, message: Vec<u8>, parent_hash: B::Hash) {
+	pub fn on_chain_specific(&mut self, protocol: &mut Context<B>, who: NodeIndex, message: Vec<u8>, parent_hash: B::Hash) {
 		debug!(target: "gossip", "received chain-specific gossip message");
-		if let Some((hash, message)) = self.handle_incoming(protocol, peer_id, ConsensusMessage::ChainSpecific(message, parent_hash)) {
+		if let Some((hash, message)) = self.handle_incoming(protocol, who, ConsensusMessage::ChainSpecific(message, parent_hash)) {
 			debug!(target: "gossip", "handled incoming chain-specific message");
-=======
-	pub fn on_chain_specific(&mut self, protocol: &mut Context<B>, who: NodeIndex, message: Vec<u8>, parent_hash: B::Hash) {
-		if let Some((hash, message)) = self.handle_incoming(protocol, who, ConsensusMessage::ChainSpecific(message, parent_hash)) {
->>>>>>> 270412b8
 			// propagate to other peers.
 			self.multicast(protocol, message, Some(hash));
 		}
