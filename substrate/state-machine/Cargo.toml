--- conflicted
+++ resolved
@@ -18,12 +18,3 @@
 
 substrate-primitives = { path = "../primitives", version = "0.1.0" }
 substrate-codec = { path = "../codec", default_features = false }
-<<<<<<< HEAD
-
-hashdb = { git = "https://github.com/paritytech/parity-common" }
-memorydb = { git = "https://github.com/paritytech/parity-common" }
-patricia-trie = { git = "https://github.com/paritytech/parity-common" }
-triehash = { git = "https://github.com/paritytech/parity-common" }
-rlp = { git = "https://github.com/paritytech/parity-common", default-features = false }
-=======
->>>>>>> 5a480d99
