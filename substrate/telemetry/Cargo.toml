--- conflicted
+++ resolved
@@ -7,11 +7,7 @@
 [dependencies]
 parking_lot = "0.4"
 lazy_static = "1.0"
-<<<<<<< HEAD
-log = "^0.3"
-=======
 log = "0.3"
->>>>>>> 097fc81c
 slog = "^2"
 slog-json = "^2"
 slog-async = "^2"
