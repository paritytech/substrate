--- conflicted
+++ resolved
@@ -331,17 +331,12 @@
 	///
 	/// If the local signing key is an authority, this will begin the consensus process to build a
 	/// block on top of it. If the executor fails to run the future, an error will be returned.
-<<<<<<< HEAD
-	pub fn build_upon(&self, header: &Header) -> Result<(), P::Error> {
-		let hash = header.blake2_256().into();
-=======
 	pub fn build_upon<InStream, OutSink>(&self, header: &Header, input: InStream, output: OutSink)
 		-> Result<BftFuture<<P as ProposerFactory>::Proposer, I, InStream, OutSink>, P::Error> where
 		InStream: Stream<Item=Communication, Error=<<P as ProposerFactory>::Proposer as Proposer>::Error>,
 		OutSink: Sink<SinkItem=Communication, SinkError=<<P as ProposerFactory>::Proposer as Proposer>::Error>,
 	{
-		let hash = header.hash();
->>>>>>> 8561d59f
+		let hash = header.blake2_256().into();
 		let mut _preempted_consensus = None; // defers drop of live to the end.
 
 		let authorities = self.client.authorities(&BlockId::Hash(hash))?;
