// Copyright 2017 Parity Technologies (UK) Ltd.
// This file is part of Substrate.

// Substrate is free software: you can redistribute it and/or modify
// it under the terms of the GNU General Public License as published by
// the Free Software Foundation, either version 3 of the License, or
// (at your option) any later version.

// Substrate is distributed in the hope that it will be useful,
// but WITHOUT ANY WARRANTY; without even the implied warranty of
// MERCHANTABILITY or FITNESS FOR A PARTICULAR PURPOSE.  See the
// GNU General Public License for more details.

// You should have received a copy of the GNU General Public License
// along with Substrate.  If not, see <http://www.gnu.org/licenses/>.

//! Substrate Client

#![warn(missing_docs)]

extern crate substrate_primitives as primitives;
extern crate substrate_state_machine as state_machine;
extern crate substrate_serializer as ser;
extern crate substrate_codec as codec;
extern crate substrate_executor;
extern crate ed25519;

extern crate triehash;
extern crate parking_lot;
#[macro_use] extern crate error_chain;
#[macro_use] extern crate log;

pub mod error;
pub mod blockchain;
pub mod backend;
pub mod in_mem;

pub use blockchain::Info as ChainInfo;
pub use blockchain::BlockId;

use primitives::block;
use primitives::storage::{StorageKey, StorageData};

use blockchain::Backend as BlockchainBackend;
use backend::BlockImportOperation;
use state_machine::backend::Backend as StateBackend;

/// Polkadot Client
#[derive(Debug)]
pub struct Client<B, E> where B: backend::Backend {
	backend: B,
	executor: E,
}

/// Client info
#[derive(Debug)]
pub struct ClientInfo {
	/// Best block hash.
	pub chain: ChainInfo,
	/// Best block number in the queue.
	pub best_queued_number: Option<block::Number>,
	/// Best queued block hash.
	pub best_queued_hash: Option<block::HeaderHash>,
}

/// Information regarding the result of a call.
pub struct CallResult {
	/// The data that was returned from the call.
	pub return_data: Vec<u8>,
	/// The changes made to the state by the call.
	pub changes: state_machine::OverlayedChanges,
}

/// Block import result.
#[derive(Debug)]
pub enum ImportResult {
	/// Added to the import queue.
	Queued,
	/// Already in the import queue.
	AlreadyQueued,
	/// Already in the blockchain.
	AlreadyInChain,
	/// Block or parent is known to be bad.
	KnownBad,
	/// Block parent is not in the chain.
	UnknownParent,
}

/// Block status.
#[derive(Debug, PartialEq, Eq)]
pub enum BlockStatus {
	/// Added to the import queue.
	Queued,
	/// Already in the blockchain.
	InChain,
	/// Block or parent is known to be bad.
	KnownBad,
	/// Not in the queue or the blockchain.
	Unknown,
}

/// Create an instance of in-memory client.
pub fn new_in_mem<E, F>(
	executor: E,
	build_genesis: F
) -> error::Result<Client<in_mem::Backend, E>>
	where
		E: state_machine::CodeExecutor,
		F: FnOnce() -> (block::Header, Vec<(Vec<u8>, Vec<u8>)>)
{
	Client::new(in_mem::Backend::new(), executor, build_genesis)
}

impl<B, E> Client<B, E> where
	B: backend::Backend,
	E: state_machine::CodeExecutor,
	error::Error: From<<<B as backend::Backend>::State as state_machine::backend::Backend>::Error>,
{
	/// Creates new Polkadot Client with given blockchain and code executor.
	pub fn new<F>(
		backend: B,
		executor: E,
		build_genesis: F
	) -> error::Result<Self>
		where
			F: FnOnce() -> (block::Header, Vec<(Vec<u8>, Vec<u8>)>)
	{
		if backend.blockchain().header(BlockId::Number(0))?.is_none() {
			trace!("Empty database, writing genesis block");
			let (genesis_header, genesis_store) = build_genesis();
			let mut tx = backend.begin_transaction(BlockId::Hash(block::HeaderHash::default()))?;
			tx.reset_storage(genesis_store.into_iter())?;
			tx.import_block(genesis_header, None, true)?;
			backend.commit_transaction(tx)?;
		}
		Ok(Client {
			backend,
			executor,
		})
	}

<<<<<<< HEAD
	/// Get a reference to the state at a given block.
	pub fn state_at(&self, block: BlockId) -> error::Result<B::State> {
		self.backend.state_at(block)
	}

	/// Return single storage entry of contract under given address in state in a block of given hash.
	pub fn storage(&self, block: BlockId, key: &StorageKey) -> error::Result<StorageData> {
		Ok(self.state_at(block)?
=======
	fn state_at(&self, id: BlockId) -> error::Result<B::State> {
		self.backend.state_at(id)
	}

	/// Expose backend reference. To be used in tests only
	pub fn backend(&self) -> &B {
		&self.backend
	}

	/// Return single storage entry of contract under given address in state in a block of given id.
	pub fn storage(&self, id: &BlockId, key: &StorageKey) -> error::Result<StorageData> {
		Ok(self.state_at(*id)?
>>>>>>> d30e4c51
			.storage(&key.0)
			.map(|x| StorageData(x.to_vec()))?)
	}

<<<<<<< HEAD
	/// Get the code at a given block.
	pub fn code_at(&self, block: BlockId) -> error::Result<Vec<u8>> {
		self.storage(block, &StorageKey(b":code:".to_vec())).map(|data| data.0)
	}

	/// Execute a call to a contract on top of state in a block of given hash.
	///
	/// No changes are made.
	pub fn call(&self, block: BlockId, method: &str, call_data: &[u8]) -> error::Result<CallResult> {
		let state = self.state_at(block)?;
=======
	/// Execute a call to a contract on top of state in a block of given id.
	///
	/// No changes are made.
	pub fn call(&self, id: &BlockId, method: &str, call_data: &[u8]) -> error::Result<CallResult> {
		let state = self.state_at(*id)?;
>>>>>>> d30e4c51
		let mut changes = state_machine::OverlayedChanges::default();

		let return_data = state_machine::execute(
			&state,
			&mut changes,
			&self.executor,
			method,
			call_data,
		)?;
		Ok(CallResult { return_data, changes })
	}

	/// Queue a block for import.
	pub fn import_block(&self, header: block::Header, body: Option<block::Body>) -> error::Result<ImportResult> {
		// TODO: import lock
		// TODO: validate block
		match self.backend.blockchain().status(BlockId::Hash(header.parent_hash))? {
			blockchain::BlockStatus::InChain => (),
			blockchain::BlockStatus::Unknown => return Ok(ImportResult::UnknownParent),
		}

		let mut transaction = self.backend.begin_transaction(BlockId::Hash(header.parent_hash))?;
		let mut _state = transaction.state()?;
		// TODO: execute block on _state

		let is_new_best = header.number == self.backend.blockchain().info()?.best_number + 1;
		transaction.import_block(header, body, is_new_best)?;
		self.backend.commit_transaction(transaction)?;
		Ok(ImportResult::Queued)
	}

	/// Get blockchain info.
	pub fn info(&self) -> error::Result<ClientInfo> {
		let info = self.backend.blockchain().info().map_err(|e| error::Error::from_blockchain(Box::new(e)))?;
		Ok(ClientInfo {
			chain: info,
			best_queued_hash: None,
			best_queued_number: None,
		})
	}

	/// Get block status.
<<<<<<< HEAD
	pub fn block_status(&self, block: BlockId) -> error::Result<BlockStatus> {
		// TODO: more efficient implementation
		match self.backend.blockchain().header(block).map_err(|e| error::Error::from_blockchain(Box::new(e)))?.is_some() {
=======
	pub fn block_status(&self, id: &BlockId) -> error::Result<BlockStatus> {
		// TODO: more efficient implementation
		match self.backend.blockchain().header(*id).map_err(|e| error::Error::from_blockchain(Box::new(e)))?.is_some() {
>>>>>>> d30e4c51
			true => Ok(BlockStatus::InChain),
			false => Ok(BlockStatus::Unknown),
		}
	}

	/// Get block hash by number.
	pub fn block_hash(&self, block_number: block::Number) -> error::Result<Option<block::HeaderHash>> {
		self.backend.blockchain().hash(block_number)
	}

<<<<<<< HEAD
	/// Get block header by hash.
	pub fn header(&self, block: BlockId) -> error::Result<Option<block::Header>> {
		self.backend.blockchain().header(block)
=======
	/// Get block header by id.
	pub fn header(&self, id: &BlockId) -> error::Result<Option<block::Header>> {
		self.backend.blockchain().header(*id)
	}

	/// Get block body by id.
	pub fn body(&self, id: &BlockId) -> error::Result<Option<block::Body>> {
		self.backend.blockchain().body(*id)
>>>>>>> d30e4c51
	}
}<|MERGE_RESOLUTION|>--- conflicted
+++ resolved
@@ -139,18 +139,9 @@
 		})
 	}
 
-<<<<<<< HEAD
 	/// Get a reference to the state at a given block.
-	pub fn state_at(&self, block: BlockId) -> error::Result<B::State> {
-		self.backend.state_at(block)
-	}
-
-	/// Return single storage entry of contract under given address in state in a block of given hash.
-	pub fn storage(&self, block: BlockId, key: &StorageKey) -> error::Result<StorageData> {
-		Ok(self.state_at(block)?
-=======
-	fn state_at(&self, id: BlockId) -> error::Result<B::State> {
-		self.backend.state_at(id)
+	pub fn state_at(&self, block: &BlockId) -> error::Result<B::State> {
+		self.backend.state_at(*block)
 	}
 
 	/// Expose backend reference. To be used in tests only
@@ -158,33 +149,24 @@
 		&self.backend
 	}
 
-	/// Return single storage entry of contract under given address in state in a block of given id.
+	/// Return single storage entry of contract under given address in state in a block of given hash.
 	pub fn storage(&self, id: &BlockId, key: &StorageKey) -> error::Result<StorageData> {
-		Ok(self.state_at(*id)?
->>>>>>> d30e4c51
+		Ok(self.state_at(id)?
 			.storage(&key.0)
 			.map(|x| StorageData(x.to_vec()))?)
 	}
 
-<<<<<<< HEAD
 	/// Get the code at a given block.
-	pub fn code_at(&self, block: BlockId) -> error::Result<Vec<u8>> {
-		self.storage(block, &StorageKey(b":code:".to_vec())).map(|data| data.0)
+	pub fn code_at(&self, id: &BlockId) -> error::Result<Vec<u8>> {
+		self.storage(id, &StorageKey(b":code:".to_vec())).map(|data| data.0)
 	}
 
 	/// Execute a call to a contract on top of state in a block of given hash.
 	///
 	/// No changes are made.
-	pub fn call(&self, block: BlockId, method: &str, call_data: &[u8]) -> error::Result<CallResult> {
-		let state = self.state_at(block)?;
-=======
-	/// Execute a call to a contract on top of state in a block of given id.
-	///
-	/// No changes are made.
 	pub fn call(&self, id: &BlockId, method: &str, call_data: &[u8]) -> error::Result<CallResult> {
-		let state = self.state_at(*id)?;
->>>>>>> d30e4c51
 		let mut changes = state_machine::OverlayedChanges::default();
+		let state = self.state_at(id)?;
 
 		let return_data = state_machine::execute(
 			&state,
@@ -226,15 +208,9 @@
 	}
 
 	/// Get block status.
-<<<<<<< HEAD
-	pub fn block_status(&self, block: BlockId) -> error::Result<BlockStatus> {
-		// TODO: more efficient implementation
-		match self.backend.blockchain().header(block).map_err(|e| error::Error::from_blockchain(Box::new(e)))?.is_some() {
-=======
 	pub fn block_status(&self, id: &BlockId) -> error::Result<BlockStatus> {
 		// TODO: more efficient implementation
 		match self.backend.blockchain().header(*id).map_err(|e| error::Error::from_blockchain(Box::new(e)))?.is_some() {
->>>>>>> d30e4c51
 			true => Ok(BlockStatus::InChain),
 			false => Ok(BlockStatus::Unknown),
 		}
@@ -245,11 +221,6 @@
 		self.backend.blockchain().hash(block_number)
 	}
 
-<<<<<<< HEAD
-	/// Get block header by hash.
-	pub fn header(&self, block: BlockId) -> error::Result<Option<block::Header>> {
-		self.backend.blockchain().header(block)
-=======
 	/// Get block header by id.
 	pub fn header(&self, id: &BlockId) -> error::Result<Option<block::Header>> {
 		self.backend.blockchain().header(*id)
@@ -258,6 +229,5 @@
 	/// Get block body by id.
 	pub fn body(&self, id: &BlockId) -> error::Result<Option<block::Body>> {
 		self.backend.blockchain().body(*id)
->>>>>>> d30e4c51
 	}
 }