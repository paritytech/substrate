[package]
name = "substrate-client"
version = "0.1.0"
authors = ["Parity Technologies <admin@parity.io>"]

[dependencies]
error-chain = "0.12"
fnv = "1.0"
log = "0.3"
parking_lot = "0.4"
triehash = "0.2"
hex-literal = "0.1"
futures = "0.1.17"
ed25519 = { path = "../ed25519" }
slog = "^2"
heapsize = "0.4"
substrate-bft = { path = "../bft" }
substrate-codec = { path = "../codec" }
substrate-executor = { path = "../executor" }
substrate-primitives = { path = "../primitives" }
substrate-runtime-io = { path = "../runtime-io" }
substrate-runtime-support = { path = "../runtime-support" }
substrate-runtime-primitives = { path = "../runtime/primitives" }
substrate-state-machine = { path = "../state-machine" }
substrate-keyring = { path = "../../substrate/keyring" }
substrate-telemetry = { path = "../telemetry" }
<<<<<<< HEAD
hashdb = { git = "https://github.com/paritytech/parity-common" }
patricia-trie = { git = "https://github.com/paritytech/parity-common" }
rlp = { git = "https://github.com/paritytech/parity-common", default-features = false }
triehash = { git = "https://github.com/paritytech/parity-common" }
=======
hashdb = "0.2.1"
patricia-trie = "0.2.1"
rlp = "0.2.4"
>>>>>>> 5a480d99

[dev-dependencies]
substrate-test-client = { path = "../test-client" }<|MERGE_RESOLUTION|>--- conflicted
+++ resolved
@@ -24,16 +24,9 @@
 substrate-state-machine = { path = "../state-machine" }
 substrate-keyring = { path = "../../substrate/keyring" }
 substrate-telemetry = { path = "../telemetry" }
-<<<<<<< HEAD
-hashdb = { git = "https://github.com/paritytech/parity-common" }
-patricia-trie = { git = "https://github.com/paritytech/parity-common" }
-rlp = { git = "https://github.com/paritytech/parity-common", default-features = false }
-triehash = { git = "https://github.com/paritytech/parity-common" }
-=======
 hashdb = "0.2.1"
 patricia-trie = "0.2.1"
 rlp = "0.2.4"
->>>>>>> 5a480d99
 
 [dev-dependencies]
 substrate-test-client = { path = "../test-client" }