// Copyright 2017 Parity Technologies (UK) Ltd.
// This file is part of Substrate.

// Substrate is free software: you can redistribute it and/or modify
// it under the terms of the GNU General Public License as published by
// the Free Software Foundation, either version 3 of the License, or
// (at your option) any later version.

// Substrate is distributed in the hope that it will be useful,
// but WITHOUT ANY WARRANTY; without even the implied warranty of
// MERCHANTABILITY or FITNESS FOR A PARTICULAR PURPOSE.  See the
// GNU General Public License for more details.

// You should have received a copy of the GNU General Public License
// along with Substrate.  If not, see <http://www.gnu.org/licenses/>.

//! Support code for the runtime.

#![cfg_attr(not(feature = "std"), no_std)]

#[cfg(feature = "std")]
extern crate serde;

extern crate substrate_runtime_std as rstd;
extern crate substrate_runtime_io as runtime_io;
extern crate substrate_primitives as primitives;

#[cfg(test)]
#[macro_use]
extern crate pretty_assertions;
#[cfg(test)]
#[macro_use]
extern crate serde_derive;
#[cfg(test)]
extern crate serde_json;
#[cfg(test)]
#[macro_use]
extern crate substrate_codec_derive;

#[doc(hidden)]
pub extern crate substrate_codec as codec;
pub use self::storage::generator::Storage as GenericStorage;

#[macro_use]
pub mod dispatch;
pub mod storage;
mod hashable;
#[macro_use]
mod event;

pub use self::storage::{StorageVec, StorageList, StorageValue, StorageMap};
pub use self::hashable::Hashable;
pub use self::dispatch::{Parameter, Dispatchable, Callable, IsSubType};
pub use runtime_io::print;


#[macro_export]
macro_rules! fail {
	( $y:expr ) => {{
		return Err($y);
	}}
}

#[macro_export]
macro_rules! ensure {
	( $x:expr, $y:expr ) => {{
		if !$x {
			fail!($y);
		}
	}}
}

#[macro_export]
#[cfg(feature = "std")]
macro_rules! assert_noop {
	( $x:expr , $y:expr ) => {
		let h = runtime_io::storage_root();
		assert_err!($x, $y);
		assert_eq!(h, runtime_io::storage_root());
	}
}

#[macro_export]
#[cfg(feature = "std")]
macro_rules! assert_err {
	( $x:expr , $y:expr ) => {
		assert_eq!($x, Err($y));
	}
}

#[macro_export]
#[cfg(feature = "std")]
macro_rules! assert_ok {
	( $x:expr ) => {
		assert_eq!($x, Ok(()));
	};
	( $x:expr, $y:expr ) => {
		assert_eq!($x, Ok($y));
	}
}

#[macro_export]
<<<<<<< HEAD
macro_rules! impl_outer_event {
	($(#[$attr:meta])* pub enum $name:ident for $trait:ident { $( $module:ident ),* }) => {
		// Workaround for https://github.com/rust-lang/rust/issues/26925 . Remove when sorted.
		#[derive(Clone, PartialEq, Eq, Encode, Decode)]
		#[cfg_attr(feature = "std", derive(Debug, Serialize, Deserialize))]
		$(#[$attr])*
		#[allow(non_camel_case_types)]
		pub enum $name {
			system(system::Event),
			$(
				$module($module::Event<$trait>),
			)*
		}
		impl From<system::Event> for $name {
			fn from(x: system::Event) -> Self {
				$name::system(x)
			}
		}
		$(
			impl From<$module::Event<$trait>> for $name {
				fn from(x: $module::Event<$trait>) -> Self {
					$name::$module(x)
				}
			}
		)*
	}
}

/// The void type - it cannot exist.
// Oh rust, you crack me up...
#[derive(Clone, Eq, PartialEq)]
#[cfg_attr(feature = "std", derive(Debug))]
pub enum Void {}

#[macro_export]
macro_rules! impl_outer_origin {
	($(#[$attr:meta])* pub enum $name:ident for $trait:ident where system = $system:ident { $( $module:ident ),* }) => {
		// Workaround for https://github.com/rust-lang/rust/issues/26925 . Remove when sorted.
		#[derive(Clone, PartialEq, Eq)]
		#[cfg_attr(feature = "std", derive(Debug))]
		$(#[$attr])*
		#[allow(non_camel_case_types)]
		pub enum $name {
			system($system::Origin<$trait>),
			$(
				$module($module::Origin<$trait>),
			)*
			#[allow(dead_code)]
			Void($crate::Void)
		}
		#[allow(dead_code)]
		impl $name {
			pub const INHERENT: Self = $name::system($system::RawOrigin::Inherent);
			pub const ROOT: Self = $name::system($system::RawOrigin::Root);
			pub fn signed(by: <$trait as $system::Trait>::AccountId) -> Self {
				$name::system($system::RawOrigin::Signed(by))
			}
		}
		impl From<$system::Origin<$trait>> for $name {
			fn from(x: $system::Origin<$trait>) -> Self {
				$name::system(x)
			}
		}
		impl Into<Option<$system::Origin<$trait>>> for $name {
			fn into(self) -> Option<$system::Origin<$trait>> {
				if let $name::system(l) = self {
					Some(l)
				} else {
					None
				}
			}
		}
		impl From<Option<<$trait as $system::Trait>::AccountId>> for $name {
			fn from(x: Option<<$trait as $system::Trait>::AccountId>) -> Self {
				<$system::Origin<$trait>>::from(x).into()
			}
		}
		$(
			impl From<$module::Origin<$trait>> for $name {
				fn from(x: $module::Origin<$trait>) -> Self {
					$name::$module(x)
				}
			}
			impl<T: Trait> Into<Option<$module::Origin<T>>> for $name<T> {
				fn into(self) -> Option<$module::Origin<T>> {
					if let $name::$module(l) = self {
						Some(l)
					} else {
						None
					}
				}
			}
		)*
	};
	($(#[$attr:meta])* pub enum $name:ident for $trait:ident { $( $module:ident ),* }) => {
		impl_outer_origin! {
			$(#[$attr])*
			pub enum $name for $trait where system = system {
				$( $module ),* 
			}
		}
	}
}

#[macro_export]
=======
>>>>>>> 968c28db
macro_rules! impl_outer_log {

	($(#[$attr:meta])* pub enum $name:ident for $trait:ident { $( $module:ident ),* }) => {
		// Workaround for https://github.com/rust-lang/rust/issues/26925 . Remove when sorted.
		#[derive(Clone, PartialEq, Eq, Encode, Decode)]
		#[cfg_attr(feature = "std", derive(Debug, Serialize, Deserialize))]
		$(#[$attr])*
		#[allow(non_camel_case_types)]
		pub enum $name {
			$(
				$module($module::Log<$trait>),
			)*
		}
		$(
			impl From<$module::Log<$trait>> for $name {
				fn from(x: $module::Log<$trait>) -> Self {
					$name::$module(x)
				}
			}
		)*
	};
}<|MERGE_RESOLUTION|>--- conflicted
+++ resolved
@@ -96,36 +96,6 @@
 	};
 	( $x:expr, $y:expr ) => {
 		assert_eq!($x, Ok($y));
-	}
-}
-
-#[macro_export]
-<<<<<<< HEAD
-macro_rules! impl_outer_event {
-	($(#[$attr:meta])* pub enum $name:ident for $trait:ident { $( $module:ident ),* }) => {
-		// Workaround for https://github.com/rust-lang/rust/issues/26925 . Remove when sorted.
-		#[derive(Clone, PartialEq, Eq, Encode, Decode)]
-		#[cfg_attr(feature = "std", derive(Debug, Serialize, Deserialize))]
-		$(#[$attr])*
-		#[allow(non_camel_case_types)]
-		pub enum $name {
-			system(system::Event),
-			$(
-				$module($module::Event<$trait>),
-			)*
-		}
-		impl From<system::Event> for $name {
-			fn from(x: system::Event) -> Self {
-				$name::system(x)
-			}
-		}
-		$(
-			impl From<$module::Event<$trait>> for $name {
-				fn from(x: $module::Event<$trait>) -> Self {
-					$name::$module(x)
-				}
-			}
-		)*
 	}
 }
 
@@ -206,8 +176,6 @@
 }
 
 #[macro_export]
-=======
->>>>>>> 968c28db
 macro_rules! impl_outer_log {
 
 	($(#[$attr:meta])* pub enum $name:ident for $trait:ident { $( $module:ident ),* }) => {
