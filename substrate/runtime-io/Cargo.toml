--- conflicted
+++ resolved
@@ -13,14 +13,10 @@
 substrate-state-machine = { path = "../state-machine", optional = true }
 substrate-primitives = { path = "../primitives", default_features = false }
 substrate-codec = { path = "../codec", default_features = false }
-<<<<<<< HEAD
-triehash = { git = "https://github.com/paritytech/parity-common", optional = true }
-=======
 triehash = { version = "0.2", optional = true }
->>>>>>> 5a480d99
 ed25519 = { path = "../ed25519", optional = true }
-hashdb = { git = "https://github.com/paritytech/parity-common", default_features = false }
-rlp = { git = "https://github.com/paritytech/parity-common", optional = true, default_features = false }
+hashdb = { version = "0.2", default_features = false }
+rlp = { version = "0.2", optional = true, default_features = false }
 
 [features]
 default = ["std"]
