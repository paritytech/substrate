// Copyright 2017 Parity Technologies (UK) Ltd.
// This file is part of Polkadot.

// Polkadot is free software: you can redistribute it and/or modify
// it under the terms of the GNU General Public License as published by
// the Free Software Foundation, either version 3 of the License, or
// (at your option) any later version.

// Polkadot is distributed in the hope that it will be useful,
// but WITHOUT ANY WARRANTY; without even the implied warranty of
// MERCHANTABILITY or FITNESS FOR A PARTICULAR PURPOSE.  See the
// GNU General Public License for more details.

// You should have received a copy of the GNU General Public License
// along with Polkadot.  If not, see <http://www.gnu.org/licenses/>.

//! The Polkadot runtime. This can be compiled with #[no_std], ready for Wasm.

#![cfg_attr(not(feature = "std"), no_std)]

#[macro_use]
extern crate polkadot_runtime_std as runtime_std;

#[cfg(feature = "std")]
extern crate rustc_hex;

extern crate polkadot_runtime_codec as codec;
extern crate polkadot_primitives as primitives;

#[cfg(test)]
#[macro_use]
extern crate hex_literal;

#[macro_use]
pub mod support;
pub mod runtime;

use runtime_std::prelude::*;
<<<<<<< HEAD
use codec::Slicable;
use primitives::transaction::UncheckedTransaction;
use primitives::block::Block;
=======
use codec::{Slicable, Joiner};
use runtime_std::print;
use primitives::{Block, Header, UncheckedTransaction};
>>>>>>> 8ee3c40b

/// Execute a block, with `input` being the canonical serialisation of the block. Returns the
/// empty vector.
pub fn execute_block(mut input: &[u8]) -> Vec<u8> {
	runtime::system::internal::execute_block(Block::from_slice(&mut input).unwrap());
	Vec::new()
}

/// Execute a given, serialised, transaction. Returns the empty vector.
<<<<<<< HEAD
pub fn execute_transaction(mut input: &[u8]) -> Vec<u8> {
	let utx = UncheckedTransaction::from_slice(&mut input).unwrap();
	runtime::system::internal::execute_transaction(utx);
	Vec::new()
=======
pub fn execute_transaction(input: &[u8]) -> Vec<u8> {
	let header = Header::from_slice(input).unwrap();
	let utx = UncheckedTransaction::from_slice(&input[Header::size_of(input).unwrap()..]).unwrap();
	let header = runtime::system::internal::execute_transaction(&utx, header);
	Vec::new().join(&header)
}

/// Execute a given, serialised, transaction. Returns the empty vector.
pub fn finalise_block(input: &[u8]) -> Vec<u8> {
	let header = Header::from_slice(input).unwrap();
	let header = runtime::system::internal::finalise_block(header);
	Vec::new().join(&header)
}

/// Run whatever tests we have.
pub fn run_tests(input: &[u8]) -> Vec<u8> {
	print("run_tests...");
	let block = Block::from_slice(input).unwrap();
	print("deserialised block.");
	let stxs = block.transactions.iter().map(Slicable::to_vec).collect::<Vec<_>>();
	print("reserialised transactions.");
	[stxs.len() as u8].to_vec()
>>>>>>> 8ee3c40b
}

impl_stubs!(execute_block, execute_transaction, finalise_block, run_tests);<|MERGE_RESOLUTION|>--- conflicted
+++ resolved
@@ -36,15 +36,9 @@
 pub mod runtime;
 
 use runtime_std::prelude::*;
-<<<<<<< HEAD
 use codec::Slicable;
 use primitives::transaction::UncheckedTransaction;
-use primitives::block::Block;
-=======
-use codec::{Slicable, Joiner};
-use runtime_std::print;
-use primitives::{Block, Header, UncheckedTransaction};
->>>>>>> 8ee3c40b
+use primitives::block::{Header, Block};
 
 /// Execute a block, with `input` being the canonical serialisation of the block. Returns the
 /// empty vector.
@@ -54,35 +48,30 @@
 }
 
 /// Execute a given, serialised, transaction. Returns the empty vector.
-<<<<<<< HEAD
 pub fn execute_transaction(mut input: &[u8]) -> Vec<u8> {
+	let header = Header::from_slice(&mut input).unwrap();
 	let utx = UncheckedTransaction::from_slice(&mut input).unwrap();
-	runtime::system::internal::execute_transaction(utx);
-	Vec::new()
-=======
-pub fn execute_transaction(input: &[u8]) -> Vec<u8> {
-	let header = Header::from_slice(input).unwrap();
-	let utx = UncheckedTransaction::from_slice(&input[Header::size_of(input).unwrap()..]).unwrap();
-	let header = runtime::system::internal::execute_transaction(&utx, header);
-	Vec::new().join(&header)
+	let header = runtime::system::internal::execute_transaction(utx, header);
+	header.to_vec()
 }
 
 /// Execute a given, serialised, transaction. Returns the empty vector.
-pub fn finalise_block(input: &[u8]) -> Vec<u8> {
-	let header = Header::from_slice(input).unwrap();
+pub fn finalise_block(mut input: &[u8]) -> Vec<u8> {
+	let header = Header::from_slice(&mut input).unwrap();
 	let header = runtime::system::internal::finalise_block(header);
-	Vec::new().join(&header)
+	header.to_vec()
 }
 
 /// Run whatever tests we have.
-pub fn run_tests(input: &[u8]) -> Vec<u8> {
+pub fn run_tests(mut input: &[u8]) -> Vec<u8> {
+	use runtime_std::print;
+
 	print("run_tests...");
-	let block = Block::from_slice(input).unwrap();
+	let block = Block::from_slice(&mut input).unwrap();
 	print("deserialised block.");
 	let stxs = block.transactions.iter().map(Slicable::to_vec).collect::<Vec<_>>();
 	print("reserialised transactions.");
 	[stxs.len() as u8].to_vec()
->>>>>>> 8ee3c40b
 }
 
 impl_stubs!(execute_block, execute_transaction, finalise_block, run_tests);