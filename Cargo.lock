[[package]]
name = "aho-corasick"
version = "0.6.4"
source = "registry+https://github.com/rust-lang/crates.io-index"
dependencies = [
 "memchr 2.0.1 (registry+https://github.com/rust-lang/crates.io-index)",
]

[[package]]
name = "aio-limited"
version = "0.1.0"
source = "git+https://github.com/paritytech/aio-limited.git#1f42497dcd2a6f85b83af97cd80314b26a1e4a9e"
dependencies = [
 "futures 0.1.21 (registry+https://github.com/rust-lang/crates.io-index)",
 "log 0.4.5 (registry+https://github.com/rust-lang/crates.io-index)",
 "parking_lot 0.5.5 (registry+https://github.com/rust-lang/crates.io-index)",
 "quick-error 1.2.2 (registry+https://github.com/rust-lang/crates.io-index)",
 "tokio-executor 0.1.2 (registry+https://github.com/rust-lang/crates.io-index)",
 "tokio-io 0.1.8 (registry+https://github.com/rust-lang/crates.io-index)",
 "tokio-timer 0.2.6 (registry+https://github.com/rust-lang/crates.io-index)",
]

[[package]]
name = "ansi_term"
version = "0.9.0"
source = "registry+https://github.com/rust-lang/crates.io-index"

[[package]]
name = "ansi_term"
version = "0.10.2"
source = "registry+https://github.com/rust-lang/crates.io-index"

[[package]]
name = "ansi_term"
version = "0.11.0"
source = "registry+https://github.com/rust-lang/crates.io-index"
dependencies = [
 "winapi 0.3.4 (registry+https://github.com/rust-lang/crates.io-index)",
]

[[package]]
name = "app_dirs"
version = "1.2.1"
source = "registry+https://github.com/rust-lang/crates.io-index"
dependencies = [
 "ole32-sys 0.2.0 (registry+https://github.com/rust-lang/crates.io-index)",
 "shell32-sys 0.1.2 (registry+https://github.com/rust-lang/crates.io-index)",
 "winapi 0.2.8 (registry+https://github.com/rust-lang/crates.io-index)",
 "xdg 2.1.0 (registry+https://github.com/rust-lang/crates.io-index)",
]

[[package]]
name = "arrayref"
version = "0.3.4"
source = "registry+https://github.com/rust-lang/crates.io-index"

[[package]]
name = "arrayvec"
version = "0.4.7"
source = "registry+https://github.com/rust-lang/crates.io-index"
dependencies = [
 "nodrop 0.1.12 (registry+https://github.com/rust-lang/crates.io-index)",
]

[[package]]
name = "asn1_der"
version = "0.5.4"
source = "registry+https://github.com/rust-lang/crates.io-index"
dependencies = [
 "etrace 0.2.8 (registry+https://github.com/rust-lang/crates.io-index)",
]

[[package]]
name = "assert_matches"
version = "1.2.0"
source = "registry+https://github.com/rust-lang/crates.io-index"

[[package]]
name = "atty"
version = "0.2.10"
source = "registry+https://github.com/rust-lang/crates.io-index"
dependencies = [
 "libc 0.2.43 (registry+https://github.com/rust-lang/crates.io-index)",
 "termion 1.5.1 (registry+https://github.com/rust-lang/crates.io-index)",
 "winapi 0.3.4 (registry+https://github.com/rust-lang/crates.io-index)",
]

[[package]]
name = "backtrace"
version = "0.3.8"
source = "registry+https://github.com/rust-lang/crates.io-index"
dependencies = [
 "backtrace-sys 0.1.23 (registry+https://github.com/rust-lang/crates.io-index)",
 "cfg-if 0.1.3 (registry+https://github.com/rust-lang/crates.io-index)",
 "libc 0.2.43 (registry+https://github.com/rust-lang/crates.io-index)",
 "rustc-demangle 0.1.8 (registry+https://github.com/rust-lang/crates.io-index)",
 "winapi 0.3.4 (registry+https://github.com/rust-lang/crates.io-index)",
]

[[package]]
name = "backtrace-sys"
version = "0.1.23"
source = "registry+https://github.com/rust-lang/crates.io-index"
dependencies = [
 "cc 1.0.17 (registry+https://github.com/rust-lang/crates.io-index)",
 "libc 0.2.43 (registry+https://github.com/rust-lang/crates.io-index)",
]

[[package]]
name = "base58"
version = "0.1.0"
source = "registry+https://github.com/rust-lang/crates.io-index"

[[package]]
name = "base64"
version = "0.6.0"
source = "registry+https://github.com/rust-lang/crates.io-index"
dependencies = [
 "byteorder 1.2.3 (registry+https://github.com/rust-lang/crates.io-index)",
 "safemem 0.2.0 (registry+https://github.com/rust-lang/crates.io-index)",
]

[[package]]
name = "base64"
version = "0.7.0"
source = "registry+https://github.com/rust-lang/crates.io-index"
dependencies = [
 "byteorder 1.2.3 (registry+https://github.com/rust-lang/crates.io-index)",
 "safemem 0.2.0 (registry+https://github.com/rust-lang/crates.io-index)",
]

[[package]]
name = "base64"
version = "0.9.1"
source = "registry+https://github.com/rust-lang/crates.io-index"
dependencies = [
 "byteorder 1.2.3 (registry+https://github.com/rust-lang/crates.io-index)",
 "safemem 0.2.0 (registry+https://github.com/rust-lang/crates.io-index)",
]

[[package]]
name = "bigint"
version = "4.4.0"
source = "registry+https://github.com/rust-lang/crates.io-index"
dependencies = [
 "byteorder 1.2.3 (registry+https://github.com/rust-lang/crates.io-index)",
 "crunchy 0.1.6 (registry+https://github.com/rust-lang/crates.io-index)",
]

[[package]]
name = "bitflags"
version = "0.7.0"
source = "registry+https://github.com/rust-lang/crates.io-index"

[[package]]
name = "bitflags"
version = "0.9.1"
source = "registry+https://github.com/rust-lang/crates.io-index"

[[package]]
name = "bitflags"
version = "1.0.3"
source = "registry+https://github.com/rust-lang/crates.io-index"

[[package]]
name = "blake2-rfc"
version = "0.2.18"
source = "registry+https://github.com/rust-lang/crates.io-index"
dependencies = [
 "arrayvec 0.4.7 (registry+https://github.com/rust-lang/crates.io-index)",
 "constant_time_eq 0.1.3 (registry+https://github.com/rust-lang/crates.io-index)",
]

[[package]]
name = "block-buffer"
version = "0.3.3"
source = "registry+https://github.com/rust-lang/crates.io-index"
dependencies = [
 "arrayref 0.3.4 (registry+https://github.com/rust-lang/crates.io-index)",
 "byte-tools 0.2.0 (registry+https://github.com/rust-lang/crates.io-index)",
]

[[package]]
name = "bs58"
version = "0.2.0"
source = "registry+https://github.com/rust-lang/crates.io-index"

[[package]]
name = "byte-tools"
version = "0.2.0"
source = "registry+https://github.com/rust-lang/crates.io-index"

[[package]]
name = "byteorder"
version = "0.4.2"
source = "registry+https://github.com/rust-lang/crates.io-index"

[[package]]
name = "byteorder"
version = "1.2.3"
source = "registry+https://github.com/rust-lang/crates.io-index"

[[package]]
name = "bytes"
version = "0.4.8"
source = "registry+https://github.com/rust-lang/crates.io-index"
dependencies = [
 "byteorder 1.2.3 (registry+https://github.com/rust-lang/crates.io-index)",
 "iovec 0.1.2 (registry+https://github.com/rust-lang/crates.io-index)",
]

[[package]]
name = "cast"
version = "0.1.0"
source = "registry+https://github.com/rust-lang/crates.io-index"

[[package]]
name = "cc"
version = "1.0.17"
source = "registry+https://github.com/rust-lang/crates.io-index"

[[package]]
name = "cfg-if"
version = "0.1.3"
source = "registry+https://github.com/rust-lang/crates.io-index"

[[package]]
name = "chashmap"
version = "2.2.1"
source = "git+https://github.com/redox-os/tfs#3e7dcdb0c586d0d8bb3f25bfd948d2f418a4ab10"
dependencies = [
 "owning_ref 0.3.3 (registry+https://github.com/rust-lang/crates.io-index)",
 "parking_lot 0.4.8 (registry+https://github.com/rust-lang/crates.io-index)",
]

[[package]]
name = "chrono"
version = "0.4.2"
source = "registry+https://github.com/rust-lang/crates.io-index"
dependencies = [
 "num-integer 0.1.38 (registry+https://github.com/rust-lang/crates.io-index)",
 "num-traits 0.2.4 (registry+https://github.com/rust-lang/crates.io-index)",
 "time 0.1.40 (registry+https://github.com/rust-lang/crates.io-index)",
]

[[package]]
name = "clap"
version = "2.32.0"
source = "registry+https://github.com/rust-lang/crates.io-index"
dependencies = [
 "ansi_term 0.11.0 (registry+https://github.com/rust-lang/crates.io-index)",
 "atty 0.2.10 (registry+https://github.com/rust-lang/crates.io-index)",
 "bitflags 1.0.3 (registry+https://github.com/rust-lang/crates.io-index)",
 "strsim 0.7.0 (registry+https://github.com/rust-lang/crates.io-index)",
 "textwrap 0.10.0 (registry+https://github.com/rust-lang/crates.io-index)",
 "unicode-width 0.1.5 (registry+https://github.com/rust-lang/crates.io-index)",
 "vec_map 0.8.1 (registry+https://github.com/rust-lang/crates.io-index)",
 "yaml-rust 0.3.5 (registry+https://github.com/rust-lang/crates.io-index)",
]

[[package]]
name = "cloudabi"
version = "0.0.3"
source = "registry+https://github.com/rust-lang/crates.io-index"
dependencies = [
 "bitflags 1.0.3 (registry+https://github.com/rust-lang/crates.io-index)",
]

[[package]]
name = "cmake"
version = "0.1.31"
source = "registry+https://github.com/rust-lang/crates.io-index"
dependencies = [
 "cc 1.0.17 (registry+https://github.com/rust-lang/crates.io-index)",
]

[[package]]
name = "constant_time_eq"
version = "0.1.3"
source = "registry+https://github.com/rust-lang/crates.io-index"

[[package]]
name = "core-foundation"
version = "0.2.3"
source = "registry+https://github.com/rust-lang/crates.io-index"
dependencies = [
 "core-foundation-sys 0.2.3 (registry+https://github.com/rust-lang/crates.io-index)",
 "libc 0.2.43 (registry+https://github.com/rust-lang/crates.io-index)",
]

[[package]]
name = "core-foundation-sys"
version = "0.2.3"
source = "registry+https://github.com/rust-lang/crates.io-index"
dependencies = [
 "libc 0.2.43 (registry+https://github.com/rust-lang/crates.io-index)",
]

[[package]]
name = "criterion"
version = "0.1.2"
source = "registry+https://github.com/rust-lang/crates.io-index"
dependencies = [
 "clap 2.32.0 (registry+https://github.com/rust-lang/crates.io-index)",
 "criterion-plot 0.1.3 (registry+https://github.com/rust-lang/crates.io-index)",
 "criterion-stats 0.1.3 (registry+https://github.com/rust-lang/crates.io-index)",
 "failure 0.1.2 (registry+https://github.com/rust-lang/crates.io-index)",
 "failure_derive 0.1.2 (registry+https://github.com/rust-lang/crates.io-index)",
 "isatty 0.1.9 (registry+https://github.com/rust-lang/crates.io-index)",
 "itertools 0.4.19 (registry+https://github.com/rust-lang/crates.io-index)",
 "log 0.3.9 (registry+https://github.com/rust-lang/crates.io-index)",
 "serde 1.0.70 (registry+https://github.com/rust-lang/crates.io-index)",
 "serde_derive 1.0.70 (registry+https://github.com/rust-lang/crates.io-index)",
 "serde_json 1.0.24 (registry+https://github.com/rust-lang/crates.io-index)",
 "simplelog 0.4.4 (registry+https://github.com/rust-lang/crates.io-index)",
]

[[package]]
name = "criterion-plot"
version = "0.1.3"
source = "registry+https://github.com/rust-lang/crates.io-index"
dependencies = [
 "byteorder 1.2.3 (registry+https://github.com/rust-lang/crates.io-index)",
 "cast 0.1.0 (registry+https://github.com/rust-lang/crates.io-index)",
 "itertools 0.5.10 (registry+https://github.com/rust-lang/crates.io-index)",
]

[[package]]
name = "criterion-stats"
version = "0.1.3"
source = "registry+https://github.com/rust-lang/crates.io-index"
dependencies = [
 "cast 0.1.0 (registry+https://github.com/rust-lang/crates.io-index)",
 "num-traits 0.1.43 (registry+https://github.com/rust-lang/crates.io-index)",
 "num_cpus 0.2.13 (registry+https://github.com/rust-lang/crates.io-index)",
 "rand 0.3.22 (registry+https://github.com/rust-lang/crates.io-index)",
 "thread-scoped 1.0.2 (registry+https://github.com/rust-lang/crates.io-index)",
]

[[package]]
name = "crossbeam"
version = "0.2.12"
source = "registry+https://github.com/rust-lang/crates.io-index"

[[package]]
name = "crossbeam-deque"
version = "0.2.0"
source = "registry+https://github.com/rust-lang/crates.io-index"
dependencies = [
 "crossbeam-epoch 0.3.1 (registry+https://github.com/rust-lang/crates.io-index)",
 "crossbeam-utils 0.2.2 (registry+https://github.com/rust-lang/crates.io-index)",
]

[[package]]
name = "crossbeam-deque"
version = "0.3.1"
source = "registry+https://github.com/rust-lang/crates.io-index"
dependencies = [
 "crossbeam-epoch 0.4.1 (registry+https://github.com/rust-lang/crates.io-index)",
 "crossbeam-utils 0.3.2 (registry+https://github.com/rust-lang/crates.io-index)",
]

[[package]]
name = "crossbeam-epoch"
version = "0.3.1"
source = "registry+https://github.com/rust-lang/crates.io-index"
dependencies = [
 "arrayvec 0.4.7 (registry+https://github.com/rust-lang/crates.io-index)",
 "cfg-if 0.1.3 (registry+https://github.com/rust-lang/crates.io-index)",
 "crossbeam-utils 0.2.2 (registry+https://github.com/rust-lang/crates.io-index)",
 "lazy_static 1.0.1 (registry+https://github.com/rust-lang/crates.io-index)",
 "memoffset 0.2.1 (registry+https://github.com/rust-lang/crates.io-index)",
 "nodrop 0.1.12 (registry+https://github.com/rust-lang/crates.io-index)",
 "scopeguard 0.3.3 (registry+https://github.com/rust-lang/crates.io-index)",
]

[[package]]
name = "crossbeam-epoch"
version = "0.4.1"
source = "registry+https://github.com/rust-lang/crates.io-index"
dependencies = [
 "arrayvec 0.4.7 (registry+https://github.com/rust-lang/crates.io-index)",
 "cfg-if 0.1.3 (registry+https://github.com/rust-lang/crates.io-index)",
 "crossbeam-utils 0.3.2 (registry+https://github.com/rust-lang/crates.io-index)",
 "lazy_static 1.0.1 (registry+https://github.com/rust-lang/crates.io-index)",
 "memoffset 0.2.1 (registry+https://github.com/rust-lang/crates.io-index)",
 "scopeguard 0.3.3 (registry+https://github.com/rust-lang/crates.io-index)",
]

[[package]]
name = "crossbeam-utils"
version = "0.2.2"
source = "registry+https://github.com/rust-lang/crates.io-index"
dependencies = [
 "cfg-if 0.1.3 (registry+https://github.com/rust-lang/crates.io-index)",
]

[[package]]
name = "crossbeam-utils"
version = "0.3.2"
source = "registry+https://github.com/rust-lang/crates.io-index"
dependencies = [
 "cfg-if 0.1.3 (registry+https://github.com/rust-lang/crates.io-index)",
]

[[package]]
name = "crossbeam-utils"
version = "0.5.0"
source = "registry+https://github.com/rust-lang/crates.io-index"

[[package]]
name = "crunchy"
version = "0.1.6"
source = "registry+https://github.com/rust-lang/crates.io-index"

[[package]]
name = "ctrlc"
version = "3.1.1"
source = "registry+https://github.com/rust-lang/crates.io-index"
dependencies = [
 "nix 0.11.0 (registry+https://github.com/rust-lang/crates.io-index)",
 "winapi 0.3.4 (registry+https://github.com/rust-lang/crates.io-index)",
]

[[package]]
name = "datastore"
version = "0.1.0"
source = "git+https://github.com/libp2p/rust-libp2p?rev=5980a4538ef6fc8af450893acb01290eaed136de#5980a4538ef6fc8af450893acb01290eaed136de"
dependencies = [
 "base64 0.7.0 (registry+https://github.com/rust-lang/crates.io-index)",
 "chashmap 2.2.1 (git+https://github.com/redox-os/tfs)",
 "futures 0.1.21 (registry+https://github.com/rust-lang/crates.io-index)",
 "serde 1.0.70 (registry+https://github.com/rust-lang/crates.io-index)",
 "serde_json 1.0.24 (registry+https://github.com/rust-lang/crates.io-index)",
 "tempfile 3.0.3 (registry+https://github.com/rust-lang/crates.io-index)",
]

[[package]]
name = "difference"
version = "1.0.0"
source = "registry+https://github.com/rust-lang/crates.io-index"

[[package]]
name = "difference"
version = "2.0.0"
source = "registry+https://github.com/rust-lang/crates.io-index"

[[package]]
name = "digest"
version = "0.7.4"
source = "registry+https://github.com/rust-lang/crates.io-index"
dependencies = [
 "generic-array 0.9.0 (registry+https://github.com/rust-lang/crates.io-index)",
]

[[package]]
name = "dtoa"
version = "0.4.2"
source = "registry+https://github.com/rust-lang/crates.io-index"

[[package]]
name = "either"
version = "1.5.0"
source = "registry+https://github.com/rust-lang/crates.io-index"

[[package]]
name = "elastic-array"
version = "0.10.0"
source = "registry+https://github.com/rust-lang/crates.io-index"
dependencies = [
 "heapsize 0.4.2 (registry+https://github.com/rust-lang/crates.io-index)",
]

[[package]]
name = "env_logger"
version = "0.4.3"
source = "registry+https://github.com/rust-lang/crates.io-index"
dependencies = [
 "log 0.3.9 (registry+https://github.com/rust-lang/crates.io-index)",
 "regex 0.2.11 (registry+https://github.com/rust-lang/crates.io-index)",
]

[[package]]
name = "environmental"
version = "1.0.0"
source = "registry+https://github.com/rust-lang/crates.io-index"

[[package]]
name = "error-chain"
version = "0.12.0"
source = "registry+https://github.com/rust-lang/crates.io-index"
dependencies = [
 "backtrace 0.3.8 (registry+https://github.com/rust-lang/crates.io-index)",
]

[[package]]
name = "eth-secp256k1"
version = "0.5.7"
source = "git+https://github.com/paritytech/rust-secp256k1#db81cfea59014b4d176f10f86ed52e1a130b6822"
dependencies = [
 "arrayvec 0.4.7 (registry+https://github.com/rust-lang/crates.io-index)",
 "cc 1.0.17 (registry+https://github.com/rust-lang/crates.io-index)",
 "rand 0.4.2 (registry+https://github.com/rust-lang/crates.io-index)",
]

[[package]]
name = "ethbloom"
version = "0.5.0"
source = "registry+https://github.com/rust-lang/crates.io-index"
dependencies = [
 "crunchy 0.1.6 (registry+https://github.com/rust-lang/crates.io-index)",
 "ethereum-types-serialize 0.2.1 (registry+https://github.com/rust-lang/crates.io-index)",
 "fixed-hash 0.2.2 (registry+https://github.com/rust-lang/crates.io-index)",
 "serde 1.0.70 (registry+https://github.com/rust-lang/crates.io-index)",
 "tiny-keccak 1.4.2 (registry+https://github.com/rust-lang/crates.io-index)",
]

[[package]]
name = "ethereum-types"
version = "0.3.2"
source = "registry+https://github.com/rust-lang/crates.io-index"
dependencies = [
 "crunchy 0.1.6 (registry+https://github.com/rust-lang/crates.io-index)",
 "ethbloom 0.5.0 (registry+https://github.com/rust-lang/crates.io-index)",
 "ethereum-types-serialize 0.2.1 (registry+https://github.com/rust-lang/crates.io-index)",
 "fixed-hash 0.2.2 (registry+https://github.com/rust-lang/crates.io-index)",
 "rustc_version 0.2.2 (registry+https://github.com/rust-lang/crates.io-index)",
 "serde 1.0.70 (registry+https://github.com/rust-lang/crates.io-index)",
 "uint 0.2.1 (registry+https://github.com/rust-lang/crates.io-index)",
]

[[package]]
name = "ethereum-types"
version = "0.4.0"
source = "registry+https://github.com/rust-lang/crates.io-index"
dependencies = [
 "crunchy 0.1.6 (registry+https://github.com/rust-lang/crates.io-index)",
 "ethbloom 0.5.0 (registry+https://github.com/rust-lang/crates.io-index)",
 "ethereum-types-serialize 0.2.1 (registry+https://github.com/rust-lang/crates.io-index)",
 "fixed-hash 0.2.2 (registry+https://github.com/rust-lang/crates.io-index)",
 "serde 1.0.70 (registry+https://github.com/rust-lang/crates.io-index)",
 "uint 0.4.1 (registry+https://github.com/rust-lang/crates.io-index)",
]

[[package]]
name = "ethereum-types-serialize"
version = "0.2.1"
source = "registry+https://github.com/rust-lang/crates.io-index"
dependencies = [
 "serde 1.0.70 (registry+https://github.com/rust-lang/crates.io-index)",
]

[[package]]
name = "etrace"
version = "0.2.8"
source = "registry+https://github.com/rust-lang/crates.io-index"

[[package]]
name = "exit-future"
version = "0.1.2"
source = "registry+https://github.com/rust-lang/crates.io-index"
dependencies = [
 "futures 0.1.21 (registry+https://github.com/rust-lang/crates.io-index)",
 "parking_lot 0.4.8 (registry+https://github.com/rust-lang/crates.io-index)",
]

[[package]]
name = "failure"
version = "0.1.2"
source = "registry+https://github.com/rust-lang/crates.io-index"
dependencies = [
 "backtrace 0.3.8 (registry+https://github.com/rust-lang/crates.io-index)",
 "failure_derive 0.1.2 (registry+https://github.com/rust-lang/crates.io-index)",
]

[[package]]
name = "failure_derive"
version = "0.1.2"
source = "registry+https://github.com/rust-lang/crates.io-index"
dependencies = [
 "proc-macro2 0.4.19 (registry+https://github.com/rust-lang/crates.io-index)",
 "quote 0.6.3 (registry+https://github.com/rust-lang/crates.io-index)",
 "syn 0.14.9 (registry+https://github.com/rust-lang/crates.io-index)",
 "synstructure 0.9.0 (registry+https://github.com/rust-lang/crates.io-index)",
]

[[package]]
name = "fake-simd"
version = "0.1.2"
source = "registry+https://github.com/rust-lang/crates.io-index"

[[package]]
name = "fdlimit"
version = "0.1.1"
source = "registry+https://github.com/rust-lang/crates.io-index"
dependencies = [
 "libc 0.2.43 (registry+https://github.com/rust-lang/crates.io-index)",
]

[[package]]
name = "fixed-hash"
version = "0.2.2"
source = "registry+https://github.com/rust-lang/crates.io-index"
dependencies = [
 "heapsize 0.4.2 (registry+https://github.com/rust-lang/crates.io-index)",
 "libc 0.2.43 (registry+https://github.com/rust-lang/crates.io-index)",
 "rand 0.4.2 (registry+https://github.com/rust-lang/crates.io-index)",
 "rustc-hex 1.0.0 (registry+https://github.com/rust-lang/crates.io-index)",
]

[[package]]
name = "fnv"
version = "1.0.6"
source = "registry+https://github.com/rust-lang/crates.io-index"

[[package]]
name = "foreign-types"
version = "0.3.2"
source = "registry+https://github.com/rust-lang/crates.io-index"
dependencies = [
 "foreign-types-shared 0.1.1 (registry+https://github.com/rust-lang/crates.io-index)",
]

[[package]]
name = "foreign-types-shared"
version = "0.1.1"
source = "registry+https://github.com/rust-lang/crates.io-index"

[[package]]
name = "fs-swap"
version = "0.2.2"
source = "registry+https://github.com/rust-lang/crates.io-index"
dependencies = [
 "libc 0.2.43 (registry+https://github.com/rust-lang/crates.io-index)",
 "winapi 0.3.4 (registry+https://github.com/rust-lang/crates.io-index)",
]

[[package]]
name = "fuchsia-zircon"
version = "0.3.3"
source = "registry+https://github.com/rust-lang/crates.io-index"
dependencies = [
 "bitflags 1.0.3 (registry+https://github.com/rust-lang/crates.io-index)",
 "fuchsia-zircon-sys 0.3.3 (registry+https://github.com/rust-lang/crates.io-index)",
]

[[package]]
name = "fuchsia-zircon-sys"
version = "0.3.3"
source = "registry+https://github.com/rust-lang/crates.io-index"

[[package]]
name = "futures"
version = "0.1.21"
source = "registry+https://github.com/rust-lang/crates.io-index"

[[package]]
name = "futures-cpupool"
version = "0.1.8"
source = "registry+https://github.com/rust-lang/crates.io-index"
dependencies = [
 "futures 0.1.21 (registry+https://github.com/rust-lang/crates.io-index)",
 "num_cpus 1.8.0 (registry+https://github.com/rust-lang/crates.io-index)",
]

[[package]]
name = "gcc"
version = "0.3.54"
source = "registry+https://github.com/rust-lang/crates.io-index"

[[package]]
name = "generic-array"
version = "0.9.0"
source = "registry+https://github.com/rust-lang/crates.io-index"
dependencies = [
 "typenum 1.10.0 (registry+https://github.com/rust-lang/crates.io-index)",
]

[[package]]
name = "getopts"
version = "0.2.17"
source = "registry+https://github.com/rust-lang/crates.io-index"

[[package]]
name = "globset"
version = "0.4.0"
source = "registry+https://github.com/rust-lang/crates.io-index"
dependencies = [
 "aho-corasick 0.6.4 (registry+https://github.com/rust-lang/crates.io-index)",
 "fnv 1.0.6 (registry+https://github.com/rust-lang/crates.io-index)",
 "log 0.4.5 (registry+https://github.com/rust-lang/crates.io-index)",
 "memchr 2.0.1 (registry+https://github.com/rust-lang/crates.io-index)",
 "regex 0.2.11 (registry+https://github.com/rust-lang/crates.io-index)",
]

[[package]]
name = "hash-db"
version = "0.9.0"
source = "git+https://github.com/paritytech/trie#b3b3209e0122f394c2b63620ffcf68d503558109"

[[package]]
name = "hash256-std-hasher"
version = "0.9.0"
source = "git+https://github.com/paritytech/trie#b3b3209e0122f394c2b63620ffcf68d503558109"
dependencies = [
 "crunchy 0.1.6 (registry+https://github.com/rust-lang/crates.io-index)",
]

[[package]]
name = "heapsize"
version = "0.4.2"
source = "registry+https://github.com/rust-lang/crates.io-index"
dependencies = [
 "winapi 0.3.4 (registry+https://github.com/rust-lang/crates.io-index)",
]

[[package]]
name = "hex"
version = "0.3.2"
source = "registry+https://github.com/rust-lang/crates.io-index"

[[package]]
name = "hex-literal"
version = "0.1.1"
source = "registry+https://github.com/rust-lang/crates.io-index"
dependencies = [
 "hex-literal-impl 0.1.1 (registry+https://github.com/rust-lang/crates.io-index)",
 "proc-macro-hack 0.4.1 (registry+https://github.com/rust-lang/crates.io-index)",
]

[[package]]
name = "hex-literal-impl"
version = "0.1.1"
source = "registry+https://github.com/rust-lang/crates.io-index"
dependencies = [
 "proc-macro-hack 0.4.1 (registry+https://github.com/rust-lang/crates.io-index)",
]

[[package]]
name = "httparse"
version = "1.2.4"
source = "registry+https://github.com/rust-lang/crates.io-index"

[[package]]
name = "hyper"
version = "0.10.13"
source = "registry+https://github.com/rust-lang/crates.io-index"
dependencies = [
 "base64 0.6.0 (registry+https://github.com/rust-lang/crates.io-index)",
 "httparse 1.2.4 (registry+https://github.com/rust-lang/crates.io-index)",
 "language-tags 0.2.2 (registry+https://github.com/rust-lang/crates.io-index)",
 "log 0.3.9 (registry+https://github.com/rust-lang/crates.io-index)",
 "mime 0.2.6 (registry+https://github.com/rust-lang/crates.io-index)",
 "num_cpus 1.8.0 (registry+https://github.com/rust-lang/crates.io-index)",
 "time 0.1.40 (registry+https://github.com/rust-lang/crates.io-index)",
 "traitobject 0.1.0 (registry+https://github.com/rust-lang/crates.io-index)",
 "typeable 0.1.2 (registry+https://github.com/rust-lang/crates.io-index)",
 "unicase 1.4.2 (registry+https://github.com/rust-lang/crates.io-index)",
 "url 1.7.0 (registry+https://github.com/rust-lang/crates.io-index)",
]

[[package]]
name = "hyper"
version = "0.11.27"
source = "registry+https://github.com/rust-lang/crates.io-index"
dependencies = [
 "base64 0.9.1 (registry+https://github.com/rust-lang/crates.io-index)",
 "bytes 0.4.8 (registry+https://github.com/rust-lang/crates.io-index)",
 "futures 0.1.21 (registry+https://github.com/rust-lang/crates.io-index)",
 "futures-cpupool 0.1.8 (registry+https://github.com/rust-lang/crates.io-index)",
 "httparse 1.2.4 (registry+https://github.com/rust-lang/crates.io-index)",
 "iovec 0.1.2 (registry+https://github.com/rust-lang/crates.io-index)",
 "language-tags 0.2.2 (registry+https://github.com/rust-lang/crates.io-index)",
 "log 0.4.5 (registry+https://github.com/rust-lang/crates.io-index)",
 "mime 0.3.7 (registry+https://github.com/rust-lang/crates.io-index)",
 "net2 0.2.32 (registry+https://github.com/rust-lang/crates.io-index)",
 "percent-encoding 1.0.1 (registry+https://github.com/rust-lang/crates.io-index)",
 "relay 0.1.1 (registry+https://github.com/rust-lang/crates.io-index)",
 "time 0.1.40 (registry+https://github.com/rust-lang/crates.io-index)",
 "tokio-core 0.1.17 (registry+https://github.com/rust-lang/crates.io-index)",
 "tokio-io 0.1.8 (registry+https://github.com/rust-lang/crates.io-index)",
 "tokio-proto 0.1.1 (registry+https://github.com/rust-lang/crates.io-index)",
 "tokio-service 0.1.0 (registry+https://github.com/rust-lang/crates.io-index)",
 "unicase 2.1.0 (registry+https://github.com/rust-lang/crates.io-index)",
 "want 0.0.4 (registry+https://github.com/rust-lang/crates.io-index)",
]

[[package]]
name = "idna"
version = "0.1.4"
source = "registry+https://github.com/rust-lang/crates.io-index"
dependencies = [
 "matches 0.1.6 (registry+https://github.com/rust-lang/crates.io-index)",
 "unicode-bidi 0.3.4 (registry+https://github.com/rust-lang/crates.io-index)",
 "unicode-normalization 0.1.7 (registry+https://github.com/rust-lang/crates.io-index)",
]

[[package]]
name = "integer-encoding"
version = "1.0.5"
source = "registry+https://github.com/rust-lang/crates.io-index"

[[package]]
name = "integer-sqrt"
version = "0.1.0"
source = "git+https://github.com/paritytech/integer-sqrt-rs.git#886e9cb983c46498003878afe965d55caa762025"

[[package]]
name = "interleaved-ordered"
version = "0.1.1"
source = "registry+https://github.com/rust-lang/crates.io-index"

[[package]]
name = "iovec"
version = "0.1.2"
source = "registry+https://github.com/rust-lang/crates.io-index"
dependencies = [
 "libc 0.2.43 (registry+https://github.com/rust-lang/crates.io-index)",
 "winapi 0.2.8 (registry+https://github.com/rust-lang/crates.io-index)",
]

[[package]]
name = "isatty"
version = "0.1.9"
source = "registry+https://github.com/rust-lang/crates.io-index"
dependencies = [
 "cfg-if 0.1.3 (registry+https://github.com/rust-lang/crates.io-index)",
 "libc 0.2.43 (registry+https://github.com/rust-lang/crates.io-index)",
 "redox_syscall 0.1.39 (registry+https://github.com/rust-lang/crates.io-index)",
 "winapi 0.3.4 (registry+https://github.com/rust-lang/crates.io-index)",
]

[[package]]
name = "itertools"
version = "0.4.19"
source = "registry+https://github.com/rust-lang/crates.io-index"

[[package]]
name = "itertools"
version = "0.5.10"
source = "registry+https://github.com/rust-lang/crates.io-index"
dependencies = [
 "either 1.5.0 (registry+https://github.com/rust-lang/crates.io-index)",
]

[[package]]
name = "itoa"
version = "0.4.1"
source = "registry+https://github.com/rust-lang/crates.io-index"

[[package]]
name = "jsonrpc-core"
version = "8.0.2"
source = "git+https://github.com/paritytech/jsonrpc.git#7e5df8ca2acc01c608b2d2bd8cdcdb19d8cbaa90"
dependencies = [
 "futures 0.1.21 (registry+https://github.com/rust-lang/crates.io-index)",
 "log 0.4.5 (registry+https://github.com/rust-lang/crates.io-index)",
 "serde 1.0.70 (registry+https://github.com/rust-lang/crates.io-index)",
 "serde_derive 1.0.70 (registry+https://github.com/rust-lang/crates.io-index)",
 "serde_json 1.0.24 (registry+https://github.com/rust-lang/crates.io-index)",
]

[[package]]
name = "jsonrpc-http-server"
version = "8.0.1"
source = "git+https://github.com/paritytech/jsonrpc.git#7e5df8ca2acc01c608b2d2bd8cdcdb19d8cbaa90"
dependencies = [
 "hyper 0.11.27 (registry+https://github.com/rust-lang/crates.io-index)",
 "jsonrpc-core 8.0.2 (git+https://github.com/paritytech/jsonrpc.git)",
 "jsonrpc-server-utils 8.0.1 (git+https://github.com/paritytech/jsonrpc.git)",
 "log 0.4.5 (registry+https://github.com/rust-lang/crates.io-index)",
 "net2 0.2.32 (registry+https://github.com/rust-lang/crates.io-index)",
 "unicase 2.1.0 (registry+https://github.com/rust-lang/crates.io-index)",
]

[[package]]
name = "jsonrpc-macros"
version = "8.0.1"
source = "git+https://github.com/paritytech/jsonrpc.git#7e5df8ca2acc01c608b2d2bd8cdcdb19d8cbaa90"
dependencies = [
 "jsonrpc-core 8.0.2 (git+https://github.com/paritytech/jsonrpc.git)",
 "jsonrpc-pubsub 8.0.1 (git+https://github.com/paritytech/jsonrpc.git)",
 "serde 1.0.70 (registry+https://github.com/rust-lang/crates.io-index)",
]

[[package]]
name = "jsonrpc-pubsub"
version = "8.0.1"
source = "git+https://github.com/paritytech/jsonrpc.git#7e5df8ca2acc01c608b2d2bd8cdcdb19d8cbaa90"
dependencies = [
 "jsonrpc-core 8.0.2 (git+https://github.com/paritytech/jsonrpc.git)",
 "log 0.4.5 (registry+https://github.com/rust-lang/crates.io-index)",
 "parking_lot 0.6.2 (registry+https://github.com/rust-lang/crates.io-index)",
]

[[package]]
name = "jsonrpc-server-utils"
version = "8.0.1"
source = "git+https://github.com/paritytech/jsonrpc.git#7e5df8ca2acc01c608b2d2bd8cdcdb19d8cbaa90"
dependencies = [
 "bytes 0.4.8 (registry+https://github.com/rust-lang/crates.io-index)",
 "globset 0.4.0 (registry+https://github.com/rust-lang/crates.io-index)",
 "jsonrpc-core 8.0.2 (git+https://github.com/paritytech/jsonrpc.git)",
 "log 0.4.5 (registry+https://github.com/rust-lang/crates.io-index)",
 "tokio-core 0.1.17 (registry+https://github.com/rust-lang/crates.io-index)",
 "tokio-io 0.1.8 (registry+https://github.com/rust-lang/crates.io-index)",
]

[[package]]
name = "jsonrpc-ws-server"
version = "8.0.0"
source = "git+https://github.com/paritytech/jsonrpc.git#7e5df8ca2acc01c608b2d2bd8cdcdb19d8cbaa90"
dependencies = [
 "error-chain 0.12.0 (registry+https://github.com/rust-lang/crates.io-index)",
 "jsonrpc-core 8.0.2 (git+https://github.com/paritytech/jsonrpc.git)",
 "jsonrpc-server-utils 8.0.1 (git+https://github.com/paritytech/jsonrpc.git)",
 "log 0.4.5 (registry+https://github.com/rust-lang/crates.io-index)",
 "parking_lot 0.6.2 (registry+https://github.com/rust-lang/crates.io-index)",
 "slab 0.4.1 (registry+https://github.com/rust-lang/crates.io-index)",
 "ws 0.7.5 (git+https://github.com/tomusdrw/ws-rs)",
]

[[package]]
name = "keccak-hasher"
version = "0.1.0"
source = "git+https://github.com/paritytech/trie#b3b3209e0122f394c2b63620ffcf68d503558109"
dependencies = [
 "hash-db 0.9.0 (git+https://github.com/paritytech/trie)",
 "hash256-std-hasher 0.9.0 (git+https://github.com/paritytech/trie)",
 "tiny-keccak 1.4.2 (registry+https://github.com/rust-lang/crates.io-index)",
]

[[package]]
name = "kernel32-sys"
version = "0.2.2"
source = "registry+https://github.com/rust-lang/crates.io-index"
dependencies = [
 "winapi 0.2.8 (registry+https://github.com/rust-lang/crates.io-index)",
 "winapi-build 0.1.1 (registry+https://github.com/rust-lang/crates.io-index)",
]

[[package]]
name = "kvdb"
version = "0.1.0"
source = "registry+https://github.com/rust-lang/crates.io-index"
dependencies = [
 "elastic-array 0.10.0 (registry+https://github.com/rust-lang/crates.io-index)",
 "parity-bytes 0.1.0 (registry+https://github.com/rust-lang/crates.io-index)",
]

[[package]]
name = "kvdb-memorydb"
version = "0.1.0"
source = "registry+https://github.com/rust-lang/crates.io-index"
dependencies = [
 "kvdb 0.1.0 (registry+https://github.com/rust-lang/crates.io-index)",
 "parking_lot 0.6.2 (registry+https://github.com/rust-lang/crates.io-index)",
]

[[package]]
name = "kvdb-rocksdb"
version = "0.1.3"
source = "registry+https://github.com/rust-lang/crates.io-index"
dependencies = [
 "elastic-array 0.10.0 (registry+https://github.com/rust-lang/crates.io-index)",
 "fs-swap 0.2.2 (registry+https://github.com/rust-lang/crates.io-index)",
 "interleaved-ordered 0.1.1 (registry+https://github.com/rust-lang/crates.io-index)",
 "kvdb 0.1.0 (registry+https://github.com/rust-lang/crates.io-index)",
 "log 0.3.9 (registry+https://github.com/rust-lang/crates.io-index)",
 "num_cpus 1.8.0 (registry+https://github.com/rust-lang/crates.io-index)",
 "parity-rocksdb 0.5.0 (registry+https://github.com/rust-lang/crates.io-index)",
 "parking_lot 0.6.2 (registry+https://github.com/rust-lang/crates.io-index)",
 "regex 0.2.11 (registry+https://github.com/rust-lang/crates.io-index)",
]

[[package]]
name = "language-tags"
version = "0.2.2"
source = "registry+https://github.com/rust-lang/crates.io-index"

[[package]]
name = "lazy_static"
version = "0.2.11"
source = "registry+https://github.com/rust-lang/crates.io-index"

[[package]]
name = "lazy_static"
version = "1.0.1"
source = "registry+https://github.com/rust-lang/crates.io-index"

[[package]]
name = "lazycell"
version = "0.6.0"
source = "registry+https://github.com/rust-lang/crates.io-index"

[[package]]
name = "lazycell"
version = "1.1.0"
source = "registry+https://github.com/rust-lang/crates.io-index"

[[package]]
name = "libc"
version = "0.2.43"
source = "registry+https://github.com/rust-lang/crates.io-index"

[[package]]
name = "libp2p"
version = "0.1.0"
source = "git+https://github.com/libp2p/rust-libp2p?rev=5980a4538ef6fc8af450893acb01290eaed136de#5980a4538ef6fc8af450893acb01290eaed136de"
dependencies = [
 "bytes 0.4.8 (registry+https://github.com/rust-lang/crates.io-index)",
 "futures 0.1.21 (registry+https://github.com/rust-lang/crates.io-index)",
 "libp2p-core 0.1.0 (git+https://github.com/libp2p/rust-libp2p?rev=5980a4538ef6fc8af450893acb01290eaed136de)",
 "libp2p-dns 0.1.0 (git+https://github.com/libp2p/rust-libp2p?rev=5980a4538ef6fc8af450893acb01290eaed136de)",
 "libp2p-floodsub 0.1.0 (git+https://github.com/libp2p/rust-libp2p?rev=5980a4538ef6fc8af450893acb01290eaed136de)",
 "libp2p-identify 0.1.0 (git+https://github.com/libp2p/rust-libp2p?rev=5980a4538ef6fc8af450893acb01290eaed136de)",
 "libp2p-kad 0.1.0 (git+https://github.com/libp2p/rust-libp2p?rev=5980a4538ef6fc8af450893acb01290eaed136de)",
 "libp2p-mplex 0.1.0 (git+https://github.com/libp2p/rust-libp2p?rev=5980a4538ef6fc8af450893acb01290eaed136de)",
 "libp2p-peerstore 0.1.0 (git+https://github.com/libp2p/rust-libp2p?rev=5980a4538ef6fc8af450893acb01290eaed136de)",
 "libp2p-ping 0.1.0 (git+https://github.com/libp2p/rust-libp2p?rev=5980a4538ef6fc8af450893acb01290eaed136de)",
 "libp2p-ratelimit 0.1.1 (git+https://github.com/libp2p/rust-libp2p?rev=5980a4538ef6fc8af450893acb01290eaed136de)",
 "libp2p-relay 0.1.0 (git+https://github.com/libp2p/rust-libp2p?rev=5980a4538ef6fc8af450893acb01290eaed136de)",
 "libp2p-secio 0.1.0 (git+https://github.com/libp2p/rust-libp2p?rev=5980a4538ef6fc8af450893acb01290eaed136de)",
 "libp2p-tcp-transport 0.1.0 (git+https://github.com/libp2p/rust-libp2p?rev=5980a4538ef6fc8af450893acb01290eaed136de)",
 "libp2p-transport-timeout 0.1.0 (git+https://github.com/libp2p/rust-libp2p?rev=5980a4538ef6fc8af450893acb01290eaed136de)",
 "libp2p-uds 0.1.0 (git+https://github.com/libp2p/rust-libp2p?rev=5980a4538ef6fc8af450893acb01290eaed136de)",
 "libp2p-websocket 0.1.0 (git+https://github.com/libp2p/rust-libp2p?rev=5980a4538ef6fc8af450893acb01290eaed136de)",
 "libp2p-yamux 0.1.0 (git+https://github.com/libp2p/rust-libp2p?rev=5980a4538ef6fc8af450893acb01290eaed136de)",
 "multiaddr 0.3.0 (git+https://github.com/libp2p/rust-libp2p?rev=5980a4538ef6fc8af450893acb01290eaed136de)",
 "stdweb 0.1.3 (registry+https://github.com/rust-lang/crates.io-index)",
 "tokio-codec 0.1.0 (registry+https://github.com/rust-lang/crates.io-index)",
 "tokio-current-thread 0.1.0 (registry+https://github.com/rust-lang/crates.io-index)",
 "tokio-io 0.1.8 (registry+https://github.com/rust-lang/crates.io-index)",
]

[[package]]
name = "libp2p-core"
version = "0.1.0"
source = "git+https://github.com/libp2p/rust-libp2p?rev=5980a4538ef6fc8af450893acb01290eaed136de#5980a4538ef6fc8af450893acb01290eaed136de"
dependencies = [
 "bs58 0.2.0 (registry+https://github.com/rust-lang/crates.io-index)",
 "bytes 0.4.8 (registry+https://github.com/rust-lang/crates.io-index)",
 "fnv 1.0.6 (registry+https://github.com/rust-lang/crates.io-index)",
 "futures 0.1.21 (registry+https://github.com/rust-lang/crates.io-index)",
 "log 0.4.5 (registry+https://github.com/rust-lang/crates.io-index)",
 "multiaddr 0.3.0 (git+https://github.com/libp2p/rust-libp2p?rev=5980a4538ef6fc8af450893acb01290eaed136de)",
 "multihash 0.8.1-pre (git+https://github.com/libp2p/rust-libp2p?rev=5980a4538ef6fc8af450893acb01290eaed136de)",
 "multistream-select 0.1.0 (git+https://github.com/libp2p/rust-libp2p?rev=5980a4538ef6fc8af450893acb01290eaed136de)",
 "parking_lot 0.6.2 (registry+https://github.com/rust-lang/crates.io-index)",
 "protobuf 2.0.3 (registry+https://github.com/rust-lang/crates.io-index)",
 "quick-error 1.2.2 (registry+https://github.com/rust-lang/crates.io-index)",
 "rw-stream-sink 0.1.0 (git+https://github.com/libp2p/rust-libp2p?rev=5980a4538ef6fc8af450893acb01290eaed136de)",
 "smallvec 0.5.1 (registry+https://github.com/rust-lang/crates.io-index)",
 "tokio-io 0.1.8 (registry+https://github.com/rust-lang/crates.io-index)",
]

[[package]]
name = "libp2p-dns"
version = "0.1.0"
source = "git+https://github.com/libp2p/rust-libp2p?rev=5980a4538ef6fc8af450893acb01290eaed136de#5980a4538ef6fc8af450893acb01290eaed136de"
dependencies = [
 "futures 0.1.21 (registry+https://github.com/rust-lang/crates.io-index)",
 "libp2p-core 0.1.0 (git+https://github.com/libp2p/rust-libp2p?rev=5980a4538ef6fc8af450893acb01290eaed136de)",
 "log 0.4.5 (registry+https://github.com/rust-lang/crates.io-index)",
 "multiaddr 0.3.0 (git+https://github.com/libp2p/rust-libp2p?rev=5980a4538ef6fc8af450893acb01290eaed136de)",
 "tokio-dns-unofficial 0.3.1 (registry+https://github.com/rust-lang/crates.io-index)",
 "tokio-io 0.1.8 (registry+https://github.com/rust-lang/crates.io-index)",
]

[[package]]
name = "libp2p-floodsub"
version = "0.1.0"
source = "git+https://github.com/libp2p/rust-libp2p?rev=5980a4538ef6fc8af450893acb01290eaed136de#5980a4538ef6fc8af450893acb01290eaed136de"
dependencies = [
 "bs58 0.2.0 (registry+https://github.com/rust-lang/crates.io-index)",
 "byteorder 1.2.3 (registry+https://github.com/rust-lang/crates.io-index)",
 "bytes 0.4.8 (registry+https://github.com/rust-lang/crates.io-index)",
 "fnv 1.0.6 (registry+https://github.com/rust-lang/crates.io-index)",
 "futures 0.1.21 (registry+https://github.com/rust-lang/crates.io-index)",
 "libp2p-core 0.1.0 (git+https://github.com/libp2p/rust-libp2p?rev=5980a4538ef6fc8af450893acb01290eaed136de)",
 "log 0.4.5 (registry+https://github.com/rust-lang/crates.io-index)",
 "multiaddr 0.3.0 (git+https://github.com/libp2p/rust-libp2p?rev=5980a4538ef6fc8af450893acb01290eaed136de)",
 "parking_lot 0.6.2 (registry+https://github.com/rust-lang/crates.io-index)",
 "protobuf 2.0.3 (registry+https://github.com/rust-lang/crates.io-index)",
 "smallvec 0.6.3 (registry+https://github.com/rust-lang/crates.io-index)",
 "tokio-codec 0.1.0 (registry+https://github.com/rust-lang/crates.io-index)",
 "tokio-io 0.1.8 (registry+https://github.com/rust-lang/crates.io-index)",
 "unsigned-varint 0.2.1 (registry+https://github.com/rust-lang/crates.io-index)",
]

[[package]]
name = "libp2p-identify"
version = "0.1.0"
source = "git+https://github.com/libp2p/rust-libp2p?rev=5980a4538ef6fc8af450893acb01290eaed136de#5980a4538ef6fc8af450893acb01290eaed136de"
dependencies = [
 "bytes 0.4.8 (registry+https://github.com/rust-lang/crates.io-index)",
 "fnv 1.0.6 (registry+https://github.com/rust-lang/crates.io-index)",
 "futures 0.1.21 (registry+https://github.com/rust-lang/crates.io-index)",
 "libp2p-core 0.1.0 (git+https://github.com/libp2p/rust-libp2p?rev=5980a4538ef6fc8af450893acb01290eaed136de)",
 "libp2p-peerstore 0.1.0 (git+https://github.com/libp2p/rust-libp2p?rev=5980a4538ef6fc8af450893acb01290eaed136de)",
 "log 0.4.5 (registry+https://github.com/rust-lang/crates.io-index)",
 "multiaddr 0.3.0 (git+https://github.com/libp2p/rust-libp2p?rev=5980a4538ef6fc8af450893acb01290eaed136de)",
 "parking_lot 0.6.2 (registry+https://github.com/rust-lang/crates.io-index)",
 "protobuf 2.0.3 (registry+https://github.com/rust-lang/crates.io-index)",
 "tokio-codec 0.1.0 (registry+https://github.com/rust-lang/crates.io-index)",
 "tokio-io 0.1.8 (registry+https://github.com/rust-lang/crates.io-index)",
 "unsigned-varint 0.2.1 (registry+https://github.com/rust-lang/crates.io-index)",
]

[[package]]
name = "libp2p-kad"
version = "0.1.0"
source = "git+https://github.com/libp2p/rust-libp2p?rev=5980a4538ef6fc8af450893acb01290eaed136de#5980a4538ef6fc8af450893acb01290eaed136de"
dependencies = [
 "arrayvec 0.4.7 (registry+https://github.com/rust-lang/crates.io-index)",
 "bigint 4.4.0 (registry+https://github.com/rust-lang/crates.io-index)",
 "bs58 0.2.0 (registry+https://github.com/rust-lang/crates.io-index)",
 "bytes 0.4.8 (registry+https://github.com/rust-lang/crates.io-index)",
 "datastore 0.1.0 (git+https://github.com/libp2p/rust-libp2p?rev=5980a4538ef6fc8af450893acb01290eaed136de)",
 "fnv 1.0.6 (registry+https://github.com/rust-lang/crates.io-index)",
 "futures 0.1.21 (registry+https://github.com/rust-lang/crates.io-index)",
 "libp2p-core 0.1.0 (git+https://github.com/libp2p/rust-libp2p?rev=5980a4538ef6fc8af450893acb01290eaed136de)",
 "libp2p-identify 0.1.0 (git+https://github.com/libp2p/rust-libp2p?rev=5980a4538ef6fc8af450893acb01290eaed136de)",
 "libp2p-ping 0.1.0 (git+https://github.com/libp2p/rust-libp2p?rev=5980a4538ef6fc8af450893acb01290eaed136de)",
 "log 0.4.5 (registry+https://github.com/rust-lang/crates.io-index)",
 "multiaddr 0.3.0 (git+https://github.com/libp2p/rust-libp2p?rev=5980a4538ef6fc8af450893acb01290eaed136de)",
 "parking_lot 0.6.2 (registry+https://github.com/rust-lang/crates.io-index)",
 "protobuf 2.0.3 (registry+https://github.com/rust-lang/crates.io-index)",
 "rand 0.4.2 (registry+https://github.com/rust-lang/crates.io-index)",
 "smallvec 0.5.1 (registry+https://github.com/rust-lang/crates.io-index)",
 "tokio-codec 0.1.0 (registry+https://github.com/rust-lang/crates.io-index)",
 "tokio-io 0.1.8 (registry+https://github.com/rust-lang/crates.io-index)",
 "tokio-timer 0.2.6 (registry+https://github.com/rust-lang/crates.io-index)",
 "unsigned-varint 0.2.1 (registry+https://github.com/rust-lang/crates.io-index)",
]

[[package]]
name = "libp2p-mplex"
version = "0.1.0"
source = "git+https://github.com/libp2p/rust-libp2p?rev=5980a4538ef6fc8af450893acb01290eaed136de#5980a4538ef6fc8af450893acb01290eaed136de"
dependencies = [
 "bytes 0.4.8 (registry+https://github.com/rust-lang/crates.io-index)",
 "fnv 1.0.6 (registry+https://github.com/rust-lang/crates.io-index)",
 "futures 0.1.21 (registry+https://github.com/rust-lang/crates.io-index)",
 "libp2p-core 0.1.0 (git+https://github.com/libp2p/rust-libp2p?rev=5980a4538ef6fc8af450893acb01290eaed136de)",
 "log 0.4.5 (registry+https://github.com/rust-lang/crates.io-index)",
 "parking_lot 0.6.2 (registry+https://github.com/rust-lang/crates.io-index)",
 "tokio-codec 0.1.0 (registry+https://github.com/rust-lang/crates.io-index)",
 "tokio-io 0.1.8 (registry+https://github.com/rust-lang/crates.io-index)",
 "unsigned-varint 0.2.1 (registry+https://github.com/rust-lang/crates.io-index)",
]

[[package]]
name = "libp2p-peerstore"
version = "0.1.0"
source = "git+https://github.com/libp2p/rust-libp2p?rev=5980a4538ef6fc8af450893acb01290eaed136de#5980a4538ef6fc8af450893acb01290eaed136de"
dependencies = [
 "bs58 0.2.0 (registry+https://github.com/rust-lang/crates.io-index)",
 "datastore 0.1.0 (git+https://github.com/libp2p/rust-libp2p?rev=5980a4538ef6fc8af450893acb01290eaed136de)",
 "futures 0.1.21 (registry+https://github.com/rust-lang/crates.io-index)",
 "libp2p-core 0.1.0 (git+https://github.com/libp2p/rust-libp2p?rev=5980a4538ef6fc8af450893acb01290eaed136de)",
 "multiaddr 0.3.0 (git+https://github.com/libp2p/rust-libp2p?rev=5980a4538ef6fc8af450893acb01290eaed136de)",
 "owning_ref 0.3.3 (registry+https://github.com/rust-lang/crates.io-index)",
 "serde 1.0.70 (registry+https://github.com/rust-lang/crates.io-index)",
 "serde_derive 1.0.70 (registry+https://github.com/rust-lang/crates.io-index)",
]

[[package]]
name = "libp2p-ping"
version = "0.1.0"
source = "git+https://github.com/libp2p/rust-libp2p?rev=5980a4538ef6fc8af450893acb01290eaed136de#5980a4538ef6fc8af450893acb01290eaed136de"
dependencies = [
 "bytes 0.4.8 (registry+https://github.com/rust-lang/crates.io-index)",
 "futures 0.1.21 (registry+https://github.com/rust-lang/crates.io-index)",
 "libp2p-core 0.1.0 (git+https://github.com/libp2p/rust-libp2p?rev=5980a4538ef6fc8af450893acb01290eaed136de)",
 "log 0.4.5 (registry+https://github.com/rust-lang/crates.io-index)",
 "multiaddr 0.3.0 (git+https://github.com/libp2p/rust-libp2p?rev=5980a4538ef6fc8af450893acb01290eaed136de)",
 "multistream-select 0.1.0 (git+https://github.com/libp2p/rust-libp2p?rev=5980a4538ef6fc8af450893acb01290eaed136de)",
 "parking_lot 0.6.2 (registry+https://github.com/rust-lang/crates.io-index)",
 "rand 0.5.3 (registry+https://github.com/rust-lang/crates.io-index)",
 "tokio-codec 0.1.0 (registry+https://github.com/rust-lang/crates.io-index)",
 "tokio-io 0.1.8 (registry+https://github.com/rust-lang/crates.io-index)",
]

[[package]]
name = "libp2p-ratelimit"
version = "0.1.1"
source = "git+https://github.com/libp2p/rust-libp2p?rev=5980a4538ef6fc8af450893acb01290eaed136de#5980a4538ef6fc8af450893acb01290eaed136de"
dependencies = [
 "aio-limited 0.1.0 (git+https://github.com/paritytech/aio-limited.git)",
 "futures 0.1.21 (registry+https://github.com/rust-lang/crates.io-index)",
 "libp2p-core 0.1.0 (git+https://github.com/libp2p/rust-libp2p?rev=5980a4538ef6fc8af450893acb01290eaed136de)",
 "log 0.4.5 (registry+https://github.com/rust-lang/crates.io-index)",
 "tokio-executor 0.1.2 (registry+https://github.com/rust-lang/crates.io-index)",
 "tokio-io 0.1.8 (registry+https://github.com/rust-lang/crates.io-index)",
]

[[package]]
name = "libp2p-relay"
version = "0.1.0"
source = "git+https://github.com/libp2p/rust-libp2p?rev=5980a4538ef6fc8af450893acb01290eaed136de#5980a4538ef6fc8af450893acb01290eaed136de"
dependencies = [
 "bytes 0.4.8 (registry+https://github.com/rust-lang/crates.io-index)",
 "futures 0.1.21 (registry+https://github.com/rust-lang/crates.io-index)",
 "libp2p-core 0.1.0 (git+https://github.com/libp2p/rust-libp2p?rev=5980a4538ef6fc8af450893acb01290eaed136de)",
 "libp2p-peerstore 0.1.0 (git+https://github.com/libp2p/rust-libp2p?rev=5980a4538ef6fc8af450893acb01290eaed136de)",
 "log 0.4.5 (registry+https://github.com/rust-lang/crates.io-index)",
 "multiaddr 0.3.0 (git+https://github.com/libp2p/rust-libp2p?rev=5980a4538ef6fc8af450893acb01290eaed136de)",
 "protobuf 2.0.3 (registry+https://github.com/rust-lang/crates.io-index)",
 "rand 0.4.2 (registry+https://github.com/rust-lang/crates.io-index)",
 "tokio-codec 0.1.0 (registry+https://github.com/rust-lang/crates.io-index)",
 "tokio-io 0.1.8 (registry+https://github.com/rust-lang/crates.io-index)",
 "unsigned-varint 0.2.1 (registry+https://github.com/rust-lang/crates.io-index)",
]

[[package]]
name = "libp2p-secio"
version = "0.1.0"
source = "git+https://github.com/libp2p/rust-libp2p?rev=5980a4538ef6fc8af450893acb01290eaed136de#5980a4538ef6fc8af450893acb01290eaed136de"
dependencies = [
 "asn1_der 0.5.4 (registry+https://github.com/rust-lang/crates.io-index)",
 "bytes 0.4.8 (registry+https://github.com/rust-lang/crates.io-index)",
 "eth-secp256k1 0.5.7 (git+https://github.com/paritytech/rust-secp256k1)",
 "futures 0.1.21 (registry+https://github.com/rust-lang/crates.io-index)",
 "libp2p-core 0.1.0 (git+https://github.com/libp2p/rust-libp2p?rev=5980a4538ef6fc8af450893acb01290eaed136de)",
 "log 0.4.5 (registry+https://github.com/rust-lang/crates.io-index)",
 "protobuf 2.0.3 (registry+https://github.com/rust-lang/crates.io-index)",
 "rand 0.3.22 (registry+https://github.com/rust-lang/crates.io-index)",
 "ring 0.12.1 (registry+https://github.com/rust-lang/crates.io-index)",
 "rust-crypto 0.2.36 (registry+https://github.com/rust-lang/crates.io-index)",
 "rw-stream-sink 0.1.0 (git+https://github.com/libp2p/rust-libp2p?rev=5980a4538ef6fc8af450893acb01290eaed136de)",
 "tokio-io 0.1.8 (registry+https://github.com/rust-lang/crates.io-index)",
 "untrusted 0.5.1 (registry+https://github.com/rust-lang/crates.io-index)",
]

[[package]]
name = "libp2p-tcp-transport"
version = "0.1.0"
source = "git+https://github.com/libp2p/rust-libp2p?rev=5980a4538ef6fc8af450893acb01290eaed136de#5980a4538ef6fc8af450893acb01290eaed136de"
dependencies = [
 "futures 0.1.21 (registry+https://github.com/rust-lang/crates.io-index)",
 "libp2p-core 0.1.0 (git+https://github.com/libp2p/rust-libp2p?rev=5980a4538ef6fc8af450893acb01290eaed136de)",
 "log 0.4.5 (registry+https://github.com/rust-lang/crates.io-index)",
 "multiaddr 0.3.0 (git+https://github.com/libp2p/rust-libp2p?rev=5980a4538ef6fc8af450893acb01290eaed136de)",
 "tk-listen 0.2.0 (registry+https://github.com/rust-lang/crates.io-index)",
 "tokio-io 0.1.8 (registry+https://github.com/rust-lang/crates.io-index)",
 "tokio-tcp 0.1.1 (registry+https://github.com/rust-lang/crates.io-index)",
]

[[package]]
name = "libp2p-transport-timeout"
version = "0.1.0"
source = "git+https://github.com/libp2p/rust-libp2p?rev=5980a4538ef6fc8af450893acb01290eaed136de#5980a4538ef6fc8af450893acb01290eaed136de"
dependencies = [
 "futures 0.1.21 (registry+https://github.com/rust-lang/crates.io-index)",
 "libp2p-core 0.1.0 (git+https://github.com/libp2p/rust-libp2p?rev=5980a4538ef6fc8af450893acb01290eaed136de)",
 "log 0.4.5 (registry+https://github.com/rust-lang/crates.io-index)",
 "tokio-timer 0.2.6 (registry+https://github.com/rust-lang/crates.io-index)",
]

[[package]]
name = "libp2p-uds"
version = "0.1.0"
source = "git+https://github.com/libp2p/rust-libp2p?rev=5980a4538ef6fc8af450893acb01290eaed136de#5980a4538ef6fc8af450893acb01290eaed136de"
dependencies = [
 "futures 0.1.21 (registry+https://github.com/rust-lang/crates.io-index)",
 "libp2p-core 0.1.0 (git+https://github.com/libp2p/rust-libp2p?rev=5980a4538ef6fc8af450893acb01290eaed136de)",
 "log 0.4.5 (registry+https://github.com/rust-lang/crates.io-index)",
 "multiaddr 0.3.0 (git+https://github.com/libp2p/rust-libp2p?rev=5980a4538ef6fc8af450893acb01290eaed136de)",
 "tokio-uds 0.2.1 (registry+https://github.com/rust-lang/crates.io-index)",
]

[[package]]
name = "libp2p-websocket"
version = "0.1.0"
source = "git+https://github.com/libp2p/rust-libp2p?rev=5980a4538ef6fc8af450893acb01290eaed136de#5980a4538ef6fc8af450893acb01290eaed136de"
dependencies = [
 "futures 0.1.21 (registry+https://github.com/rust-lang/crates.io-index)",
 "libp2p-core 0.1.0 (git+https://github.com/libp2p/rust-libp2p?rev=5980a4538ef6fc8af450893acb01290eaed136de)",
 "log 0.4.5 (registry+https://github.com/rust-lang/crates.io-index)",
 "multiaddr 0.3.0 (git+https://github.com/libp2p/rust-libp2p?rev=5980a4538ef6fc8af450893acb01290eaed136de)",
 "rw-stream-sink 0.1.0 (git+https://github.com/libp2p/rust-libp2p?rev=5980a4538ef6fc8af450893acb01290eaed136de)",
 "stdweb 0.1.3 (registry+https://github.com/rust-lang/crates.io-index)",
 "tokio-io 0.1.8 (registry+https://github.com/rust-lang/crates.io-index)",
 "websocket 0.20.3 (git+https://github.com/tomaka/rust-websocket?branch=send)",
]

[[package]]
name = "libp2p-yamux"
version = "0.1.0"
source = "git+https://github.com/libp2p/rust-libp2p?rev=5980a4538ef6fc8af450893acb01290eaed136de#5980a4538ef6fc8af450893acb01290eaed136de"
dependencies = [
 "bytes 0.4.8 (registry+https://github.com/rust-lang/crates.io-index)",
 "futures 0.1.21 (registry+https://github.com/rust-lang/crates.io-index)",
 "libp2p-core 0.1.0 (git+https://github.com/libp2p/rust-libp2p?rev=5980a4538ef6fc8af450893acb01290eaed136de)",
 "log 0.4.5 (registry+https://github.com/rust-lang/crates.io-index)",
 "parking_lot 0.6.2 (registry+https://github.com/rust-lang/crates.io-index)",
 "tokio-io 0.1.8 (registry+https://github.com/rust-lang/crates.io-index)",
 "yamux 0.1.0 (git+https://github.com/paritytech/yamux)",
]

[[package]]
name = "linked-hash-map"
version = "0.5.1"
source = "registry+https://github.com/rust-lang/crates.io-index"

[[package]]
name = "local-encoding"
version = "0.2.0"
source = "registry+https://github.com/rust-lang/crates.io-index"
dependencies = [
 "kernel32-sys 0.2.2 (registry+https://github.com/rust-lang/crates.io-index)",
 "skeptic 0.4.0 (registry+https://github.com/rust-lang/crates.io-index)",
 "winapi 0.2.8 (registry+https://github.com/rust-lang/crates.io-index)",
]

[[package]]
name = "lock_api"
version = "0.1.3"
source = "registry+https://github.com/rust-lang/crates.io-index"
dependencies = [
 "owning_ref 0.3.3 (registry+https://github.com/rust-lang/crates.io-index)",
 "scopeguard 0.3.3 (registry+https://github.com/rust-lang/crates.io-index)",
]

[[package]]
name = "log"
version = "0.3.9"
source = "registry+https://github.com/rust-lang/crates.io-index"
dependencies = [
 "log 0.4.5 (registry+https://github.com/rust-lang/crates.io-index)",
]

[[package]]
name = "log"
version = "0.4.5"
source = "registry+https://github.com/rust-lang/crates.io-index"
dependencies = [
 "cfg-if 0.1.3 (registry+https://github.com/rust-lang/crates.io-index)",
]

[[package]]
name = "mashup"
version = "0.1.7"
source = "registry+https://github.com/rust-lang/crates.io-index"
dependencies = [
 "mashup-impl 0.1.7 (registry+https://github.com/rust-lang/crates.io-index)",
 "proc-macro-hack 0.4.1 (registry+https://github.com/rust-lang/crates.io-index)",
]

[[package]]
name = "mashup-impl"
version = "0.1.7"
source = "registry+https://github.com/rust-lang/crates.io-index"
dependencies = [
 "proc-macro-hack 0.4.1 (registry+https://github.com/rust-lang/crates.io-index)",
 "proc-macro2 0.4.19 (registry+https://github.com/rust-lang/crates.io-index)",
]

[[package]]
name = "matches"
version = "0.1.6"
source = "registry+https://github.com/rust-lang/crates.io-index"

[[package]]
name = "memchr"
version = "2.0.1"
source = "registry+https://github.com/rust-lang/crates.io-index"
dependencies = [
 "libc 0.2.43 (registry+https://github.com/rust-lang/crates.io-index)",
]

[[package]]
name = "memoffset"
version = "0.2.1"
source = "registry+https://github.com/rust-lang/crates.io-index"

[[package]]
name = "memory-db"
version = "0.9.0"
source = "git+https://github.com/paritytech/trie#b3b3209e0122f394c2b63620ffcf68d503558109"
dependencies = [
 "hash-db 0.9.0 (git+https://github.com/paritytech/trie)",
 "heapsize 0.4.2 (registry+https://github.com/rust-lang/crates.io-index)",
]

[[package]]
name = "memory_units"
version = "0.3.0"
source = "registry+https://github.com/rust-lang/crates.io-index"

[[package]]
name = "mime"
version = "0.2.6"
source = "registry+https://github.com/rust-lang/crates.io-index"
dependencies = [
 "log 0.3.9 (registry+https://github.com/rust-lang/crates.io-index)",
]

[[package]]
name = "mime"
version = "0.3.7"
source = "registry+https://github.com/rust-lang/crates.io-index"
dependencies = [
 "unicase 2.1.0 (registry+https://github.com/rust-lang/crates.io-index)",
]

[[package]]
name = "mio"
version = "0.6.14"
source = "registry+https://github.com/rust-lang/crates.io-index"
dependencies = [
 "fuchsia-zircon 0.3.3 (registry+https://github.com/rust-lang/crates.io-index)",
 "fuchsia-zircon-sys 0.3.3 (registry+https://github.com/rust-lang/crates.io-index)",
 "iovec 0.1.2 (registry+https://github.com/rust-lang/crates.io-index)",
 "kernel32-sys 0.2.2 (registry+https://github.com/rust-lang/crates.io-index)",
 "lazycell 0.6.0 (registry+https://github.com/rust-lang/crates.io-index)",
 "libc 0.2.43 (registry+https://github.com/rust-lang/crates.io-index)",
 "log 0.4.5 (registry+https://github.com/rust-lang/crates.io-index)",
 "miow 0.2.1 (registry+https://github.com/rust-lang/crates.io-index)",
 "net2 0.2.32 (registry+https://github.com/rust-lang/crates.io-index)",
 "slab 0.4.1 (registry+https://github.com/rust-lang/crates.io-index)",
 "winapi 0.2.8 (registry+https://github.com/rust-lang/crates.io-index)",
]

[[package]]
name = "mio-extras"
version = "2.0.5"
source = "registry+https://github.com/rust-lang/crates.io-index"
dependencies = [
 "lazycell 1.1.0 (registry+https://github.com/rust-lang/crates.io-index)",
 "log 0.4.5 (registry+https://github.com/rust-lang/crates.io-index)",
 "mio 0.6.14 (registry+https://github.com/rust-lang/crates.io-index)",
 "slab 0.4.1 (registry+https://github.com/rust-lang/crates.io-index)",
]

[[package]]
name = "mio-uds"
version = "0.6.6"
source = "registry+https://github.com/rust-lang/crates.io-index"
dependencies = [
 "iovec 0.1.2 (registry+https://github.com/rust-lang/crates.io-index)",
 "libc 0.2.43 (registry+https://github.com/rust-lang/crates.io-index)",
 "mio 0.6.14 (registry+https://github.com/rust-lang/crates.io-index)",
]

[[package]]
name = "miow"
version = "0.2.1"
source = "registry+https://github.com/rust-lang/crates.io-index"
dependencies = [
 "kernel32-sys 0.2.2 (registry+https://github.com/rust-lang/crates.io-index)",
 "net2 0.2.32 (registry+https://github.com/rust-lang/crates.io-index)",
 "winapi 0.2.8 (registry+https://github.com/rust-lang/crates.io-index)",
 "ws2_32-sys 0.2.1 (registry+https://github.com/rust-lang/crates.io-index)",
]

[[package]]
name = "multiaddr"
version = "0.3.0"
source = "git+https://github.com/libp2p/rust-libp2p?rev=5980a4538ef6fc8af450893acb01290eaed136de#5980a4538ef6fc8af450893acb01290eaed136de"
dependencies = [
 "bs58 0.2.0 (registry+https://github.com/rust-lang/crates.io-index)",
 "byteorder 0.4.2 (registry+https://github.com/rust-lang/crates.io-index)",
 "integer-encoding 1.0.5 (registry+https://github.com/rust-lang/crates.io-index)",
 "multihash 0.8.1-pre (git+https://github.com/libp2p/rust-libp2p?rev=5980a4538ef6fc8af450893acb01290eaed136de)",
 "serde 1.0.70 (registry+https://github.com/rust-lang/crates.io-index)",
]

[[package]]
name = "multihash"
version = "0.8.1-pre"
source = "git+https://github.com/libp2p/rust-libp2p?rev=5980a4538ef6fc8af450893acb01290eaed136de#5980a4538ef6fc8af450893acb01290eaed136de"
dependencies = [
 "sha1 0.5.0 (registry+https://github.com/rust-lang/crates.io-index)",
 "sha2 0.7.1 (registry+https://github.com/rust-lang/crates.io-index)",
 "tiny-keccak 1.4.2 (registry+https://github.com/rust-lang/crates.io-index)",
]

[[package]]
name = "multistream-select"
version = "0.1.0"
source = "git+https://github.com/libp2p/rust-libp2p?rev=5980a4538ef6fc8af450893acb01290eaed136de#5980a4538ef6fc8af450893acb01290eaed136de"
dependencies = [
 "bytes 0.4.8 (registry+https://github.com/rust-lang/crates.io-index)",
 "futures 0.1.21 (registry+https://github.com/rust-lang/crates.io-index)",
 "log 0.4.5 (registry+https://github.com/rust-lang/crates.io-index)",
 "smallvec 0.5.1 (registry+https://github.com/rust-lang/crates.io-index)",
 "tokio-io 0.1.8 (registry+https://github.com/rust-lang/crates.io-index)",
 "unsigned-varint 0.2.1 (registry+https://github.com/rust-lang/crates.io-index)",
]

[[package]]
name = "names"
version = "0.11.0"
source = "registry+https://github.com/rust-lang/crates.io-index"
dependencies = [
 "rand 0.3.22 (registry+https://github.com/rust-lang/crates.io-index)",
]

[[package]]
name = "nan-preserving-float"
version = "0.1.0"
source = "registry+https://github.com/rust-lang/crates.io-index"

[[package]]
name = "native-tls"
version = "0.1.5"
source = "registry+https://github.com/rust-lang/crates.io-index"
dependencies = [
 "lazy_static 0.2.11 (registry+https://github.com/rust-lang/crates.io-index)",
 "libc 0.2.43 (registry+https://github.com/rust-lang/crates.io-index)",
 "openssl 0.9.24 (registry+https://github.com/rust-lang/crates.io-index)",
 "schannel 0.1.12 (registry+https://github.com/rust-lang/crates.io-index)",
 "security-framework 0.1.16 (registry+https://github.com/rust-lang/crates.io-index)",
 "security-framework-sys 0.1.16 (registry+https://github.com/rust-lang/crates.io-index)",
 "tempdir 0.3.7 (registry+https://github.com/rust-lang/crates.io-index)",
]

[[package]]
name = "net2"
version = "0.2.32"
source = "registry+https://github.com/rust-lang/crates.io-index"
dependencies = [
 "cfg-if 0.1.3 (registry+https://github.com/rust-lang/crates.io-index)",
 "libc 0.2.43 (registry+https://github.com/rust-lang/crates.io-index)",
 "winapi 0.3.4 (registry+https://github.com/rust-lang/crates.io-index)",
]

[[package]]
name = "nix"
version = "0.11.0"
source = "registry+https://github.com/rust-lang/crates.io-index"
dependencies = [
 "bitflags 1.0.3 (registry+https://github.com/rust-lang/crates.io-index)",
 "cc 1.0.17 (registry+https://github.com/rust-lang/crates.io-index)",
 "cfg-if 0.1.3 (registry+https://github.com/rust-lang/crates.io-index)",
 "libc 0.2.43 (registry+https://github.com/rust-lang/crates.io-index)",
 "void 1.0.2 (registry+https://github.com/rust-lang/crates.io-index)",
]

[[package]]
name = "node-api"
version = "0.1.0"
dependencies = [
 "node-primitives 0.1.0",
 "node-runtime 0.1.0",
 "sr-primitives 0.1.0",
 "substrate-client 0.1.0",
 "substrate-keyring 0.1.0",
 "substrate-primitives 0.1.0",
]

[[package]]
name = "node-cli"
version = "0.1.0"
dependencies = [
 "exit-future 0.1.2 (registry+https://github.com/rust-lang/crates.io-index)",
 "log 0.3.9 (registry+https://github.com/rust-lang/crates.io-index)",
 "node-service 0.1.0",
 "substrate-cli 0.3.0",
 "tokio 0.1.7 (registry+https://github.com/rust-lang/crates.io-index)",
]

[[package]]
name = "node-consensus"
version = "0.1.0"
dependencies = [
 "error-chain 0.12.0 (registry+https://github.com/rust-lang/crates.io-index)",
 "exit-future 0.1.2 (registry+https://github.com/rust-lang/crates.io-index)",
 "futures 0.1.21 (registry+https://github.com/rust-lang/crates.io-index)",
 "log 0.3.9 (registry+https://github.com/rust-lang/crates.io-index)",
 "node-api 0.1.0",
 "node-primitives 0.1.0",
 "node-runtime 0.1.0",
 "node-transaction-pool 0.1.0",
 "parity-codec 2.0.1 (registry+https://github.com/rust-lang/crates.io-index)",
 "parking_lot 0.4.8 (registry+https://github.com/rust-lang/crates.io-index)",
 "rhododendron 0.3.4 (registry+https://github.com/rust-lang/crates.io-index)",
 "sr-primitives 0.1.0",
 "substrate-bft 0.1.0",
 "substrate-client 0.1.0",
 "substrate-keyring 0.1.0",
 "substrate-primitives 0.1.0",
 "tokio 0.1.7 (registry+https://github.com/rust-lang/crates.io-index)",
]

[[package]]
name = "node-executor"
version = "0.1.0"
dependencies = [
 "hex-literal 0.1.1 (registry+https://github.com/rust-lang/crates.io-index)",
 "node-primitives 0.1.0",
 "node-runtime 0.1.0",
 "parity-codec 2.0.1 (registry+https://github.com/rust-lang/crates.io-index)",
 "sr-io 0.1.0",
 "sr-primitives 0.1.0",
 "srml-balances 0.1.0",
 "srml-consensus 0.1.0",
 "srml-session 0.1.0",
 "srml-staking 0.1.0",
 "srml-support 0.1.0",
 "srml-system 0.1.0",
 "srml-timestamp 0.1.0",
 "srml-treasury 0.1.0",
 "substrate-executor 0.1.0",
 "substrate-keyring 0.1.0",
 "substrate-primitives 0.1.0",
 "substrate-state-machine 0.1.0",
 "substrate-trie 0.4.0",
 "trie-root 0.9.0 (git+https://github.com/paritytech/trie)",
]

[[package]]
name = "node-network"
version = "0.1.0"
dependencies = [
 "futures 0.1.21 (registry+https://github.com/rust-lang/crates.io-index)",
 "log 0.4.5 (registry+https://github.com/rust-lang/crates.io-index)",
 "node-api 0.1.0",
 "node-consensus 0.1.0",
 "node-primitives 0.1.0",
 "rhododendron 0.3.4 (registry+https://github.com/rust-lang/crates.io-index)",
 "substrate-bft 0.1.0",
 "substrate-network 0.1.0",
 "substrate-primitives 0.1.0",
 "tokio 0.1.7 (registry+https://github.com/rust-lang/crates.io-index)",
]

[[package]]
name = "node-primitives"
version = "0.1.0"
dependencies = [
 "parity-codec 2.0.1 (registry+https://github.com/rust-lang/crates.io-index)",
 "parity-codec-derive 2.0.1 (registry+https://github.com/rust-lang/crates.io-index)",
 "pretty_assertions 0.4.1 (registry+https://github.com/rust-lang/crates.io-index)",
 "serde 1.0.70 (registry+https://github.com/rust-lang/crates.io-index)",
 "serde_derive 1.0.70 (registry+https://github.com/rust-lang/crates.io-index)",
 "sr-primitives 0.1.0",
 "sr-std 0.1.0",
 "substrate-primitives 0.1.0",
 "substrate-serializer 0.1.0",
]

[[package]]
name = "node-runtime"
version = "0.1.0"
dependencies = [
 "hex-literal 0.1.1 (registry+https://github.com/rust-lang/crates.io-index)",
 "node-primitives 0.1.0",
 "parity-codec 2.0.1 (registry+https://github.com/rust-lang/crates.io-index)",
 "parity-codec-derive 1.0.0 (registry+https://github.com/rust-lang/crates.io-index)",
 "rustc-hex 1.0.0 (registry+https://github.com/rust-lang/crates.io-index)",
 "safe-mix 1.0.0 (registry+https://github.com/rust-lang/crates.io-index)",
 "serde 1.0.70 (registry+https://github.com/rust-lang/crates.io-index)",
 "serde_derive 1.0.70 (registry+https://github.com/rust-lang/crates.io-index)",
 "sr-io 0.1.0",
 "sr-primitives 0.1.0",
 "sr-std 0.1.0",
 "sr-version 0.1.0",
 "srml-balances 0.1.0",
 "srml-consensus 0.1.0",
 "srml-contract 0.1.0",
 "srml-council 0.1.0",
 "srml-democracy 0.1.0",
 "srml-executive 0.1.0",
 "srml-session 0.1.0",
 "srml-staking 0.1.0",
 "srml-support 0.1.0",
 "srml-system 0.1.0",
 "srml-timestamp 0.1.0",
 "srml-treasury 0.1.0",
 "substrate-keyring 0.1.0",
 "substrate-primitives 0.1.0",
]

[[package]]
name = "node-service"
version = "0.1.0"
dependencies = [
 "error-chain 0.12.0 (registry+https://github.com/rust-lang/crates.io-index)",
 "hex-literal 0.1.1 (registry+https://github.com/rust-lang/crates.io-index)",
 "lazy_static 1.0.1 (registry+https://github.com/rust-lang/crates.io-index)",
 "log 0.3.9 (registry+https://github.com/rust-lang/crates.io-index)",
 "node-api 0.1.0",
 "node-consensus 0.1.0",
 "node-executor 0.1.0",
 "node-network 0.1.0",
 "node-primitives 0.1.0",
 "node-runtime 0.1.0",
 "node-transaction-pool 0.1.0",
 "parking_lot 0.4.8 (registry+https://github.com/rust-lang/crates.io-index)",
 "slog 2.2.3 (registry+https://github.com/rust-lang/crates.io-index)",
 "sr-io 0.1.0",
 "substrate-client 0.1.0",
 "substrate-network 0.1.0",
 "substrate-primitives 0.1.0",
 "substrate-service 0.3.0",
 "substrate-telemetry 0.3.0",
 "tokio 0.1.7 (registry+https://github.com/rust-lang/crates.io-index)",
]

[[package]]
name = "node-transaction-pool"
version = "0.1.0"
dependencies = [
 "error-chain 0.12.0 (registry+https://github.com/rust-lang/crates.io-index)",
 "log 0.3.9 (registry+https://github.com/rust-lang/crates.io-index)",
 "node-api 0.1.0",
 "node-primitives 0.1.0",
 "node-runtime 0.1.0",
 "parity-codec 2.0.1 (registry+https://github.com/rust-lang/crates.io-index)",
 "parking_lot 0.4.8 (registry+https://github.com/rust-lang/crates.io-index)",
 "sr-primitives 0.1.0",
 "substrate-client 0.1.0",
 "substrate-keyring 0.1.0",
 "substrate-primitives 0.1.0",
 "substrate-transaction-pool 0.1.0",
]

[[package]]
name = "nodrop"
version = "0.1.12"
source = "registry+https://github.com/rust-lang/crates.io-index"

[[package]]
name = "num-integer"
version = "0.1.38"
source = "registry+https://github.com/rust-lang/crates.io-index"
dependencies = [
 "num-traits 0.2.4 (registry+https://github.com/rust-lang/crates.io-index)",
]

[[package]]
name = "num-traits"
version = "0.1.43"
source = "registry+https://github.com/rust-lang/crates.io-index"
dependencies = [
 "num-traits 0.2.4 (registry+https://github.com/rust-lang/crates.io-index)",
]

[[package]]
name = "num-traits"
version = "0.2.4"
source = "registry+https://github.com/rust-lang/crates.io-index"

[[package]]
name = "num_cpus"
version = "0.2.13"
source = "registry+https://github.com/rust-lang/crates.io-index"
dependencies = [
 "libc 0.2.43 (registry+https://github.com/rust-lang/crates.io-index)",
]

[[package]]
name = "num_cpus"
version = "1.8.0"
source = "registry+https://github.com/rust-lang/crates.io-index"
dependencies = [
 "libc 0.2.43 (registry+https://github.com/rust-lang/crates.io-index)",
]

[[package]]
name = "ole32-sys"
version = "0.2.0"
source = "registry+https://github.com/rust-lang/crates.io-index"
dependencies = [
 "winapi 0.2.8 (registry+https://github.com/rust-lang/crates.io-index)",
 "winapi-build 0.1.1 (registry+https://github.com/rust-lang/crates.io-index)",
]

[[package]]
name = "openssl"
version = "0.9.24"
source = "registry+https://github.com/rust-lang/crates.io-index"
dependencies = [
 "bitflags 0.9.1 (registry+https://github.com/rust-lang/crates.io-index)",
 "foreign-types 0.3.2 (registry+https://github.com/rust-lang/crates.io-index)",
 "lazy_static 1.0.1 (registry+https://github.com/rust-lang/crates.io-index)",
 "libc 0.2.43 (registry+https://github.com/rust-lang/crates.io-index)",
 "openssl-sys 0.9.33 (registry+https://github.com/rust-lang/crates.io-index)",
]

[[package]]
name = "openssl-sys"
version = "0.9.33"
source = "registry+https://github.com/rust-lang/crates.io-index"
dependencies = [
 "cc 1.0.17 (registry+https://github.com/rust-lang/crates.io-index)",
 "libc 0.2.43 (registry+https://github.com/rust-lang/crates.io-index)",
 "pkg-config 0.3.11 (registry+https://github.com/rust-lang/crates.io-index)",
 "vcpkg 0.2.3 (registry+https://github.com/rust-lang/crates.io-index)",
]

[[package]]
name = "owning_ref"
version = "0.3.3"
source = "registry+https://github.com/rust-lang/crates.io-index"
dependencies = [
 "stable_deref_trait 1.0.0 (registry+https://github.com/rust-lang/crates.io-index)",
]

[[package]]
name = "parity-bytes"
version = "0.1.0"
source = "registry+https://github.com/rust-lang/crates.io-index"

[[package]]
name = "parity-codec"
version = "2.0.1"
source = "registry+https://github.com/rust-lang/crates.io-index"
dependencies = [
 "arrayvec 0.4.7 (registry+https://github.com/rust-lang/crates.io-index)",
]

[[package]]
name = "parity-codec-derive"
version = "1.0.0"
source = "registry+https://github.com/rust-lang/crates.io-index"
dependencies = [
 "proc-macro2 0.4.19 (registry+https://github.com/rust-lang/crates.io-index)",
 "quote 0.6.3 (registry+https://github.com/rust-lang/crates.io-index)",
 "syn 0.14.9 (registry+https://github.com/rust-lang/crates.io-index)",
]

[[package]]
name = "parity-codec-derive"
version = "2.0.1"
source = "registry+https://github.com/rust-lang/crates.io-index"
dependencies = [
 "proc-macro2 0.4.19 (registry+https://github.com/rust-lang/crates.io-index)",
 "quote 0.6.3 (registry+https://github.com/rust-lang/crates.io-index)",
 "syn 0.14.9 (registry+https://github.com/rust-lang/crates.io-index)",
]

[[package]]
name = "parity-crypto"
version = "0.1.0"
source = "registry+https://github.com/rust-lang/crates.io-index"
dependencies = [
 "quick-error 1.2.2 (registry+https://github.com/rust-lang/crates.io-index)",
 "ring 0.12.1 (registry+https://github.com/rust-lang/crates.io-index)",
 "rust-crypto 0.2.36 (registry+https://github.com/rust-lang/crates.io-index)",
 "tiny-keccak 1.4.2 (registry+https://github.com/rust-lang/crates.io-index)",
]

[[package]]
name = "parity-rocksdb"
version = "0.5.0"
source = "registry+https://github.com/rust-lang/crates.io-index"
dependencies = [
 "libc 0.2.43 (registry+https://github.com/rust-lang/crates.io-index)",
 "local-encoding 0.2.0 (registry+https://github.com/rust-lang/crates.io-index)",
 "parity-rocksdb-sys 0.5.2 (registry+https://github.com/rust-lang/crates.io-index)",
]

[[package]]
name = "parity-rocksdb-sys"
version = "0.5.2"
source = "registry+https://github.com/rust-lang/crates.io-index"
dependencies = [
 "cmake 0.1.31 (registry+https://github.com/rust-lang/crates.io-index)",
 "libc 0.2.43 (registry+https://github.com/rust-lang/crates.io-index)",
 "local-encoding 0.2.0 (registry+https://github.com/rust-lang/crates.io-index)",
 "parity-snappy-sys 0.1.1 (registry+https://github.com/rust-lang/crates.io-index)",
]

[[package]]
name = "parity-snappy-sys"
version = "0.1.1"
source = "registry+https://github.com/rust-lang/crates.io-index"
dependencies = [
 "cmake 0.1.31 (registry+https://github.com/rust-lang/crates.io-index)",
 "libc 0.2.43 (registry+https://github.com/rust-lang/crates.io-index)",
]

[[package]]
name = "parity-wasm"
version = "0.31.0"
source = "registry+https://github.com/rust-lang/crates.io-index"
dependencies = [
 "byteorder 1.2.3 (registry+https://github.com/rust-lang/crates.io-index)",
]

[[package]]
name = "parking_lot"
version = "0.4.8"
source = "registry+https://github.com/rust-lang/crates.io-index"
dependencies = [
 "owning_ref 0.3.3 (registry+https://github.com/rust-lang/crates.io-index)",
 "parking_lot_core 0.2.14 (registry+https://github.com/rust-lang/crates.io-index)",
]

[[package]]
name = "parking_lot"
version = "0.5.5"
source = "registry+https://github.com/rust-lang/crates.io-index"
dependencies = [
 "owning_ref 0.3.3 (registry+https://github.com/rust-lang/crates.io-index)",
 "parking_lot_core 0.2.14 (registry+https://github.com/rust-lang/crates.io-index)",
]

[[package]]
name = "parking_lot"
version = "0.6.2"
source = "registry+https://github.com/rust-lang/crates.io-index"
dependencies = [
 "lock_api 0.1.3 (registry+https://github.com/rust-lang/crates.io-index)",
 "parking_lot_core 0.2.14 (registry+https://github.com/rust-lang/crates.io-index)",
]

[[package]]
name = "parking_lot_core"
version = "0.2.14"
source = "registry+https://github.com/rust-lang/crates.io-index"
dependencies = [
 "libc 0.2.43 (registry+https://github.com/rust-lang/crates.io-index)",
 "rand 0.4.2 (registry+https://github.com/rust-lang/crates.io-index)",
 "smallvec 0.6.3 (registry+https://github.com/rust-lang/crates.io-index)",
 "winapi 0.3.4 (registry+https://github.com/rust-lang/crates.io-index)",
]

[[package]]
name = "percent-encoding"
version = "1.0.1"
source = "registry+https://github.com/rust-lang/crates.io-index"

[[package]]
name = "pkg-config"
version = "0.3.11"
source = "registry+https://github.com/rust-lang/crates.io-index"

[[package]]
name = "pretty_assertions"
version = "0.4.1"
source = "registry+https://github.com/rust-lang/crates.io-index"
dependencies = [
 "ansi_term 0.9.0 (registry+https://github.com/rust-lang/crates.io-index)",
 "difference 1.0.0 (registry+https://github.com/rust-lang/crates.io-index)",
]

[[package]]
name = "pretty_assertions"
version = "0.5.1"
source = "registry+https://github.com/rust-lang/crates.io-index"
dependencies = [
 "ansi_term 0.11.0 (registry+https://github.com/rust-lang/crates.io-index)",
 "difference 2.0.0 (registry+https://github.com/rust-lang/crates.io-index)",
]

[[package]]
name = "proc-macro-hack"
version = "0.4.1"
source = "registry+https://github.com/rust-lang/crates.io-index"
dependencies = [
 "proc-macro-hack-impl 0.4.1 (registry+https://github.com/rust-lang/crates.io-index)",
]

[[package]]
name = "proc-macro-hack-impl"
version = "0.4.1"
source = "registry+https://github.com/rust-lang/crates.io-index"

[[package]]
name = "proc-macro2"
version = "0.4.19"
source = "registry+https://github.com/rust-lang/crates.io-index"
dependencies = [
 "unicode-xid 0.1.0 (registry+https://github.com/rust-lang/crates.io-index)",
]

[[package]]
name = "protobuf"
version = "2.0.3"
source = "registry+https://github.com/rust-lang/crates.io-index"

[[package]]
name = "pulldown-cmark"
version = "0.0.3"
source = "registry+https://github.com/rust-lang/crates.io-index"
dependencies = [
 "getopts 0.2.17 (registry+https://github.com/rust-lang/crates.io-index)",
]

[[package]]
name = "pwasm-utils"
version = "0.3.1"
source = "registry+https://github.com/rust-lang/crates.io-index"
dependencies = [
 "byteorder 1.2.3 (registry+https://github.com/rust-lang/crates.io-index)",
 "log 0.4.5 (registry+https://github.com/rust-lang/crates.io-index)",
 "parity-wasm 0.31.0 (registry+https://github.com/rust-lang/crates.io-index)",
]

[[package]]
name = "quick-error"
version = "0.1.4"
source = "registry+https://github.com/rust-lang/crates.io-index"

[[package]]
name = "quick-error"
version = "1.2.2"
source = "registry+https://github.com/rust-lang/crates.io-index"

[[package]]
name = "quote"
version = "0.6.3"
source = "registry+https://github.com/rust-lang/crates.io-index"
dependencies = [
 "proc-macro2 0.4.19 (registry+https://github.com/rust-lang/crates.io-index)",
]

[[package]]
name = "rand"
version = "0.3.22"
source = "registry+https://github.com/rust-lang/crates.io-index"
dependencies = [
 "fuchsia-zircon 0.3.3 (registry+https://github.com/rust-lang/crates.io-index)",
 "libc 0.2.43 (registry+https://github.com/rust-lang/crates.io-index)",
 "rand 0.4.2 (registry+https://github.com/rust-lang/crates.io-index)",
]

[[package]]
name = "rand"
version = "0.4.2"
source = "registry+https://github.com/rust-lang/crates.io-index"
dependencies = [
 "fuchsia-zircon 0.3.3 (registry+https://github.com/rust-lang/crates.io-index)",
 "libc 0.2.43 (registry+https://github.com/rust-lang/crates.io-index)",
 "winapi 0.3.4 (registry+https://github.com/rust-lang/crates.io-index)",
]

[[package]]
name = "rand"
version = "0.5.3"
source = "registry+https://github.com/rust-lang/crates.io-index"
dependencies = [
 "cloudabi 0.0.3 (registry+https://github.com/rust-lang/crates.io-index)",
 "fuchsia-zircon 0.3.3 (registry+https://github.com/rust-lang/crates.io-index)",
 "libc 0.2.43 (registry+https://github.com/rust-lang/crates.io-index)",
 "rand_core 0.2.1 (registry+https://github.com/rust-lang/crates.io-index)",
 "winapi 0.3.4 (registry+https://github.com/rust-lang/crates.io-index)",
]

[[package]]
name = "rand_core"
version = "0.2.1"
source = "registry+https://github.com/rust-lang/crates.io-index"

[[package]]
name = "rayon"
version = "0.8.2"
source = "registry+https://github.com/rust-lang/crates.io-index"
dependencies = [
 "rayon-core 1.4.0 (registry+https://github.com/rust-lang/crates.io-index)",
]

[[package]]
name = "rayon"
version = "1.0.1"
source = "registry+https://github.com/rust-lang/crates.io-index"
dependencies = [
 "either 1.5.0 (registry+https://github.com/rust-lang/crates.io-index)",
 "rayon-core 1.4.0 (registry+https://github.com/rust-lang/crates.io-index)",
]

[[package]]
name = "rayon-core"
version = "1.4.0"
source = "registry+https://github.com/rust-lang/crates.io-index"
dependencies = [
 "crossbeam-deque 0.2.0 (registry+https://github.com/rust-lang/crates.io-index)",
 "lazy_static 1.0.1 (registry+https://github.com/rust-lang/crates.io-index)",
 "libc 0.2.43 (registry+https://github.com/rust-lang/crates.io-index)",
 "num_cpus 1.8.0 (registry+https://github.com/rust-lang/crates.io-index)",
 "rand 0.4.2 (registry+https://github.com/rust-lang/crates.io-index)",
]

[[package]]
name = "redox_syscall"
version = "0.1.39"
source = "registry+https://github.com/rust-lang/crates.io-index"

[[package]]
name = "redox_termios"
version = "0.1.1"
source = "registry+https://github.com/rust-lang/crates.io-index"
dependencies = [
 "redox_syscall 0.1.39 (registry+https://github.com/rust-lang/crates.io-index)",
]

[[package]]
name = "regex"
version = "0.2.11"
source = "registry+https://github.com/rust-lang/crates.io-index"
dependencies = [
 "aho-corasick 0.6.4 (registry+https://github.com/rust-lang/crates.io-index)",
 "memchr 2.0.1 (registry+https://github.com/rust-lang/crates.io-index)",
 "regex-syntax 0.5.6 (registry+https://github.com/rust-lang/crates.io-index)",
 "thread_local 0.3.5 (registry+https://github.com/rust-lang/crates.io-index)",
 "utf8-ranges 1.0.0 (registry+https://github.com/rust-lang/crates.io-index)",
]

[[package]]
name = "regex"
version = "1.0.2"
source = "registry+https://github.com/rust-lang/crates.io-index"
dependencies = [
 "aho-corasick 0.6.4 (registry+https://github.com/rust-lang/crates.io-index)",
 "memchr 2.0.1 (registry+https://github.com/rust-lang/crates.io-index)",
 "regex-syntax 0.6.2 (registry+https://github.com/rust-lang/crates.io-index)",
 "thread_local 0.3.5 (registry+https://github.com/rust-lang/crates.io-index)",
 "utf8-ranges 1.0.0 (registry+https://github.com/rust-lang/crates.io-index)",
]

[[package]]
name = "regex-syntax"
version = "0.5.6"
source = "registry+https://github.com/rust-lang/crates.io-index"
dependencies = [
 "ucd-util 0.1.1 (registry+https://github.com/rust-lang/crates.io-index)",
]

[[package]]
name = "regex-syntax"
version = "0.6.2"
source = "registry+https://github.com/rust-lang/crates.io-index"
dependencies = [
 "ucd-util 0.1.1 (registry+https://github.com/rust-lang/crates.io-index)",
]

[[package]]
name = "relay"
version = "0.1.1"
source = "registry+https://github.com/rust-lang/crates.io-index"
dependencies = [
 "futures 0.1.21 (registry+https://github.com/rust-lang/crates.io-index)",
]

[[package]]
name = "remove_dir_all"
version = "0.5.1"
source = "registry+https://github.com/rust-lang/crates.io-index"
dependencies = [
 "winapi 0.3.4 (registry+https://github.com/rust-lang/crates.io-index)",
]

[[package]]
name = "rhododendron"
version = "0.3.4"
source = "registry+https://github.com/rust-lang/crates.io-index"
dependencies = [
 "error-chain 0.12.0 (registry+https://github.com/rust-lang/crates.io-index)",
 "futures 0.1.21 (registry+https://github.com/rust-lang/crates.io-index)",
 "log 0.3.9 (registry+https://github.com/rust-lang/crates.io-index)",
]

[[package]]
name = "ring"
version = "0.12.1"
source = "registry+https://github.com/rust-lang/crates.io-index"
dependencies = [
 "gcc 0.3.54 (registry+https://github.com/rust-lang/crates.io-index)",
 "lazy_static 0.2.11 (registry+https://github.com/rust-lang/crates.io-index)",
 "libc 0.2.43 (registry+https://github.com/rust-lang/crates.io-index)",
 "rayon 0.8.2 (registry+https://github.com/rust-lang/crates.io-index)",
 "untrusted 0.5.1 (registry+https://github.com/rust-lang/crates.io-index)",
]

[[package]]
name = "rlp"
version = "0.2.4"
source = "registry+https://github.com/rust-lang/crates.io-index"
dependencies = [
 "byteorder 1.2.3 (registry+https://github.com/rust-lang/crates.io-index)",
 "elastic-array 0.10.0 (registry+https://github.com/rust-lang/crates.io-index)",
 "ethereum-types 0.4.0 (registry+https://github.com/rust-lang/crates.io-index)",
 "rustc-hex 2.0.0 (registry+https://github.com/rust-lang/crates.io-index)",
]

[[package]]
name = "rust-crypto"
version = "0.2.36"
source = "registry+https://github.com/rust-lang/crates.io-index"
dependencies = [
 "gcc 0.3.54 (registry+https://github.com/rust-lang/crates.io-index)",
 "libc 0.2.43 (registry+https://github.com/rust-lang/crates.io-index)",
 "rand 0.3.22 (registry+https://github.com/rust-lang/crates.io-index)",
 "rustc-serialize 0.3.24 (registry+https://github.com/rust-lang/crates.io-index)",
 "time 0.1.40 (registry+https://github.com/rust-lang/crates.io-index)",
]

[[package]]
name = "rustc-demangle"
version = "0.1.8"
source = "registry+https://github.com/rust-lang/crates.io-index"

[[package]]
name = "rustc-hex"
version = "1.0.0"
source = "registry+https://github.com/rust-lang/crates.io-index"

[[package]]
name = "rustc-hex"
version = "2.0.0"
source = "registry+https://github.com/rust-lang/crates.io-index"

[[package]]
name = "rustc-serialize"
version = "0.3.24"
source = "registry+https://github.com/rust-lang/crates.io-index"

[[package]]
name = "rustc_version"
version = "0.2.2"
source = "registry+https://github.com/rust-lang/crates.io-index"
dependencies = [
 "semver 0.9.0 (registry+https://github.com/rust-lang/crates.io-index)",
]

[[package]]
name = "rw-stream-sink"
version = "0.1.0"
source = "git+https://github.com/libp2p/rust-libp2p?rev=5980a4538ef6fc8af450893acb01290eaed136de#5980a4538ef6fc8af450893acb01290eaed136de"
dependencies = [
 "bytes 0.4.8 (registry+https://github.com/rust-lang/crates.io-index)",
 "futures 0.1.21 (registry+https://github.com/rust-lang/crates.io-index)",
 "tokio-io 0.1.8 (registry+https://github.com/rust-lang/crates.io-index)",
]

[[package]]
name = "safe-mix"
version = "1.0.0"
source = "registry+https://github.com/rust-lang/crates.io-index"
dependencies = [
 "rustc_version 0.2.2 (registry+https://github.com/rust-lang/crates.io-index)",
]

[[package]]
name = "safemem"
version = "0.2.0"
source = "registry+https://github.com/rust-lang/crates.io-index"

[[package]]
name = "schannel"
version = "0.1.12"
source = "registry+https://github.com/rust-lang/crates.io-index"
dependencies = [
 "lazy_static 1.0.1 (registry+https://github.com/rust-lang/crates.io-index)",
 "winapi 0.3.4 (registry+https://github.com/rust-lang/crates.io-index)",
]

[[package]]
name = "scoped-tls"
version = "0.1.2"
source = "registry+https://github.com/rust-lang/crates.io-index"

[[package]]
name = "scopeguard"
version = "0.3.3"
source = "registry+https://github.com/rust-lang/crates.io-index"

[[package]]
name = "security-framework"
version = "0.1.16"
source = "registry+https://github.com/rust-lang/crates.io-index"
dependencies = [
 "core-foundation 0.2.3 (registry+https://github.com/rust-lang/crates.io-index)",
 "core-foundation-sys 0.2.3 (registry+https://github.com/rust-lang/crates.io-index)",
 "libc 0.2.43 (registry+https://github.com/rust-lang/crates.io-index)",
 "security-framework-sys 0.1.16 (registry+https://github.com/rust-lang/crates.io-index)",
]

[[package]]
name = "security-framework-sys"
version = "0.1.16"
source = "registry+https://github.com/rust-lang/crates.io-index"
dependencies = [
 "core-foundation-sys 0.2.3 (registry+https://github.com/rust-lang/crates.io-index)",
 "libc 0.2.43 (registry+https://github.com/rust-lang/crates.io-index)",
]

[[package]]
name = "semver"
version = "0.9.0"
source = "registry+https://github.com/rust-lang/crates.io-index"
dependencies = [
 "semver-parser 0.7.0 (registry+https://github.com/rust-lang/crates.io-index)",
]

[[package]]
name = "semver-parser"
version = "0.7.0"
source = "registry+https://github.com/rust-lang/crates.io-index"

[[package]]
name = "serde"
version = "1.0.70"
source = "registry+https://github.com/rust-lang/crates.io-index"

[[package]]
name = "serde_derive"
version = "1.0.70"
source = "registry+https://github.com/rust-lang/crates.io-index"
dependencies = [
 "proc-macro2 0.4.19 (registry+https://github.com/rust-lang/crates.io-index)",
 "quote 0.6.3 (registry+https://github.com/rust-lang/crates.io-index)",
 "syn 0.14.9 (registry+https://github.com/rust-lang/crates.io-index)",
]

[[package]]
name = "serde_json"
version = "1.0.24"
source = "registry+https://github.com/rust-lang/crates.io-index"
dependencies = [
 "dtoa 0.4.2 (registry+https://github.com/rust-lang/crates.io-index)",
 "itoa 0.4.1 (registry+https://github.com/rust-lang/crates.io-index)",
 "serde 1.0.70 (registry+https://github.com/rust-lang/crates.io-index)",
]

[[package]]
name = "sha1"
version = "0.2.0"
source = "registry+https://github.com/rust-lang/crates.io-index"

[[package]]
name = "sha1"
version = "0.5.0"
source = "registry+https://github.com/rust-lang/crates.io-index"

[[package]]
name = "sha1"
version = "0.6.0"
source = "registry+https://github.com/rust-lang/crates.io-index"

[[package]]
name = "sha2"
version = "0.7.1"
source = "registry+https://github.com/rust-lang/crates.io-index"
dependencies = [
 "block-buffer 0.3.3 (registry+https://github.com/rust-lang/crates.io-index)",
 "byte-tools 0.2.0 (registry+https://github.com/rust-lang/crates.io-index)",
 "digest 0.7.4 (registry+https://github.com/rust-lang/crates.io-index)",
 "fake-simd 0.1.2 (registry+https://github.com/rust-lang/crates.io-index)",
]

[[package]]
name = "shell32-sys"
version = "0.1.2"
source = "registry+https://github.com/rust-lang/crates.io-index"
dependencies = [
 "winapi 0.2.8 (registry+https://github.com/rust-lang/crates.io-index)",
 "winapi-build 0.1.1 (registry+https://github.com/rust-lang/crates.io-index)",
]

[[package]]
name = "simplelog"
version = "0.4.4"
source = "registry+https://github.com/rust-lang/crates.io-index"
dependencies = [
 "log 0.3.9 (registry+https://github.com/rust-lang/crates.io-index)",
 "term 0.4.6 (registry+https://github.com/rust-lang/crates.io-index)",
 "time 0.1.40 (registry+https://github.com/rust-lang/crates.io-index)",
]

[[package]]
name = "skeptic"
version = "0.4.0"
source = "registry+https://github.com/rust-lang/crates.io-index"
dependencies = [
 "pulldown-cmark 0.0.3 (registry+https://github.com/rust-lang/crates.io-index)",
 "tempdir 0.3.7 (registry+https://github.com/rust-lang/crates.io-index)",
]

[[package]]
name = "slab"
version = "0.3.0"
source = "registry+https://github.com/rust-lang/crates.io-index"

[[package]]
name = "slab"
version = "0.4.1"
source = "registry+https://github.com/rust-lang/crates.io-index"

[[package]]
name = "slog"
version = "2.2.3"
source = "registry+https://github.com/rust-lang/crates.io-index"

[[package]]
name = "slog-async"
version = "2.3.0"
source = "registry+https://github.com/rust-lang/crates.io-index"
dependencies = [
 "slog 2.2.3 (registry+https://github.com/rust-lang/crates.io-index)",
 "take_mut 0.2.2 (registry+https://github.com/rust-lang/crates.io-index)",
 "thread_local 0.3.5 (registry+https://github.com/rust-lang/crates.io-index)",
]

[[package]]
name = "slog-json"
version = "2.2.0"
source = "registry+https://github.com/rust-lang/crates.io-index"
dependencies = [
 "chrono 0.4.2 (registry+https://github.com/rust-lang/crates.io-index)",
 "serde 1.0.70 (registry+https://github.com/rust-lang/crates.io-index)",
 "serde_json 1.0.24 (registry+https://github.com/rust-lang/crates.io-index)",
 "slog 2.2.3 (registry+https://github.com/rust-lang/crates.io-index)",
]

[[package]]
name = "slog-scope"
version = "4.0.1"
source = "registry+https://github.com/rust-lang/crates.io-index"
dependencies = [
 "crossbeam 0.2.12 (registry+https://github.com/rust-lang/crates.io-index)",
 "lazy_static 0.2.11 (registry+https://github.com/rust-lang/crates.io-index)",
 "slog 2.2.3 (registry+https://github.com/rust-lang/crates.io-index)",
]

[[package]]
name = "smallvec"
version = "0.2.1"
source = "registry+https://github.com/rust-lang/crates.io-index"

[[package]]
name = "smallvec"
version = "0.4.5"
source = "registry+https://github.com/rust-lang/crates.io-index"

[[package]]
name = "smallvec"
version = "0.5.1"
source = "registry+https://github.com/rust-lang/crates.io-index"

[[package]]
name = "smallvec"
version = "0.6.3"
source = "registry+https://github.com/rust-lang/crates.io-index"
dependencies = [
 "unreachable 1.0.0 (registry+https://github.com/rust-lang/crates.io-index)",
]

[[package]]
name = "sr-io"
version = "0.1.0"
dependencies = [
 "environmental 1.0.0 (registry+https://github.com/rust-lang/crates.io-index)",
 "hash-db 0.9.0 (git+https://github.com/paritytech/trie)",
 "parity-codec 2.0.1 (registry+https://github.com/rust-lang/crates.io-index)",
 "rustc_version 0.2.2 (registry+https://github.com/rust-lang/crates.io-index)",
 "sr-std 0.1.0",
 "substrate-primitives 0.1.0",
 "substrate-state-machine 0.1.0",
 "substrate-trie 0.4.0",
]

[[package]]
name = "sr-primitives"
version = "0.1.0"
dependencies = [
 "integer-sqrt 0.1.0 (git+https://github.com/paritytech/integer-sqrt-rs.git)",
 "log 0.3.9 (registry+https://github.com/rust-lang/crates.io-index)",
 "num-traits 0.2.4 (registry+https://github.com/rust-lang/crates.io-index)",
 "parity-codec 2.0.1 (registry+https://github.com/rust-lang/crates.io-index)",
 "parity-codec-derive 1.0.0 (registry+https://github.com/rust-lang/crates.io-index)",
 "serde 1.0.70 (registry+https://github.com/rust-lang/crates.io-index)",
 "serde_derive 1.0.70 (registry+https://github.com/rust-lang/crates.io-index)",
 "serde_json 1.0.24 (registry+https://github.com/rust-lang/crates.io-index)",
 "sr-io 0.1.0",
 "sr-std 0.1.0",
 "substrate-primitives 0.1.0",
]

[[package]]
name = "sr-sandbox"
version = "0.1.0"
dependencies = [
 "assert_matches 1.2.0 (registry+https://github.com/rust-lang/crates.io-index)",
 "parity-codec 2.0.1 (registry+https://github.com/rust-lang/crates.io-index)",
 "rustc_version 0.2.2 (registry+https://github.com/rust-lang/crates.io-index)",
 "sr-io 0.1.0",
 "sr-std 0.1.0",
 "substrate-primitives 0.1.0",
 "wabt 0.4.0 (registry+https://github.com/rust-lang/crates.io-index)",
 "wasmi 0.4.0 (registry+https://github.com/rust-lang/crates.io-index)",
]

[[package]]
name = "sr-std"
version = "0.1.0"
dependencies = [
 "rustc_version 0.2.2 (registry+https://github.com/rust-lang/crates.io-index)",
]

[[package]]
name = "sr-version"
version = "0.1.0"
dependencies = [
 "parity-codec 2.0.1 (registry+https://github.com/rust-lang/crates.io-index)",
 "parity-codec-derive 1.0.0 (registry+https://github.com/rust-lang/crates.io-index)",
 "serde 1.0.70 (registry+https://github.com/rust-lang/crates.io-index)",
 "serde_derive 1.0.70 (registry+https://github.com/rust-lang/crates.io-index)",
 "sr-std 0.1.0",
]

[[package]]
name = "srml-balances"
version = "0.1.0"
dependencies = [
 "hex-literal 0.1.1 (registry+https://github.com/rust-lang/crates.io-index)",
 "parity-codec 2.0.1 (registry+https://github.com/rust-lang/crates.io-index)",
 "parity-codec-derive 1.0.0 (registry+https://github.com/rust-lang/crates.io-index)",
 "safe-mix 1.0.0 (registry+https://github.com/rust-lang/crates.io-index)",
 "serde 1.0.70 (registry+https://github.com/rust-lang/crates.io-index)",
 "serde_derive 1.0.70 (registry+https://github.com/rust-lang/crates.io-index)",
 "sr-io 0.1.0",
 "sr-primitives 0.1.0",
 "sr-std 0.1.0",
 "srml-support 0.1.0",
 "srml-system 0.1.0",
 "substrate-keyring 0.1.0",
 "substrate-primitives 0.1.0",
]

[[package]]
name = "srml-consensus"
version = "0.1.0"
dependencies = [
 "hex-literal 0.1.1 (registry+https://github.com/rust-lang/crates.io-index)",
 "parity-codec 2.0.1 (registry+https://github.com/rust-lang/crates.io-index)",
 "parity-codec-derive 1.0.0 (registry+https://github.com/rust-lang/crates.io-index)",
 "serde 1.0.70 (registry+https://github.com/rust-lang/crates.io-index)",
 "serde_derive 1.0.70 (registry+https://github.com/rust-lang/crates.io-index)",
 "sr-io 0.1.0",
 "sr-primitives 0.1.0",
 "sr-std 0.1.0",
 "srml-support 0.1.0",
 "srml-system 0.1.0",
 "substrate-primitives 0.1.0",
]

[[package]]
name = "srml-contract"
version = "0.1.0"
dependencies = [
 "assert_matches 1.2.0 (registry+https://github.com/rust-lang/crates.io-index)",
 "parity-codec 2.0.1 (registry+https://github.com/rust-lang/crates.io-index)",
 "parity-wasm 0.31.0 (registry+https://github.com/rust-lang/crates.io-index)",
 "pwasm-utils 0.3.1 (registry+https://github.com/rust-lang/crates.io-index)",
 "serde 1.0.70 (registry+https://github.com/rust-lang/crates.io-index)",
 "serde_derive 1.0.70 (registry+https://github.com/rust-lang/crates.io-index)",
 "sr-io 0.1.0",
 "sr-primitives 0.1.0",
 "sr-sandbox 0.1.0",
 "sr-std 0.1.0",
 "srml-balances 0.1.0",
 "srml-support 0.1.0",
 "srml-system 0.1.0",
 "substrate-primitives 0.1.0",
 "wabt 0.4.0 (registry+https://github.com/rust-lang/crates.io-index)",
]

[[package]]
name = "srml-council"
version = "0.1.0"
dependencies = [
 "hex-literal 0.1.1 (registry+https://github.com/rust-lang/crates.io-index)",
 "integer-sqrt 0.1.0 (git+https://github.com/paritytech/integer-sqrt-rs.git)",
 "parity-codec 2.0.1 (registry+https://github.com/rust-lang/crates.io-index)",
 "parity-codec-derive 1.0.0 (registry+https://github.com/rust-lang/crates.io-index)",
 "safe-mix 1.0.0 (registry+https://github.com/rust-lang/crates.io-index)",
 "serde 1.0.70 (registry+https://github.com/rust-lang/crates.io-index)",
 "serde_derive 1.0.70 (registry+https://github.com/rust-lang/crates.io-index)",
 "sr-io 0.1.0",
 "sr-primitives 0.1.0",
 "sr-std 0.1.0",
 "srml-balances 0.1.0",
 "srml-consensus 0.1.0",
 "srml-democracy 0.1.0",
 "srml-support 0.1.0",
 "srml-system 0.1.0",
 "substrate-keyring 0.1.0",
 "substrate-primitives 0.1.0",
]

[[package]]
name = "srml-democracy"
version = "0.1.0"
dependencies = [
 "hex-literal 0.1.1 (registry+https://github.com/rust-lang/crates.io-index)",
 "parity-codec 2.0.1 (registry+https://github.com/rust-lang/crates.io-index)",
 "parity-codec-derive 1.0.0 (registry+https://github.com/rust-lang/crates.io-index)",
 "safe-mix 1.0.0 (registry+https://github.com/rust-lang/crates.io-index)",
 "serde 1.0.70 (registry+https://github.com/rust-lang/crates.io-index)",
 "serde_derive 1.0.70 (registry+https://github.com/rust-lang/crates.io-index)",
 "sr-io 0.1.0",
 "sr-primitives 0.1.0",
 "sr-std 0.1.0",
 "srml-balances 0.1.0",
 "srml-consensus 0.1.0",
 "srml-support 0.1.0",
 "srml-system 0.1.0",
 "substrate-primitives 0.1.0",
]

[[package]]
name = "srml-example"
version = "0.1.0"
dependencies = [
 "hex-literal 0.1.1 (registry+https://github.com/rust-lang/crates.io-index)",
 "parity-codec 2.0.1 (registry+https://github.com/rust-lang/crates.io-index)",
 "parity-codec-derive 1.0.0 (registry+https://github.com/rust-lang/crates.io-index)",
 "serde 1.0.70 (registry+https://github.com/rust-lang/crates.io-index)",
 "serde_derive 1.0.70 (registry+https://github.com/rust-lang/crates.io-index)",
 "sr-io 0.1.0",
 "sr-primitives 0.1.0",
 "sr-std 0.1.0",
 "srml-balances 0.1.0",
 "srml-support 0.1.0",
 "srml-system 0.1.0",
 "substrate-primitives 0.1.0",
]

[[package]]
name = "srml-executive"
version = "0.1.0"
dependencies = [
 "hex-literal 0.1.1 (registry+https://github.com/rust-lang/crates.io-index)",
 "parity-codec 2.0.1 (registry+https://github.com/rust-lang/crates.io-index)",
 "parity-codec-derive 1.0.0 (registry+https://github.com/rust-lang/crates.io-index)",
 "serde 1.0.70 (registry+https://github.com/rust-lang/crates.io-index)",
 "serde_derive 1.0.70 (registry+https://github.com/rust-lang/crates.io-index)",
 "sr-io 0.1.0",
 "sr-primitives 0.1.0",
 "sr-std 0.1.0",
 "srml-balances 0.1.0",
 "srml-support 0.1.0",
 "srml-system 0.1.0",
 "substrate-primitives 0.1.0",
]

[[package]]
name = "srml-session"
version = "0.1.0"
dependencies = [
 "hex-literal 0.1.1 (registry+https://github.com/rust-lang/crates.io-index)",
 "parity-codec 2.0.1 (registry+https://github.com/rust-lang/crates.io-index)",
 "parity-codec-derive 1.0.0 (registry+https://github.com/rust-lang/crates.io-index)",
 "safe-mix 1.0.0 (registry+https://github.com/rust-lang/crates.io-index)",
 "serde 1.0.70 (registry+https://github.com/rust-lang/crates.io-index)",
 "serde_derive 1.0.70 (registry+https://github.com/rust-lang/crates.io-index)",
 "sr-io 0.1.0",
 "sr-primitives 0.1.0",
 "sr-std 0.1.0",
 "srml-consensus 0.1.0",
 "srml-support 0.1.0",
 "srml-system 0.1.0",
 "srml-timestamp 0.1.0",
 "substrate-keyring 0.1.0",
 "substrate-primitives 0.1.0",
]

[[package]]
name = "srml-staking"
version = "0.1.0"
dependencies = [
 "hex-literal 0.1.1 (registry+https://github.com/rust-lang/crates.io-index)",
 "parity-codec 2.0.1 (registry+https://github.com/rust-lang/crates.io-index)",
 "parity-codec-derive 1.0.0 (registry+https://github.com/rust-lang/crates.io-index)",
 "safe-mix 1.0.0 (registry+https://github.com/rust-lang/crates.io-index)",
 "serde 1.0.70 (registry+https://github.com/rust-lang/crates.io-index)",
 "serde_derive 1.0.70 (registry+https://github.com/rust-lang/crates.io-index)",
 "sr-io 0.1.0",
 "sr-primitives 0.1.0",
 "sr-sandbox 0.1.0",
 "sr-std 0.1.0",
 "srml-balances 0.1.0",
 "srml-consensus 0.1.0",
 "srml-session 0.1.0",
 "srml-support 0.1.0",
 "srml-system 0.1.0",
 "srml-timestamp 0.1.0",
 "substrate-keyring 0.1.0",
 "substrate-primitives 0.1.0",
]

[[package]]
name = "srml-support"
version = "0.1.0"
dependencies = [
 "hex-literal 0.1.1 (registry+https://github.com/rust-lang/crates.io-index)",
 "mashup 0.1.7 (registry+https://github.com/rust-lang/crates.io-index)",
 "parity-codec 2.0.1 (registry+https://github.com/rust-lang/crates.io-index)",
 "parity-codec-derive 1.0.0 (registry+https://github.com/rust-lang/crates.io-index)",
 "pretty_assertions 0.5.1 (registry+https://github.com/rust-lang/crates.io-index)",
 "serde 1.0.70 (registry+https://github.com/rust-lang/crates.io-index)",
 "serde_derive 1.0.70 (registry+https://github.com/rust-lang/crates.io-index)",
 "sr-io 0.1.0",
 "sr-std 0.1.0",
 "substrate-metadata 0.1.0",
 "substrate-primitives 0.1.0",
]

[[package]]
name = "srml-system"
version = "0.1.0"
dependencies = [
 "hex-literal 0.1.1 (registry+https://github.com/rust-lang/crates.io-index)",
 "parity-codec 2.0.1 (registry+https://github.com/rust-lang/crates.io-index)",
 "parity-codec-derive 1.0.0 (registry+https://github.com/rust-lang/crates.io-index)",
 "safe-mix 1.0.0 (registry+https://github.com/rust-lang/crates.io-index)",
 "serde 1.0.70 (registry+https://github.com/rust-lang/crates.io-index)",
 "serde_derive 1.0.70 (registry+https://github.com/rust-lang/crates.io-index)",
 "sr-io 0.1.0",
 "sr-primitives 0.1.0",
 "sr-std 0.1.0",
 "srml-support 0.1.0",
 "substrate-primitives 0.1.0",
]

[[package]]
name = "srml-timestamp"
version = "0.1.0"
dependencies = [
 "hex-literal 0.1.1 (registry+https://github.com/rust-lang/crates.io-index)",
 "parity-codec 2.0.1 (registry+https://github.com/rust-lang/crates.io-index)",
 "serde 1.0.70 (registry+https://github.com/rust-lang/crates.io-index)",
 "serde_derive 1.0.70 (registry+https://github.com/rust-lang/crates.io-index)",
 "sr-io 0.1.0",
 "sr-primitives 0.1.0",
 "sr-std 0.1.0",
 "srml-consensus 0.1.0",
 "srml-support 0.1.0",
 "srml-system 0.1.0",
 "substrate-primitives 0.1.0",
]

[[package]]
name = "srml-treasury"
version = "0.1.0"
dependencies = [
 "hex-literal 0.1.1 (registry+https://github.com/rust-lang/crates.io-index)",
 "parity-codec 2.0.1 (registry+https://github.com/rust-lang/crates.io-index)",
 "parity-codec-derive 1.0.0 (registry+https://github.com/rust-lang/crates.io-index)",
 "serde 1.0.70 (registry+https://github.com/rust-lang/crates.io-index)",
 "serde_derive 1.0.70 (registry+https://github.com/rust-lang/crates.io-index)",
 "sr-io 0.1.0",
 "sr-primitives 0.1.0",
 "sr-std 0.1.0",
 "srml-balances 0.1.0",
 "srml-support 0.1.0",
 "srml-system 0.1.0",
 "substrate-primitives 0.1.0",
]

[[package]]
name = "stable_deref_trait"
version = "1.0.0"
source = "registry+https://github.com/rust-lang/crates.io-index"

[[package]]
name = "stdweb"
version = "0.1.3"
source = "registry+https://github.com/rust-lang/crates.io-index"

[[package]]
name = "strsim"
version = "0.7.0"
source = "registry+https://github.com/rust-lang/crates.io-index"

[[package]]
name = "subkey"
version = "0.1.0"
dependencies = [
 "rand 0.4.2 (registry+https://github.com/rust-lang/crates.io-index)",
 "substrate-primitives 0.1.0",
]

[[package]]
name = "substrate"
version = "0.1.0"
dependencies = [
 "ctrlc 3.1.1 (registry+https://github.com/rust-lang/crates.io-index)",
 "error-chain 0.12.0 (registry+https://github.com/rust-lang/crates.io-index)",
 "futures 0.1.21 (registry+https://github.com/rust-lang/crates.io-index)",
 "node-cli 0.1.0",
 "vergen 0.1.1 (registry+https://github.com/rust-lang/crates.io-index)",
]

[[package]]
name = "substrate-bft"
version = "0.1.0"
dependencies = [
 "error-chain 0.12.0 (registry+https://github.com/rust-lang/crates.io-index)",
 "futures 0.1.21 (registry+https://github.com/rust-lang/crates.io-index)",
 "log 0.3.9 (registry+https://github.com/rust-lang/crates.io-index)",
 "parity-codec 2.0.1 (registry+https://github.com/rust-lang/crates.io-index)",
 "parking_lot 0.4.8 (registry+https://github.com/rust-lang/crates.io-index)",
 "rhododendron 0.3.4 (registry+https://github.com/rust-lang/crates.io-index)",
 "sr-primitives 0.1.0",
 "sr-version 0.1.0",
 "substrate-executor 0.1.0",
 "substrate-keyring 0.1.0",
 "substrate-primitives 0.1.0",
 "tokio 0.1.7 (registry+https://github.com/rust-lang/crates.io-index)",
]

[[package]]
name = "substrate-cli"
version = "0.3.0"
dependencies = [
 "ansi_term 0.10.2 (registry+https://github.com/rust-lang/crates.io-index)",
 "app_dirs 1.2.1 (registry+https://github.com/rust-lang/crates.io-index)",
 "atty 0.2.10 (registry+https://github.com/rust-lang/crates.io-index)",
 "backtrace 0.3.8 (registry+https://github.com/rust-lang/crates.io-index)",
 "clap 2.32.0 (registry+https://github.com/rust-lang/crates.io-index)",
 "env_logger 0.4.3 (registry+https://github.com/rust-lang/crates.io-index)",
 "error-chain 0.12.0 (registry+https://github.com/rust-lang/crates.io-index)",
 "exit-future 0.1.2 (registry+https://github.com/rust-lang/crates.io-index)",
 "fdlimit 0.1.1 (registry+https://github.com/rust-lang/crates.io-index)",
 "futures 0.1.21 (registry+https://github.com/rust-lang/crates.io-index)",
 "lazy_static 1.0.1 (registry+https://github.com/rust-lang/crates.io-index)",
 "log 0.3.9 (registry+https://github.com/rust-lang/crates.io-index)",
 "names 0.11.0 (registry+https://github.com/rust-lang/crates.io-index)",
 "regex 1.0.2 (registry+https://github.com/rust-lang/crates.io-index)",
 "slog 2.2.3 (registry+https://github.com/rust-lang/crates.io-index)",
 "sr-primitives 0.1.0",
 "substrate-client 0.1.0",
 "substrate-network 0.1.0",
 "substrate-network-libp2p 0.1.0",
 "substrate-primitives 0.1.0",
 "substrate-service 0.3.0",
 "substrate-telemetry 0.3.0",
 "sysinfo 0.5.7 (registry+https://github.com/rust-lang/crates.io-index)",
 "time 0.1.40 (registry+https://github.com/rust-lang/crates.io-index)",
 "tokio 0.1.7 (registry+https://github.com/rust-lang/crates.io-index)",
]

[[package]]
name = "substrate-client"
version = "0.1.0"
dependencies = [
 "error-chain 0.12.0 (registry+https://github.com/rust-lang/crates.io-index)",
 "fnv 1.0.6 (registry+https://github.com/rust-lang/crates.io-index)",
 "futures 0.1.21 (registry+https://github.com/rust-lang/crates.io-index)",
 "hash-db 0.9.0 (git+https://github.com/paritytech/trie)",
 "heapsize 0.4.2 (registry+https://github.com/rust-lang/crates.io-index)",
 "hex-literal 0.1.1 (registry+https://github.com/rust-lang/crates.io-index)",
 "kvdb 0.1.0 (registry+https://github.com/rust-lang/crates.io-index)",
 "kvdb-memorydb 0.1.0 (registry+https://github.com/rust-lang/crates.io-index)",
 "log 0.3.9 (registry+https://github.com/rust-lang/crates.io-index)",
 "memory-db 0.9.0 (git+https://github.com/paritytech/trie)",
 "parity-codec 2.0.1 (registry+https://github.com/rust-lang/crates.io-index)",
 "parking_lot 0.4.8 (registry+https://github.com/rust-lang/crates.io-index)",
 "rlp 0.2.4 (registry+https://github.com/rust-lang/crates.io-index)",
 "slog 2.2.3 (registry+https://github.com/rust-lang/crates.io-index)",
 "sr-io 0.1.0",
 "sr-primitives 0.1.0",
 "substrate-bft 0.1.0",
 "substrate-executor 0.1.0",
 "substrate-keyring 0.1.0",
 "substrate-primitives 0.1.0",
 "substrate-state-machine 0.1.0",
 "substrate-telemetry 0.3.0",
 "substrate-test-client 0.1.0",
 "substrate-trie 0.4.0",
 "trie-db 0.9.0 (git+https://github.com/paritytech/trie)",
 "trie-root 0.9.0 (git+https://github.com/paritytech/trie)",
]

[[package]]
name = "substrate-client-db"
version = "0.1.0"
dependencies = [
 "hash-db 0.9.0 (git+https://github.com/paritytech/trie)",
 "kvdb 0.1.0 (registry+https://github.com/rust-lang/crates.io-index)",
 "kvdb-memorydb 0.1.0 (registry+https://github.com/rust-lang/crates.io-index)",
 "kvdb-rocksdb 0.1.3 (registry+https://github.com/rust-lang/crates.io-index)",
 "log 0.3.9 (registry+https://github.com/rust-lang/crates.io-index)",
 "memory-db 0.9.0 (git+https://github.com/paritytech/trie)",
 "parity-codec 2.0.1 (registry+https://github.com/rust-lang/crates.io-index)",
 "parity-codec-derive 1.0.0 (registry+https://github.com/rust-lang/crates.io-index)",
 "parking_lot 0.4.8 (registry+https://github.com/rust-lang/crates.io-index)",
 "sr-primitives 0.1.0",
 "substrate-client 0.1.0",
 "substrate-executor 0.1.0",
 "substrate-keyring 0.1.0",
 "substrate-primitives 0.1.0",
 "substrate-state-db 0.1.0",
 "substrate-state-machine 0.1.0",
<<<<<<< HEAD
 "substrate-test-client 0.1.0",
=======
 "substrate-trie 0.4.0",
>>>>>>> a5077f32
]

[[package]]
name = "substrate-executor"
version = "0.1.0"
dependencies = [
 "assert_matches 1.2.0 (registry+https://github.com/rust-lang/crates.io-index)",
 "byteorder 1.2.3 (registry+https://github.com/rust-lang/crates.io-index)",
 "error-chain 0.12.0 (registry+https://github.com/rust-lang/crates.io-index)",
 "hash-db 0.9.0 (git+https://github.com/paritytech/trie)",
 "hex-literal 0.1.1 (registry+https://github.com/rust-lang/crates.io-index)",
 "lazy_static 1.0.1 (registry+https://github.com/rust-lang/crates.io-index)",
 "log 0.3.9 (registry+https://github.com/rust-lang/crates.io-index)",
 "parity-codec 2.0.1 (registry+https://github.com/rust-lang/crates.io-index)",
 "parking_lot 0.6.2 (registry+https://github.com/rust-lang/crates.io-index)",
 "serde 1.0.70 (registry+https://github.com/rust-lang/crates.io-index)",
 "serde_derive 1.0.70 (registry+https://github.com/rust-lang/crates.io-index)",
 "sr-io 0.1.0",
 "sr-version 0.1.0",
 "substrate-primitives 0.1.0",
 "substrate-serializer 0.1.0",
 "substrate-state-machine 0.1.0",
 "substrate-trie 0.4.0",
 "trie-root 0.9.0 (git+https://github.com/paritytech/trie)",
 "twox-hash 1.1.0 (registry+https://github.com/rust-lang/crates.io-index)",
 "wabt 0.4.0 (registry+https://github.com/rust-lang/crates.io-index)",
 "wasmi 0.4.0 (registry+https://github.com/rust-lang/crates.io-index)",
]

[[package]]
name = "substrate-keyring"
version = "0.1.0"
dependencies = [
 "hex-literal 0.1.1 (registry+https://github.com/rust-lang/crates.io-index)",
 "lazy_static 1.0.1 (registry+https://github.com/rust-lang/crates.io-index)",
 "substrate-primitives 0.1.0",
]

[[package]]
name = "substrate-keystore"
version = "0.1.0"
dependencies = [
 "error-chain 0.12.0 (registry+https://github.com/rust-lang/crates.io-index)",
 "hex 0.3.2 (registry+https://github.com/rust-lang/crates.io-index)",
 "parity-crypto 0.1.0 (registry+https://github.com/rust-lang/crates.io-index)",
 "rand 0.4.2 (registry+https://github.com/rust-lang/crates.io-index)",
 "serde 1.0.70 (registry+https://github.com/rust-lang/crates.io-index)",
 "serde_derive 1.0.70 (registry+https://github.com/rust-lang/crates.io-index)",
 "serde_json 1.0.24 (registry+https://github.com/rust-lang/crates.io-index)",
 "substrate-primitives 0.1.0",
 "subtle 0.5.1 (registry+https://github.com/rust-lang/crates.io-index)",
 "tempdir 0.3.7 (registry+https://github.com/rust-lang/crates.io-index)",
]

[[package]]
name = "substrate-metadata"
version = "0.1.0"
dependencies = [
 "parity-codec 2.0.1 (registry+https://github.com/rust-lang/crates.io-index)",
 "parity-codec-derive 1.0.0 (registry+https://github.com/rust-lang/crates.io-index)",
 "serde 1.0.70 (registry+https://github.com/rust-lang/crates.io-index)",
 "serde_derive 1.0.70 (registry+https://github.com/rust-lang/crates.io-index)",
]

[[package]]
name = "substrate-misbehavior-check"
version = "0.1.0"
dependencies = [
 "parity-codec 2.0.1 (registry+https://github.com/rust-lang/crates.io-index)",
 "rhododendron 0.3.4 (registry+https://github.com/rust-lang/crates.io-index)",
 "sr-io 0.1.0",
 "sr-primitives 0.1.0",
 "substrate-bft 0.1.0",
 "substrate-keyring 0.1.0",
 "substrate-primitives 0.1.0",
]

[[package]]
name = "substrate-network"
version = "0.1.0"
dependencies = [
 "bitflags 1.0.3 (registry+https://github.com/rust-lang/crates.io-index)",
 "env_logger 0.4.3 (registry+https://github.com/rust-lang/crates.io-index)",
 "error-chain 0.12.0 (registry+https://github.com/rust-lang/crates.io-index)",
 "futures 0.1.21 (registry+https://github.com/rust-lang/crates.io-index)",
 "linked-hash-map 0.5.1 (registry+https://github.com/rust-lang/crates.io-index)",
 "log 0.3.9 (registry+https://github.com/rust-lang/crates.io-index)",
 "parity-codec 2.0.1 (registry+https://github.com/rust-lang/crates.io-index)",
 "parity-codec-derive 1.0.0 (registry+https://github.com/rust-lang/crates.io-index)",
 "parking_lot 0.4.8 (registry+https://github.com/rust-lang/crates.io-index)",
 "rustc-hex 1.0.0 (registry+https://github.com/rust-lang/crates.io-index)",
 "sr-primitives 0.1.0",
 "substrate-client 0.1.0",
 "substrate-keyring 0.1.0",
 "substrate-network-libp2p 0.1.0",
 "substrate-primitives 0.1.0",
 "substrate-test-client 0.1.0",
]

[[package]]
name = "substrate-network-libp2p"
version = "0.1.0"
dependencies = [
 "assert_matches 1.2.0 (registry+https://github.com/rust-lang/crates.io-index)",
 "bytes 0.4.8 (registry+https://github.com/rust-lang/crates.io-index)",
 "error-chain 0.12.0 (registry+https://github.com/rust-lang/crates.io-index)",
 "ethereum-types 0.3.2 (registry+https://github.com/rust-lang/crates.io-index)",
 "fnv 1.0.6 (registry+https://github.com/rust-lang/crates.io-index)",
 "futures 0.1.21 (registry+https://github.com/rust-lang/crates.io-index)",
 "libc 0.2.43 (registry+https://github.com/rust-lang/crates.io-index)",
 "libp2p 0.1.0 (git+https://github.com/libp2p/rust-libp2p?rev=5980a4538ef6fc8af450893acb01290eaed136de)",
 "log 0.3.9 (registry+https://github.com/rust-lang/crates.io-index)",
 "parity-bytes 0.1.0 (registry+https://github.com/rust-lang/crates.io-index)",
 "parking_lot 0.5.5 (registry+https://github.com/rust-lang/crates.io-index)",
 "rand 0.5.3 (registry+https://github.com/rust-lang/crates.io-index)",
 "serde 1.0.70 (registry+https://github.com/rust-lang/crates.io-index)",
 "serde_derive 1.0.70 (registry+https://github.com/rust-lang/crates.io-index)",
 "serde_json 1.0.24 (registry+https://github.com/rust-lang/crates.io-index)",
 "tokio 0.1.7 (registry+https://github.com/rust-lang/crates.io-index)",
 "tokio-io 0.1.8 (registry+https://github.com/rust-lang/crates.io-index)",
 "tokio-timer 0.2.6 (registry+https://github.com/rust-lang/crates.io-index)",
 "unsigned-varint 0.2.1 (registry+https://github.com/rust-lang/crates.io-index)",
]

[[package]]
name = "substrate-primitives"
version = "0.1.0"
dependencies = [
 "base58 0.1.0 (registry+https://github.com/rust-lang/crates.io-index)",
 "blake2-rfc 0.2.18 (registry+https://github.com/rust-lang/crates.io-index)",
 "byteorder 1.2.3 (registry+https://github.com/rust-lang/crates.io-index)",
 "crunchy 0.1.6 (registry+https://github.com/rust-lang/crates.io-index)",
 "elastic-array 0.10.0 (registry+https://github.com/rust-lang/crates.io-index)",
 "fixed-hash 0.2.2 (registry+https://github.com/rust-lang/crates.io-index)",
 "hash-db 0.9.0 (git+https://github.com/paritytech/trie)",
 "hash256-std-hasher 0.9.0 (git+https://github.com/paritytech/trie)",
 "heapsize 0.4.2 (registry+https://github.com/rust-lang/crates.io-index)",
 "hex-literal 0.1.1 (registry+https://github.com/rust-lang/crates.io-index)",
 "parity-codec 2.0.1 (registry+https://github.com/rust-lang/crates.io-index)",
 "parity-codec-derive 1.0.0 (registry+https://github.com/rust-lang/crates.io-index)",
 "pretty_assertions 0.4.1 (registry+https://github.com/rust-lang/crates.io-index)",
 "ring 0.12.1 (registry+https://github.com/rust-lang/crates.io-index)",
 "rlp 0.2.4 (registry+https://github.com/rust-lang/crates.io-index)",
 "rustc-hex 2.0.0 (registry+https://github.com/rust-lang/crates.io-index)",
 "serde 1.0.70 (registry+https://github.com/rust-lang/crates.io-index)",
 "serde_derive 1.0.70 (registry+https://github.com/rust-lang/crates.io-index)",
 "sr-std 0.1.0",
 "substrate-serializer 0.1.0",
 "twox-hash 1.1.0 (registry+https://github.com/rust-lang/crates.io-index)",
 "uint 0.4.1 (registry+https://github.com/rust-lang/crates.io-index)",
 "untrusted 0.5.1 (registry+https://github.com/rust-lang/crates.io-index)",
 "wasmi 0.4.0 (registry+https://github.com/rust-lang/crates.io-index)",
]

[[package]]
name = "substrate-rpc"
version = "0.1.0"
dependencies = [
 "assert_matches 1.2.0 (registry+https://github.com/rust-lang/crates.io-index)",
 "error-chain 0.12.0 (registry+https://github.com/rust-lang/crates.io-index)",
 "jsonrpc-core 8.0.2 (git+https://github.com/paritytech/jsonrpc.git)",
 "jsonrpc-macros 8.0.1 (git+https://github.com/paritytech/jsonrpc.git)",
 "jsonrpc-pubsub 8.0.1 (git+https://github.com/paritytech/jsonrpc.git)",
 "log 0.3.9 (registry+https://github.com/rust-lang/crates.io-index)",
 "parity-codec 2.0.1 (registry+https://github.com/rust-lang/crates.io-index)",
 "parking_lot 0.4.8 (registry+https://github.com/rust-lang/crates.io-index)",
 "rustc-hex 2.0.0 (registry+https://github.com/rust-lang/crates.io-index)",
 "serde_json 1.0.24 (registry+https://github.com/rust-lang/crates.io-index)",
 "sr-primitives 0.1.0",
 "sr-version 0.1.0",
 "substrate-client 0.1.0",
 "substrate-executor 0.1.0",
 "substrate-primitives 0.1.0",
 "substrate-state-machine 0.1.0",
 "substrate-test-client 0.1.0",
 "substrate-transaction-pool 0.1.0",
 "tokio 0.1.7 (registry+https://github.com/rust-lang/crates.io-index)",
]

[[package]]
name = "substrate-rpc-servers"
version = "0.1.0"
dependencies = [
 "jsonrpc-core 8.0.2 (git+https://github.com/paritytech/jsonrpc.git)",
 "jsonrpc-http-server 8.0.1 (git+https://github.com/paritytech/jsonrpc.git)",
 "jsonrpc-pubsub 8.0.1 (git+https://github.com/paritytech/jsonrpc.git)",
 "jsonrpc-ws-server 8.0.0 (git+https://github.com/paritytech/jsonrpc.git)",
 "log 0.3.9 (registry+https://github.com/rust-lang/crates.io-index)",
 "serde 1.0.70 (registry+https://github.com/rust-lang/crates.io-index)",
 "sr-primitives 0.1.0",
 "substrate-rpc 0.1.0",
]

[[package]]
name = "substrate-serializer"
version = "0.1.0"
dependencies = [
 "serde 1.0.70 (registry+https://github.com/rust-lang/crates.io-index)",
 "serde_json 1.0.24 (registry+https://github.com/rust-lang/crates.io-index)",
]

[[package]]
name = "substrate-service"
version = "0.3.0"
dependencies = [
 "error-chain 0.12.0 (registry+https://github.com/rust-lang/crates.io-index)",
 "exit-future 0.1.2 (registry+https://github.com/rust-lang/crates.io-index)",
 "futures 0.1.21 (registry+https://github.com/rust-lang/crates.io-index)",
 "lazy_static 1.0.1 (registry+https://github.com/rust-lang/crates.io-index)",
 "log 0.3.9 (registry+https://github.com/rust-lang/crates.io-index)",
 "parity-codec 2.0.1 (registry+https://github.com/rust-lang/crates.io-index)",
 "parking_lot 0.4.8 (registry+https://github.com/rust-lang/crates.io-index)",
 "serde 1.0.70 (registry+https://github.com/rust-lang/crates.io-index)",
 "serde_derive 1.0.70 (registry+https://github.com/rust-lang/crates.io-index)",
 "serde_json 1.0.24 (registry+https://github.com/rust-lang/crates.io-index)",
 "slog 2.2.3 (registry+https://github.com/rust-lang/crates.io-index)",
 "sr-io 0.1.0",
 "sr-primitives 0.1.0",
 "substrate-client 0.1.0",
 "substrate-client-db 0.1.0",
 "substrate-executor 0.1.0",
 "substrate-keystore 0.1.0",
 "substrate-network 0.1.0",
 "substrate-primitives 0.1.0",
 "substrate-rpc 0.1.0",
 "substrate-rpc-servers 0.1.0",
 "substrate-telemetry 0.3.0",
 "substrate-transaction-pool 0.1.0",
 "target_info 0.1.0 (registry+https://github.com/rust-lang/crates.io-index)",
 "tokio 0.1.7 (registry+https://github.com/rust-lang/crates.io-index)",
]

[[package]]
name = "substrate-state-db"
version = "0.1.0"
dependencies = [
 "env_logger 0.4.3 (registry+https://github.com/rust-lang/crates.io-index)",
 "log 0.4.5 (registry+https://github.com/rust-lang/crates.io-index)",
 "parity-codec 2.0.1 (registry+https://github.com/rust-lang/crates.io-index)",
 "parity-codec-derive 1.0.0 (registry+https://github.com/rust-lang/crates.io-index)",
 "parking_lot 0.5.5 (registry+https://github.com/rust-lang/crates.io-index)",
 "substrate-primitives 0.1.0",
]

[[package]]
name = "substrate-state-machine"
version = "0.1.0"
dependencies = [
 "byteorder 1.2.3 (registry+https://github.com/rust-lang/crates.io-index)",
 "hash-db 0.9.0 (git+https://github.com/paritytech/trie)",
 "heapsize 0.4.2 (registry+https://github.com/rust-lang/crates.io-index)",
 "hex-literal 0.1.1 (registry+https://github.com/rust-lang/crates.io-index)",
 "log 0.3.9 (registry+https://github.com/rust-lang/crates.io-index)",
 "memory-db 0.9.0 (git+https://github.com/paritytech/trie)",
 "parity-codec 2.0.1 (registry+https://github.com/rust-lang/crates.io-index)",
 "parking_lot 0.4.8 (registry+https://github.com/rust-lang/crates.io-index)",
 "rlp 0.2.4 (registry+https://github.com/rust-lang/crates.io-index)",
 "substrate-primitives 0.1.0",
 "substrate-trie 0.4.0",
 "trie-db 0.9.0 (git+https://github.com/paritytech/trie)",
 "trie-root 0.9.0 (git+https://github.com/paritytech/trie)",
]

[[package]]
name = "substrate-telemetry"
version = "0.3.0"
dependencies = [
 "lazy_static 1.0.1 (registry+https://github.com/rust-lang/crates.io-index)",
 "log 0.3.9 (registry+https://github.com/rust-lang/crates.io-index)",
 "parking_lot 0.4.8 (registry+https://github.com/rust-lang/crates.io-index)",
 "slog 2.2.3 (registry+https://github.com/rust-lang/crates.io-index)",
 "slog-async 2.3.0 (registry+https://github.com/rust-lang/crates.io-index)",
 "slog-json 2.2.0 (registry+https://github.com/rust-lang/crates.io-index)",
 "slog-scope 4.0.1 (registry+https://github.com/rust-lang/crates.io-index)",
 "ws 0.7.8 (registry+https://github.com/rust-lang/crates.io-index)",
]

[[package]]
name = "substrate-test-client"
version = "0.1.0"
dependencies = [
 "hash-db 0.9.0 (git+https://github.com/paritytech/trie)",
 "parity-codec 2.0.1 (registry+https://github.com/rust-lang/crates.io-index)",
 "rhododendron 0.3.4 (registry+https://github.com/rust-lang/crates.io-index)",
 "sr-primitives 0.1.0",
 "srml-support 0.1.0",
 "substrate-bft 0.1.0",
 "substrate-client 0.1.0",
 "substrate-executor 0.1.0",
 "substrate-keyring 0.1.0",
 "substrate-primitives 0.1.0",
 "substrate-test-runtime 0.1.0",
]

[[package]]
name = "substrate-test-runtime"
version = "0.1.0"
dependencies = [
 "hex-literal 0.1.1 (registry+https://github.com/rust-lang/crates.io-index)",
 "log 0.3.9 (registry+https://github.com/rust-lang/crates.io-index)",
 "parity-codec 2.0.1 (registry+https://github.com/rust-lang/crates.io-index)",
 "parity-codec-derive 1.0.0 (registry+https://github.com/rust-lang/crates.io-index)",
 "serde 1.0.70 (registry+https://github.com/rust-lang/crates.io-index)",
 "serde_derive 1.0.70 (registry+https://github.com/rust-lang/crates.io-index)",
 "sr-io 0.1.0",
 "sr-primitives 0.1.0",
 "sr-std 0.1.0",
 "sr-version 0.1.0",
 "srml-support 0.1.0",
 "substrate-keyring 0.1.0",
 "substrate-primitives 0.1.0",
]

[[package]]
name = "substrate-transaction-graph"
version = "0.1.0"
dependencies = [
 "error-chain 0.12.0 (registry+https://github.com/rust-lang/crates.io-index)",
 "log 0.3.9 (registry+https://github.com/rust-lang/crates.io-index)",
 "sr-primitives 0.1.0",
]

[[package]]
name = "substrate-transaction-pool"
version = "0.1.0"
dependencies = [
 "error-chain 0.12.0 (registry+https://github.com/rust-lang/crates.io-index)",
 "futures 0.1.21 (registry+https://github.com/rust-lang/crates.io-index)",
 "log 0.3.9 (registry+https://github.com/rust-lang/crates.io-index)",
 "parity-codec 2.0.1 (registry+https://github.com/rust-lang/crates.io-index)",
 "parking_lot 0.4.8 (registry+https://github.com/rust-lang/crates.io-index)",
 "serde 1.0.70 (registry+https://github.com/rust-lang/crates.io-index)",
 "serde_derive 1.0.70 (registry+https://github.com/rust-lang/crates.io-index)",
 "sr-primitives 0.1.0",
 "substrate-keyring 0.1.0",
 "substrate-test-client 0.1.0",
 "transaction-pool 1.13.2 (registry+https://github.com/rust-lang/crates.io-index)",
]

[[package]]
name = "substrate-trie"
version = "0.4.0"
dependencies = [
 "criterion 0.1.2 (registry+https://github.com/rust-lang/crates.io-index)",
 "hash-db 0.9.0 (git+https://github.com/paritytech/trie)",
 "hex-literal 0.1.1 (registry+https://github.com/rust-lang/crates.io-index)",
 "keccak-hasher 0.1.0 (git+https://github.com/paritytech/trie)",
 "memory-db 0.9.0 (git+https://github.com/paritytech/trie)",
 "parity-codec 2.0.1 (registry+https://github.com/rust-lang/crates.io-index)",
 "substrate-primitives 0.1.0",
 "trie-bench 0.9.0 (git+https://github.com/paritytech/trie)",
 "trie-db 0.9.0 (git+https://github.com/paritytech/trie)",
 "trie-root 0.9.0 (git+https://github.com/paritytech/trie)",
 "trie-standardmap 0.9.0 (git+https://github.com/paritytech/trie)",
]

[[package]]
name = "subtle"
version = "0.5.1"
source = "registry+https://github.com/rust-lang/crates.io-index"

[[package]]
name = "syn"
version = "0.14.9"
source = "registry+https://github.com/rust-lang/crates.io-index"
dependencies = [
 "proc-macro2 0.4.19 (registry+https://github.com/rust-lang/crates.io-index)",
 "quote 0.6.3 (registry+https://github.com/rust-lang/crates.io-index)",
 "unicode-xid 0.1.0 (registry+https://github.com/rust-lang/crates.io-index)",
]

[[package]]
name = "synstructure"
version = "0.9.0"
source = "registry+https://github.com/rust-lang/crates.io-index"
dependencies = [
 "proc-macro2 0.4.19 (registry+https://github.com/rust-lang/crates.io-index)",
 "quote 0.6.3 (registry+https://github.com/rust-lang/crates.io-index)",
 "syn 0.14.9 (registry+https://github.com/rust-lang/crates.io-index)",
 "unicode-xid 0.1.0 (registry+https://github.com/rust-lang/crates.io-index)",
]

[[package]]
name = "sysinfo"
version = "0.5.7"
source = "registry+https://github.com/rust-lang/crates.io-index"
dependencies = [
 "cfg-if 0.1.3 (registry+https://github.com/rust-lang/crates.io-index)",
 "libc 0.2.43 (registry+https://github.com/rust-lang/crates.io-index)",
 "rayon 1.0.1 (registry+https://github.com/rust-lang/crates.io-index)",
 "winapi 0.3.4 (registry+https://github.com/rust-lang/crates.io-index)",
]

[[package]]
name = "take"
version = "0.1.0"
source = "registry+https://github.com/rust-lang/crates.io-index"

[[package]]
name = "take_mut"
version = "0.2.2"
source = "registry+https://github.com/rust-lang/crates.io-index"

[[package]]
name = "target_info"
version = "0.1.0"
source = "registry+https://github.com/rust-lang/crates.io-index"

[[package]]
name = "tempdir"
version = "0.3.7"
source = "registry+https://github.com/rust-lang/crates.io-index"
dependencies = [
 "rand 0.4.2 (registry+https://github.com/rust-lang/crates.io-index)",
 "remove_dir_all 0.5.1 (registry+https://github.com/rust-lang/crates.io-index)",
]

[[package]]
name = "tempfile"
version = "3.0.3"
source = "registry+https://github.com/rust-lang/crates.io-index"
dependencies = [
 "libc 0.2.43 (registry+https://github.com/rust-lang/crates.io-index)",
 "rand 0.5.3 (registry+https://github.com/rust-lang/crates.io-index)",
 "redox_syscall 0.1.39 (registry+https://github.com/rust-lang/crates.io-index)",
 "remove_dir_all 0.5.1 (registry+https://github.com/rust-lang/crates.io-index)",
 "winapi 0.3.4 (registry+https://github.com/rust-lang/crates.io-index)",
]

[[package]]
name = "term"
version = "0.4.6"
source = "registry+https://github.com/rust-lang/crates.io-index"
dependencies = [
 "kernel32-sys 0.2.2 (registry+https://github.com/rust-lang/crates.io-index)",
 "winapi 0.2.8 (registry+https://github.com/rust-lang/crates.io-index)",
]

[[package]]
name = "termion"
version = "1.5.1"
source = "registry+https://github.com/rust-lang/crates.io-index"
dependencies = [
 "libc 0.2.43 (registry+https://github.com/rust-lang/crates.io-index)",
 "redox_syscall 0.1.39 (registry+https://github.com/rust-lang/crates.io-index)",
 "redox_termios 0.1.1 (registry+https://github.com/rust-lang/crates.io-index)",
]

[[package]]
name = "textwrap"
version = "0.10.0"
source = "registry+https://github.com/rust-lang/crates.io-index"
dependencies = [
 "unicode-width 0.1.5 (registry+https://github.com/rust-lang/crates.io-index)",
]

[[package]]
name = "thread-scoped"
version = "1.0.2"
source = "registry+https://github.com/rust-lang/crates.io-index"

[[package]]
name = "thread_local"
version = "0.3.5"
source = "registry+https://github.com/rust-lang/crates.io-index"
dependencies = [
 "lazy_static 1.0.1 (registry+https://github.com/rust-lang/crates.io-index)",
 "unreachable 1.0.0 (registry+https://github.com/rust-lang/crates.io-index)",
]

[[package]]
name = "time"
version = "0.1.40"
source = "registry+https://github.com/rust-lang/crates.io-index"
dependencies = [
 "libc 0.2.43 (registry+https://github.com/rust-lang/crates.io-index)",
 "redox_syscall 0.1.39 (registry+https://github.com/rust-lang/crates.io-index)",
 "winapi 0.3.4 (registry+https://github.com/rust-lang/crates.io-index)",
]

[[package]]
name = "tiny-keccak"
version = "1.4.2"
source = "registry+https://github.com/rust-lang/crates.io-index"
dependencies = [
 "crunchy 0.1.6 (registry+https://github.com/rust-lang/crates.io-index)",
]

[[package]]
name = "tk-listen"
version = "0.2.0"
source = "registry+https://github.com/rust-lang/crates.io-index"
dependencies = [
 "futures 0.1.21 (registry+https://github.com/rust-lang/crates.io-index)",
 "log 0.4.5 (registry+https://github.com/rust-lang/crates.io-index)",
 "tokio 0.1.7 (registry+https://github.com/rust-lang/crates.io-index)",
 "tokio-io 0.1.8 (registry+https://github.com/rust-lang/crates.io-index)",
]

[[package]]
name = "tokio"
version = "0.1.7"
source = "registry+https://github.com/rust-lang/crates.io-index"
dependencies = [
 "futures 0.1.21 (registry+https://github.com/rust-lang/crates.io-index)",
 "mio 0.6.14 (registry+https://github.com/rust-lang/crates.io-index)",
 "tokio-executor 0.1.2 (registry+https://github.com/rust-lang/crates.io-index)",
 "tokio-fs 0.1.0 (registry+https://github.com/rust-lang/crates.io-index)",
 "tokio-io 0.1.8 (registry+https://github.com/rust-lang/crates.io-index)",
 "tokio-reactor 0.1.1 (registry+https://github.com/rust-lang/crates.io-index)",
 "tokio-tcp 0.1.1 (registry+https://github.com/rust-lang/crates.io-index)",
 "tokio-threadpool 0.1.4 (registry+https://github.com/rust-lang/crates.io-index)",
 "tokio-timer 0.2.6 (registry+https://github.com/rust-lang/crates.io-index)",
 "tokio-udp 0.1.0 (registry+https://github.com/rust-lang/crates.io-index)",
]

[[package]]
name = "tokio-codec"
version = "0.1.0"
source = "registry+https://github.com/rust-lang/crates.io-index"
dependencies = [
 "bytes 0.4.8 (registry+https://github.com/rust-lang/crates.io-index)",
 "futures 0.1.21 (registry+https://github.com/rust-lang/crates.io-index)",
 "tokio-io 0.1.8 (registry+https://github.com/rust-lang/crates.io-index)",
]

[[package]]
name = "tokio-core"
version = "0.1.17"
source = "registry+https://github.com/rust-lang/crates.io-index"
dependencies = [
 "bytes 0.4.8 (registry+https://github.com/rust-lang/crates.io-index)",
 "futures 0.1.21 (registry+https://github.com/rust-lang/crates.io-index)",
 "iovec 0.1.2 (registry+https://github.com/rust-lang/crates.io-index)",
 "log 0.4.5 (registry+https://github.com/rust-lang/crates.io-index)",
 "mio 0.6.14 (registry+https://github.com/rust-lang/crates.io-index)",
 "scoped-tls 0.1.2 (registry+https://github.com/rust-lang/crates.io-index)",
 "tokio 0.1.7 (registry+https://github.com/rust-lang/crates.io-index)",
 "tokio-executor 0.1.2 (registry+https://github.com/rust-lang/crates.io-index)",
 "tokio-io 0.1.8 (registry+https://github.com/rust-lang/crates.io-index)",
 "tokio-reactor 0.1.1 (registry+https://github.com/rust-lang/crates.io-index)",
 "tokio-timer 0.2.6 (registry+https://github.com/rust-lang/crates.io-index)",
]

[[package]]
name = "tokio-current-thread"
version = "0.1.0"
source = "registry+https://github.com/rust-lang/crates.io-index"
dependencies = [
 "futures 0.1.21 (registry+https://github.com/rust-lang/crates.io-index)",
 "tokio-executor 0.1.2 (registry+https://github.com/rust-lang/crates.io-index)",
]

[[package]]
name = "tokio-dns-unofficial"
version = "0.3.1"
source = "registry+https://github.com/rust-lang/crates.io-index"
dependencies = [
 "futures 0.1.21 (registry+https://github.com/rust-lang/crates.io-index)",
 "futures-cpupool 0.1.8 (registry+https://github.com/rust-lang/crates.io-index)",
 "lazy_static 1.0.1 (registry+https://github.com/rust-lang/crates.io-index)",
 "tokio 0.1.7 (registry+https://github.com/rust-lang/crates.io-index)",
]

[[package]]
name = "tokio-executor"
version = "0.1.2"
source = "registry+https://github.com/rust-lang/crates.io-index"
dependencies = [
 "futures 0.1.21 (registry+https://github.com/rust-lang/crates.io-index)",
]

[[package]]
name = "tokio-fs"
version = "0.1.0"
source = "registry+https://github.com/rust-lang/crates.io-index"
dependencies = [
 "futures 0.1.21 (registry+https://github.com/rust-lang/crates.io-index)",
 "tokio-io 0.1.8 (registry+https://github.com/rust-lang/crates.io-index)",
 "tokio-threadpool 0.1.4 (registry+https://github.com/rust-lang/crates.io-index)",
]

[[package]]
name = "tokio-io"
version = "0.1.8"
source = "registry+https://github.com/rust-lang/crates.io-index"
dependencies = [
 "bytes 0.4.8 (registry+https://github.com/rust-lang/crates.io-index)",
 "futures 0.1.21 (registry+https://github.com/rust-lang/crates.io-index)",
 "log 0.4.5 (registry+https://github.com/rust-lang/crates.io-index)",
]

[[package]]
name = "tokio-proto"
version = "0.1.1"
source = "registry+https://github.com/rust-lang/crates.io-index"
dependencies = [
 "futures 0.1.21 (registry+https://github.com/rust-lang/crates.io-index)",
 "log 0.3.9 (registry+https://github.com/rust-lang/crates.io-index)",
 "net2 0.2.32 (registry+https://github.com/rust-lang/crates.io-index)",
 "rand 0.3.22 (registry+https://github.com/rust-lang/crates.io-index)",
 "slab 0.3.0 (registry+https://github.com/rust-lang/crates.io-index)",
 "smallvec 0.2.1 (registry+https://github.com/rust-lang/crates.io-index)",
 "take 0.1.0 (registry+https://github.com/rust-lang/crates.io-index)",
 "tokio-core 0.1.17 (registry+https://github.com/rust-lang/crates.io-index)",
 "tokio-io 0.1.8 (registry+https://github.com/rust-lang/crates.io-index)",
 "tokio-service 0.1.0 (registry+https://github.com/rust-lang/crates.io-index)",
]

[[package]]
name = "tokio-reactor"
version = "0.1.1"
source = "registry+https://github.com/rust-lang/crates.io-index"
dependencies = [
 "futures 0.1.21 (registry+https://github.com/rust-lang/crates.io-index)",
 "log 0.4.5 (registry+https://github.com/rust-lang/crates.io-index)",
 "mio 0.6.14 (registry+https://github.com/rust-lang/crates.io-index)",
 "slab 0.4.1 (registry+https://github.com/rust-lang/crates.io-index)",
 "tokio-executor 0.1.2 (registry+https://github.com/rust-lang/crates.io-index)",
 "tokio-io 0.1.8 (registry+https://github.com/rust-lang/crates.io-index)",
]

[[package]]
name = "tokio-service"
version = "0.1.0"
source = "registry+https://github.com/rust-lang/crates.io-index"
dependencies = [
 "futures 0.1.21 (registry+https://github.com/rust-lang/crates.io-index)",
]

[[package]]
name = "tokio-tcp"
version = "0.1.1"
source = "registry+https://github.com/rust-lang/crates.io-index"
dependencies = [
 "bytes 0.4.8 (registry+https://github.com/rust-lang/crates.io-index)",
 "futures 0.1.21 (registry+https://github.com/rust-lang/crates.io-index)",
 "iovec 0.1.2 (registry+https://github.com/rust-lang/crates.io-index)",
 "mio 0.6.14 (registry+https://github.com/rust-lang/crates.io-index)",
 "tokio-io 0.1.8 (registry+https://github.com/rust-lang/crates.io-index)",
 "tokio-reactor 0.1.1 (registry+https://github.com/rust-lang/crates.io-index)",
]

[[package]]
name = "tokio-threadpool"
version = "0.1.4"
source = "registry+https://github.com/rust-lang/crates.io-index"
dependencies = [
 "crossbeam-deque 0.3.1 (registry+https://github.com/rust-lang/crates.io-index)",
 "futures 0.1.21 (registry+https://github.com/rust-lang/crates.io-index)",
 "log 0.4.5 (registry+https://github.com/rust-lang/crates.io-index)",
 "num_cpus 1.8.0 (registry+https://github.com/rust-lang/crates.io-index)",
 "rand 0.4.2 (registry+https://github.com/rust-lang/crates.io-index)",
 "tokio-executor 0.1.2 (registry+https://github.com/rust-lang/crates.io-index)",
]

[[package]]
name = "tokio-timer"
version = "0.2.6"
source = "registry+https://github.com/rust-lang/crates.io-index"
dependencies = [
 "crossbeam-utils 0.5.0 (registry+https://github.com/rust-lang/crates.io-index)",
 "futures 0.1.21 (registry+https://github.com/rust-lang/crates.io-index)",
 "slab 0.4.1 (registry+https://github.com/rust-lang/crates.io-index)",
 "tokio-executor 0.1.2 (registry+https://github.com/rust-lang/crates.io-index)",
]

[[package]]
name = "tokio-tls"
version = "0.1.4"
source = "registry+https://github.com/rust-lang/crates.io-index"
dependencies = [
 "futures 0.1.21 (registry+https://github.com/rust-lang/crates.io-index)",
 "native-tls 0.1.5 (registry+https://github.com/rust-lang/crates.io-index)",
 "tokio-core 0.1.17 (registry+https://github.com/rust-lang/crates.io-index)",
 "tokio-io 0.1.8 (registry+https://github.com/rust-lang/crates.io-index)",
]

[[package]]
name = "tokio-udp"
version = "0.1.0"
source = "registry+https://github.com/rust-lang/crates.io-index"
dependencies = [
 "bytes 0.4.8 (registry+https://github.com/rust-lang/crates.io-index)",
 "futures 0.1.21 (registry+https://github.com/rust-lang/crates.io-index)",
 "log 0.4.5 (registry+https://github.com/rust-lang/crates.io-index)",
 "mio 0.6.14 (registry+https://github.com/rust-lang/crates.io-index)",
 "tokio-io 0.1.8 (registry+https://github.com/rust-lang/crates.io-index)",
 "tokio-reactor 0.1.1 (registry+https://github.com/rust-lang/crates.io-index)",
]

[[package]]
name = "tokio-uds"
version = "0.2.1"
source = "registry+https://github.com/rust-lang/crates.io-index"
dependencies = [
 "bytes 0.4.8 (registry+https://github.com/rust-lang/crates.io-index)",
 "futures 0.1.21 (registry+https://github.com/rust-lang/crates.io-index)",
 "iovec 0.1.2 (registry+https://github.com/rust-lang/crates.io-index)",
 "libc 0.2.43 (registry+https://github.com/rust-lang/crates.io-index)",
 "log 0.4.5 (registry+https://github.com/rust-lang/crates.io-index)",
 "mio 0.6.14 (registry+https://github.com/rust-lang/crates.io-index)",
 "mio-uds 0.6.6 (registry+https://github.com/rust-lang/crates.io-index)",
 "tokio-io 0.1.8 (registry+https://github.com/rust-lang/crates.io-index)",
 "tokio-reactor 0.1.1 (registry+https://github.com/rust-lang/crates.io-index)",
]

[[package]]
name = "trace-time"
version = "0.1.0"
source = "registry+https://github.com/rust-lang/crates.io-index"
dependencies = [
 "log 0.3.9 (registry+https://github.com/rust-lang/crates.io-index)",
]

[[package]]
name = "traitobject"
version = "0.1.0"
source = "registry+https://github.com/rust-lang/crates.io-index"

[[package]]
name = "transaction-pool"
version = "1.13.2"
source = "registry+https://github.com/rust-lang/crates.io-index"
dependencies = [
 "error-chain 0.12.0 (registry+https://github.com/rust-lang/crates.io-index)",
 "log 0.4.5 (registry+https://github.com/rust-lang/crates.io-index)",
 "smallvec 0.4.5 (registry+https://github.com/rust-lang/crates.io-index)",
 "trace-time 0.1.0 (registry+https://github.com/rust-lang/crates.io-index)",
]

[[package]]
name = "trie-bench"
version = "0.9.0"
source = "git+https://github.com/paritytech/trie#b3b3209e0122f394c2b63620ffcf68d503558109"
dependencies = [
 "criterion 0.1.2 (registry+https://github.com/rust-lang/crates.io-index)",
 "hash-db 0.9.0 (git+https://github.com/paritytech/trie)",
 "keccak-hasher 0.1.0 (git+https://github.com/paritytech/trie)",
 "memory-db 0.9.0 (git+https://github.com/paritytech/trie)",
 "parity-codec 2.0.1 (registry+https://github.com/rust-lang/crates.io-index)",
 "trie-db 0.9.0 (git+https://github.com/paritytech/trie)",
 "trie-root 0.9.0 (git+https://github.com/paritytech/trie)",
 "trie-standardmap 0.9.0 (git+https://github.com/paritytech/trie)",
]

[[package]]
name = "trie-db"
version = "0.9.0"
source = "git+https://github.com/paritytech/trie#b3b3209e0122f394c2b63620ffcf68d503558109"
dependencies = [
 "elastic-array 0.10.0 (registry+https://github.com/rust-lang/crates.io-index)",
 "hash-db 0.9.0 (git+https://github.com/paritytech/trie)",
 "log 0.3.9 (registry+https://github.com/rust-lang/crates.io-index)",
 "rand 0.4.2 (registry+https://github.com/rust-lang/crates.io-index)",
]

[[package]]
name = "trie-root"
version = "0.9.0"
source = "git+https://github.com/paritytech/trie#b3b3209e0122f394c2b63620ffcf68d503558109"
dependencies = [
 "hash-db 0.9.0 (git+https://github.com/paritytech/trie)",
]

[[package]]
name = "trie-standardmap"
version = "0.9.0"
source = "git+https://github.com/paritytech/trie#b3b3209e0122f394c2b63620ffcf68d503558109"
dependencies = [
 "criterion 0.1.2 (registry+https://github.com/rust-lang/crates.io-index)",
 "hash-db 0.9.0 (git+https://github.com/paritytech/trie)",
 "keccak-hasher 0.1.0 (git+https://github.com/paritytech/trie)",
]

[[package]]
name = "try-lock"
version = "0.1.0"
source = "registry+https://github.com/rust-lang/crates.io-index"

[[package]]
name = "twox-hash"
version = "1.1.0"
source = "registry+https://github.com/rust-lang/crates.io-index"
dependencies = [
 "rand 0.3.22 (registry+https://github.com/rust-lang/crates.io-index)",
]

[[package]]
name = "typeable"
version = "0.1.2"
source = "registry+https://github.com/rust-lang/crates.io-index"

[[package]]
name = "typenum"
version = "1.10.0"
source = "registry+https://github.com/rust-lang/crates.io-index"

[[package]]
name = "ucd-util"
version = "0.1.1"
source = "registry+https://github.com/rust-lang/crates.io-index"

[[package]]
name = "uint"
version = "0.2.1"
source = "registry+https://github.com/rust-lang/crates.io-index"
dependencies = [
 "byteorder 1.2.3 (registry+https://github.com/rust-lang/crates.io-index)",
 "heapsize 0.4.2 (registry+https://github.com/rust-lang/crates.io-index)",
 "rustc-hex 1.0.0 (registry+https://github.com/rust-lang/crates.io-index)",
 "rustc_version 0.2.2 (registry+https://github.com/rust-lang/crates.io-index)",
]

[[package]]
name = "uint"
version = "0.4.1"
source = "registry+https://github.com/rust-lang/crates.io-index"
dependencies = [
 "byteorder 1.2.3 (registry+https://github.com/rust-lang/crates.io-index)",
 "crunchy 0.1.6 (registry+https://github.com/rust-lang/crates.io-index)",
 "heapsize 0.4.2 (registry+https://github.com/rust-lang/crates.io-index)",
 "rustc-hex 2.0.0 (registry+https://github.com/rust-lang/crates.io-index)",
]

[[package]]
name = "unicase"
version = "1.4.2"
source = "registry+https://github.com/rust-lang/crates.io-index"
dependencies = [
 "version_check 0.1.3 (registry+https://github.com/rust-lang/crates.io-index)",
]

[[package]]
name = "unicase"
version = "2.1.0"
source = "registry+https://github.com/rust-lang/crates.io-index"
dependencies = [
 "version_check 0.1.3 (registry+https://github.com/rust-lang/crates.io-index)",
]

[[package]]
name = "unicode-bidi"
version = "0.3.4"
source = "registry+https://github.com/rust-lang/crates.io-index"
dependencies = [
 "matches 0.1.6 (registry+https://github.com/rust-lang/crates.io-index)",
]

[[package]]
name = "unicode-normalization"
version = "0.1.7"
source = "registry+https://github.com/rust-lang/crates.io-index"

[[package]]
name = "unicode-width"
version = "0.1.5"
source = "registry+https://github.com/rust-lang/crates.io-index"

[[package]]
name = "unicode-xid"
version = "0.1.0"
source = "registry+https://github.com/rust-lang/crates.io-index"

[[package]]
name = "unreachable"
version = "1.0.0"
source = "registry+https://github.com/rust-lang/crates.io-index"
dependencies = [
 "void 1.0.2 (registry+https://github.com/rust-lang/crates.io-index)",
]

[[package]]
name = "unsigned-varint"
version = "0.2.1"
source = "registry+https://github.com/rust-lang/crates.io-index"
dependencies = [
 "bytes 0.4.8 (registry+https://github.com/rust-lang/crates.io-index)",
 "tokio-codec 0.1.0 (registry+https://github.com/rust-lang/crates.io-index)",
]

[[package]]
name = "untrusted"
version = "0.5.1"
source = "registry+https://github.com/rust-lang/crates.io-index"

[[package]]
name = "url"
version = "1.7.0"
source = "registry+https://github.com/rust-lang/crates.io-index"
dependencies = [
 "idna 0.1.4 (registry+https://github.com/rust-lang/crates.io-index)",
 "matches 0.1.6 (registry+https://github.com/rust-lang/crates.io-index)",
 "percent-encoding 1.0.1 (registry+https://github.com/rust-lang/crates.io-index)",
]

[[package]]
name = "utf8-ranges"
version = "1.0.0"
source = "registry+https://github.com/rust-lang/crates.io-index"

[[package]]
name = "vcpkg"
version = "0.2.3"
source = "registry+https://github.com/rust-lang/crates.io-index"

[[package]]
name = "vec_map"
version = "0.8.1"
source = "registry+https://github.com/rust-lang/crates.io-index"

[[package]]
name = "vergen"
version = "0.1.1"
source = "registry+https://github.com/rust-lang/crates.io-index"
dependencies = [
 "bitflags 0.7.0 (registry+https://github.com/rust-lang/crates.io-index)",
 "time 0.1.40 (registry+https://github.com/rust-lang/crates.io-index)",
]

[[package]]
name = "version_check"
version = "0.1.3"
source = "registry+https://github.com/rust-lang/crates.io-index"

[[package]]
name = "void"
version = "1.0.2"
source = "registry+https://github.com/rust-lang/crates.io-index"

[[package]]
name = "wabt"
version = "0.4.0"
source = "registry+https://github.com/rust-lang/crates.io-index"
dependencies = [
 "serde 1.0.70 (registry+https://github.com/rust-lang/crates.io-index)",
 "serde_derive 1.0.70 (registry+https://github.com/rust-lang/crates.io-index)",
 "serde_json 1.0.24 (registry+https://github.com/rust-lang/crates.io-index)",
 "wabt-sys 0.2.0 (registry+https://github.com/rust-lang/crates.io-index)",
]

[[package]]
name = "wabt-sys"
version = "0.2.0"
source = "registry+https://github.com/rust-lang/crates.io-index"
dependencies = [
 "cc 1.0.17 (registry+https://github.com/rust-lang/crates.io-index)",
 "cmake 0.1.31 (registry+https://github.com/rust-lang/crates.io-index)",
]

[[package]]
name = "want"
version = "0.0.4"
source = "registry+https://github.com/rust-lang/crates.io-index"
dependencies = [
 "futures 0.1.21 (registry+https://github.com/rust-lang/crates.io-index)",
 "log 0.4.5 (registry+https://github.com/rust-lang/crates.io-index)",
 "try-lock 0.1.0 (registry+https://github.com/rust-lang/crates.io-index)",
]

[[package]]
name = "wasmi"
version = "0.4.0"
source = "registry+https://github.com/rust-lang/crates.io-index"
dependencies = [
 "byteorder 1.2.3 (registry+https://github.com/rust-lang/crates.io-index)",
 "memory_units 0.3.0 (registry+https://github.com/rust-lang/crates.io-index)",
 "nan-preserving-float 0.1.0 (registry+https://github.com/rust-lang/crates.io-index)",
 "parity-wasm 0.31.0 (registry+https://github.com/rust-lang/crates.io-index)",
]

[[package]]
name = "websocket"
version = "0.20.3"
source = "git+https://github.com/tomaka/rust-websocket?branch=send#28ea5eb82b573bf3ace2fc75c36d791bcedf08b1"
dependencies = [
 "base64 0.6.0 (registry+https://github.com/rust-lang/crates.io-index)",
 "bitflags 0.9.1 (registry+https://github.com/rust-lang/crates.io-index)",
 "byteorder 1.2.3 (registry+https://github.com/rust-lang/crates.io-index)",
 "bytes 0.4.8 (registry+https://github.com/rust-lang/crates.io-index)",
 "futures 0.1.21 (registry+https://github.com/rust-lang/crates.io-index)",
 "hyper 0.10.13 (registry+https://github.com/rust-lang/crates.io-index)",
 "native-tls 0.1.5 (registry+https://github.com/rust-lang/crates.io-index)",
 "rand 0.3.22 (registry+https://github.com/rust-lang/crates.io-index)",
 "sha1 0.2.0 (registry+https://github.com/rust-lang/crates.io-index)",
 "tokio-core 0.1.17 (registry+https://github.com/rust-lang/crates.io-index)",
 "tokio-io 0.1.8 (registry+https://github.com/rust-lang/crates.io-index)",
 "tokio-tls 0.1.4 (registry+https://github.com/rust-lang/crates.io-index)",
 "unicase 1.4.2 (registry+https://github.com/rust-lang/crates.io-index)",
 "url 1.7.0 (registry+https://github.com/rust-lang/crates.io-index)",
]

[[package]]
name = "winapi"
version = "0.2.8"
source = "registry+https://github.com/rust-lang/crates.io-index"

[[package]]
name = "winapi"
version = "0.3.4"
source = "registry+https://github.com/rust-lang/crates.io-index"
dependencies = [
 "winapi-i686-pc-windows-gnu 0.4.0 (registry+https://github.com/rust-lang/crates.io-index)",
 "winapi-x86_64-pc-windows-gnu 0.4.0 (registry+https://github.com/rust-lang/crates.io-index)",
]

[[package]]
name = "winapi-build"
version = "0.1.1"
source = "registry+https://github.com/rust-lang/crates.io-index"

[[package]]
name = "winapi-i686-pc-windows-gnu"
version = "0.4.0"
source = "registry+https://github.com/rust-lang/crates.io-index"

[[package]]
name = "winapi-x86_64-pc-windows-gnu"
version = "0.4.0"
source = "registry+https://github.com/rust-lang/crates.io-index"

[[package]]
name = "ws"
version = "0.7.5"
source = "git+https://github.com/tomusdrw/ws-rs#f12d19c4c19422fc79af28a3181f598bc07ecd1e"
dependencies = [
 "byteorder 1.2.3 (registry+https://github.com/rust-lang/crates.io-index)",
 "bytes 0.4.8 (registry+https://github.com/rust-lang/crates.io-index)",
 "httparse 1.2.4 (registry+https://github.com/rust-lang/crates.io-index)",
 "log 0.3.9 (registry+https://github.com/rust-lang/crates.io-index)",
 "mio 0.6.14 (registry+https://github.com/rust-lang/crates.io-index)",
 "rand 0.3.22 (registry+https://github.com/rust-lang/crates.io-index)",
 "sha1 0.2.0 (registry+https://github.com/rust-lang/crates.io-index)",
 "slab 0.3.0 (registry+https://github.com/rust-lang/crates.io-index)",
 "url 1.7.0 (registry+https://github.com/rust-lang/crates.io-index)",
]

[[package]]
name = "ws"
version = "0.7.8"
source = "registry+https://github.com/rust-lang/crates.io-index"
dependencies = [
 "byteorder 1.2.3 (registry+https://github.com/rust-lang/crates.io-index)",
 "bytes 0.4.8 (registry+https://github.com/rust-lang/crates.io-index)",
 "httparse 1.2.4 (registry+https://github.com/rust-lang/crates.io-index)",
 "log 0.4.5 (registry+https://github.com/rust-lang/crates.io-index)",
 "mio 0.6.14 (registry+https://github.com/rust-lang/crates.io-index)",
 "mio-extras 2.0.5 (registry+https://github.com/rust-lang/crates.io-index)",
 "openssl 0.9.24 (registry+https://github.com/rust-lang/crates.io-index)",
 "rand 0.4.2 (registry+https://github.com/rust-lang/crates.io-index)",
 "sha1 0.6.0 (registry+https://github.com/rust-lang/crates.io-index)",
 "slab 0.4.1 (registry+https://github.com/rust-lang/crates.io-index)",
 "url 1.7.0 (registry+https://github.com/rust-lang/crates.io-index)",
]

[[package]]
name = "ws2_32-sys"
version = "0.2.1"
source = "registry+https://github.com/rust-lang/crates.io-index"
dependencies = [
 "winapi 0.2.8 (registry+https://github.com/rust-lang/crates.io-index)",
 "winapi-build 0.1.1 (registry+https://github.com/rust-lang/crates.io-index)",
]

[[package]]
name = "xdg"
version = "2.1.0"
source = "registry+https://github.com/rust-lang/crates.io-index"

[[package]]
name = "yaml-rust"
version = "0.3.5"
source = "registry+https://github.com/rust-lang/crates.io-index"

[[package]]
name = "yamux"
version = "0.1.0"
source = "git+https://github.com/paritytech/yamux#4e3ae609ad29cae56c249353be37a473413a84da"
dependencies = [
 "bytes 0.4.8 (registry+https://github.com/rust-lang/crates.io-index)",
 "futures 0.1.21 (registry+https://github.com/rust-lang/crates.io-index)",
 "log 0.4.5 (registry+https://github.com/rust-lang/crates.io-index)",
 "parking_lot 0.6.2 (registry+https://github.com/rust-lang/crates.io-index)",
 "quick-error 0.1.4 (registry+https://github.com/rust-lang/crates.io-index)",
 "tokio-codec 0.1.0 (registry+https://github.com/rust-lang/crates.io-index)",
 "tokio-io 0.1.8 (registry+https://github.com/rust-lang/crates.io-index)",
]

[metadata]
"checksum aho-corasick 0.6.4 (registry+https://github.com/rust-lang/crates.io-index)" = "d6531d44de723825aa81398a6415283229725a00fa30713812ab9323faa82fc4"
"checksum aio-limited 0.1.0 (git+https://github.com/paritytech/aio-limited.git)" = "<none>"
"checksum ansi_term 0.10.2 (registry+https://github.com/rust-lang/crates.io-index)" = "6b3568b48b7cefa6b8ce125f9bb4989e52fbcc29ebea88df04cc7c5f12f70455"
"checksum ansi_term 0.11.0 (registry+https://github.com/rust-lang/crates.io-index)" = "ee49baf6cb617b853aa8d93bf420db2383fab46d314482ca2803b40d5fde979b"
"checksum ansi_term 0.9.0 (registry+https://github.com/rust-lang/crates.io-index)" = "23ac7c30002a5accbf7e8987d0632fa6de155b7c3d39d0067317a391e00a2ef6"
"checksum app_dirs 1.2.1 (registry+https://github.com/rust-lang/crates.io-index)" = "e73a24bad9bd6a94d6395382a6c69fe071708ae4409f763c5475e14ee896313d"
"checksum arrayref 0.3.4 (registry+https://github.com/rust-lang/crates.io-index)" = "0fd1479b7c29641adbd35ff3b5c293922d696a92f25c8c975da3e0acbc87258f"
"checksum arrayvec 0.4.7 (registry+https://github.com/rust-lang/crates.io-index)" = "a1e964f9e24d588183fcb43503abda40d288c8657dfc27311516ce2f05675aef"
"checksum asn1_der 0.5.4 (registry+https://github.com/rust-lang/crates.io-index)" = "f9dec199e4d3e3263a71ec23fd7f0259b3c6963ff83e6bb4871d9d91343d4c81"
"checksum assert_matches 1.2.0 (registry+https://github.com/rust-lang/crates.io-index)" = "664470abf00fae0f31c0eb6e1ca12d82961b2a2541ef898bc9dd51a9254d218b"
"checksum atty 0.2.10 (registry+https://github.com/rust-lang/crates.io-index)" = "2fc4a1aa4c24c0718a250f0681885c1af91419d242f29eb8f2ab28502d80dbd1"
"checksum backtrace 0.3.8 (registry+https://github.com/rust-lang/crates.io-index)" = "dbdd17cd962b570302f5297aea8648d5923e22e555c2ed2d8b2e34eca646bf6d"
"checksum backtrace-sys 0.1.23 (registry+https://github.com/rust-lang/crates.io-index)" = "bff67d0c06556c0b8e6b5f090f0eac52d950d9dfd1d35ba04e4ca3543eaf6a7e"
"checksum base58 0.1.0 (registry+https://github.com/rust-lang/crates.io-index)" = "5024ee8015f02155eee35c711107ddd9a9bf3cb689cf2a9089c97e79b6e1ae83"
"checksum base64 0.6.0 (registry+https://github.com/rust-lang/crates.io-index)" = "96434f987501f0ed4eb336a411e0631ecd1afa11574fe148587adc4ff96143c9"
"checksum base64 0.7.0 (registry+https://github.com/rust-lang/crates.io-index)" = "5032d51da2741729bfdaeb2664d9b8c6d9fd1e2b90715c660b6def36628499c2"
"checksum base64 0.9.1 (registry+https://github.com/rust-lang/crates.io-index)" = "9263aa6a38da271eec5c91a83ce1e800f093c8535788d403d626d8d5c3f8f007"
"checksum bigint 4.4.0 (registry+https://github.com/rust-lang/crates.io-index)" = "da1dde4308822ffaa13665757273a1b787481212f3f9b1c470a864b179a01f1b"
"checksum bitflags 0.7.0 (registry+https://github.com/rust-lang/crates.io-index)" = "aad18937a628ec6abcd26d1489012cc0e18c21798210f491af69ded9b881106d"
"checksum bitflags 0.9.1 (registry+https://github.com/rust-lang/crates.io-index)" = "4efd02e230a02e18f92fc2735f44597385ed02ad8f831e7c1c1156ee5e1ab3a5"
"checksum bitflags 1.0.3 (registry+https://github.com/rust-lang/crates.io-index)" = "d0c54bb8f454c567f21197eefcdbf5679d0bd99f2ddbe52e84c77061952e6789"
"checksum blake2-rfc 0.2.18 (registry+https://github.com/rust-lang/crates.io-index)" = "5d6d530bdd2d52966a6d03b7a964add7ae1a288d25214066fd4b600f0f796400"
"checksum block-buffer 0.3.3 (registry+https://github.com/rust-lang/crates.io-index)" = "a076c298b9ecdb530ed9d967e74a6027d6a7478924520acddcddc24c1c8ab3ab"
"checksum bs58 0.2.0 (registry+https://github.com/rust-lang/crates.io-index)" = "2e6ea4851598d7433fbdba71fa2509d9b0df68124b9c0effe7588f5149692d9f"
"checksum byte-tools 0.2.0 (registry+https://github.com/rust-lang/crates.io-index)" = "560c32574a12a89ecd91f5e742165893f86e3ab98d21f8ea548658eb9eef5f40"
"checksum byteorder 0.4.2 (registry+https://github.com/rust-lang/crates.io-index)" = "96c8b41881888cc08af32d47ac4edd52bc7fa27fef774be47a92443756451304"
"checksum byteorder 1.2.3 (registry+https://github.com/rust-lang/crates.io-index)" = "74c0b906e9446b0a2e4f760cdb3fa4b2c48cdc6db8766a845c54b6ff063fd2e9"
"checksum bytes 0.4.8 (registry+https://github.com/rust-lang/crates.io-index)" = "7dd32989a66957d3f0cba6588f15d4281a733f4e9ffc43fcd2385f57d3bf99ff"
"checksum cast 0.1.0 (registry+https://github.com/rust-lang/crates.io-index)" = "011941fb53da1a8ac3e4132a1becc367c44fe13f630769f3143d8c66c91c6cb6"
"checksum cc 1.0.17 (registry+https://github.com/rust-lang/crates.io-index)" = "49ec142f5768efb5b7622aebc3fdbdbb8950a4b9ba996393cb76ef7466e8747d"
"checksum cfg-if 0.1.3 (registry+https://github.com/rust-lang/crates.io-index)" = "405216fd8fe65f718daa7102ea808a946b6ce40c742998fbfd3463645552de18"
"checksum chashmap 2.2.1 (git+https://github.com/redox-os/tfs)" = "<none>"
"checksum chrono 0.4.2 (registry+https://github.com/rust-lang/crates.io-index)" = "1cce36c92cb605414e9b824f866f5babe0a0368e39ea07393b9b63cf3844c0e6"
"checksum clap 2.32.0 (registry+https://github.com/rust-lang/crates.io-index)" = "b957d88f4b6a63b9d70d5f454ac8011819c6efa7727858f458ab71c756ce2d3e"
"checksum cloudabi 0.0.3 (registry+https://github.com/rust-lang/crates.io-index)" = "ddfc5b9aa5d4507acaf872de71051dfd0e309860e88966e1051e462a077aac4f"
"checksum cmake 0.1.31 (registry+https://github.com/rust-lang/crates.io-index)" = "95470235c31c726d72bf2e1f421adc1e65b9d561bf5529612cbe1a72da1467b3"
"checksum constant_time_eq 0.1.3 (registry+https://github.com/rust-lang/crates.io-index)" = "8ff012e225ce166d4422e0e78419d901719760f62ae2b7969ca6b564d1b54a9e"
"checksum core-foundation 0.2.3 (registry+https://github.com/rust-lang/crates.io-index)" = "25bfd746d203017f7d5cbd31ee5d8e17f94b6521c7af77ece6c9e4b2d4b16c67"
"checksum core-foundation-sys 0.2.3 (registry+https://github.com/rust-lang/crates.io-index)" = "065a5d7ffdcbc8fa145d6f0746f3555025b9097a9e9cda59f7467abae670c78d"
"checksum criterion 0.1.2 (registry+https://github.com/rust-lang/crates.io-index)" = "f58b0200bf321214bdda8c797cf0071bcc638171c40ec198c3f652a4edaacde3"
"checksum criterion-plot 0.1.3 (registry+https://github.com/rust-lang/crates.io-index)" = "885431f7865f9d4956b466126674e5ea40a0f193d42157e56630c356c5501957"
"checksum criterion-stats 0.1.3 (registry+https://github.com/rust-lang/crates.io-index)" = "c71521cb4c7b7eac76b540e75447fb0172c4234d6333729001b886aaa21d6da4"
"checksum crossbeam 0.2.12 (registry+https://github.com/rust-lang/crates.io-index)" = "bd66663db5a988098a89599d4857919b3acf7f61402e61365acfd3919857b9be"
"checksum crossbeam-deque 0.2.0 (registry+https://github.com/rust-lang/crates.io-index)" = "f739f8c5363aca78cfb059edf753d8f0d36908c348f3d8d1503f03d8b75d9cf3"
"checksum crossbeam-deque 0.3.1 (registry+https://github.com/rust-lang/crates.io-index)" = "fe8153ef04a7594ded05b427ffad46ddeaf22e63fd48d42b3e1e3bb4db07cae7"
"checksum crossbeam-epoch 0.3.1 (registry+https://github.com/rust-lang/crates.io-index)" = "927121f5407de9956180ff5e936fe3cf4324279280001cd56b669d28ee7e9150"
"checksum crossbeam-epoch 0.4.1 (registry+https://github.com/rust-lang/crates.io-index)" = "9b4e2817eb773f770dcb294127c011e22771899c21d18fce7dd739c0b9832e81"
"checksum crossbeam-utils 0.2.2 (registry+https://github.com/rust-lang/crates.io-index)" = "2760899e32a1d58d5abb31129f8fae5de75220bc2176e77ff7c627ae45c918d9"
"checksum crossbeam-utils 0.3.2 (registry+https://github.com/rust-lang/crates.io-index)" = "d636a8b3bcc1b409d7ffd3facef8f21dcb4009626adbd0c5e6c4305c07253c7b"
"checksum crossbeam-utils 0.5.0 (registry+https://github.com/rust-lang/crates.io-index)" = "677d453a17e8bd2b913fa38e8b9cf04bcdbb5be790aa294f2389661d72036015"
"checksum crunchy 0.1.6 (registry+https://github.com/rust-lang/crates.io-index)" = "a2f4a431c5c9f662e1200b7c7f02c34e91361150e382089a8f2dec3ba680cbda"
"checksum ctrlc 3.1.1 (registry+https://github.com/rust-lang/crates.io-index)" = "630391922b1b893692c6334369ff528dcc3a9d8061ccf4c803aa8f83cb13db5e"
"checksum datastore 0.1.0 (git+https://github.com/libp2p/rust-libp2p?rev=5980a4538ef6fc8af450893acb01290eaed136de)" = "<none>"
"checksum difference 1.0.0 (registry+https://github.com/rust-lang/crates.io-index)" = "b3304d19798a8e067e48d8e69b2c37f0b5e9b4e462504ad9e27e9f3fce02bba8"
"checksum difference 2.0.0 (registry+https://github.com/rust-lang/crates.io-index)" = "524cbf6897b527295dff137cec09ecf3a05f4fddffd7dfcd1585403449e74198"
"checksum digest 0.7.4 (registry+https://github.com/rust-lang/crates.io-index)" = "3cae2388d706b52f2f2f9afe280f9d768be36544bd71d1b8120cb34ea6450b55"
"checksum dtoa 0.4.2 (registry+https://github.com/rust-lang/crates.io-index)" = "09c3753c3db574d215cba4ea76018483895d7bff25a31b49ba45db21c48e50ab"
"checksum either 1.5.0 (registry+https://github.com/rust-lang/crates.io-index)" = "3be565ca5c557d7f59e7cfcf1844f9e3033650c929c6566f511e8005f205c1d0"
"checksum elastic-array 0.10.0 (registry+https://github.com/rust-lang/crates.io-index)" = "88d4851b005ef16de812ea9acdb7bece2f0a40dd86c07b85631d7dafa54537bb"
"checksum env_logger 0.4.3 (registry+https://github.com/rust-lang/crates.io-index)" = "3ddf21e73e016298f5cb37d6ef8e8da8e39f91f9ec8b0df44b7deb16a9f8cd5b"
"checksum environmental 1.0.0 (registry+https://github.com/rust-lang/crates.io-index)" = "db746025e3ea695bfa0ae744dbacd5fcfc8db51b9760cf8bd0ab69708bb93c49"
"checksum error-chain 0.12.0 (registry+https://github.com/rust-lang/crates.io-index)" = "07e791d3be96241c77c43846b665ef1384606da2cd2a48730abe606a12906e02"
"checksum eth-secp256k1 0.5.7 (git+https://github.com/paritytech/rust-secp256k1)" = "<none>"
"checksum ethbloom 0.5.0 (registry+https://github.com/rust-lang/crates.io-index)" = "1a93a43ce2e9f09071449da36bfa7a1b20b950ee344b6904ff23de493b03b386"
"checksum ethereum-types 0.3.2 (registry+https://github.com/rust-lang/crates.io-index)" = "9c48729b8aea8aedb12cf4cb2e5cef439fdfe2dda4a89e47eeebd15778ef53b6"
"checksum ethereum-types 0.4.0 (registry+https://github.com/rust-lang/crates.io-index)" = "35b3c5a18bc5e73a32a110ac743ec04b02bbbcd3b71d3118d40a6113d509378a"
"checksum ethereum-types-serialize 0.2.1 (registry+https://github.com/rust-lang/crates.io-index)" = "4ac59a21a9ce98e188f3dace9eb67a6c4a3c67ec7fbc7218cb827852679dc002"
"checksum etrace 0.2.8 (registry+https://github.com/rust-lang/crates.io-index)" = "5a3eb49b4ae7e88cc23caa812e8072c9f83a3e202e0b789ff4f9319cf796d8ca"
"checksum exit-future 0.1.2 (registry+https://github.com/rust-lang/crates.io-index)" = "9aa7b56cef68c4182db7212dece19cc9f6e2916cf9412e57e6cea53ec02f316d"
"checksum failure 0.1.2 (registry+https://github.com/rust-lang/crates.io-index)" = "7efb22686e4a466b1ec1a15c2898f91fa9cb340452496dca654032de20ff95b9"
"checksum failure_derive 0.1.2 (registry+https://github.com/rust-lang/crates.io-index)" = "946d0e98a50d9831f5d589038d2ca7f8f455b1c21028c0db0e84116a12696426"
"checksum fake-simd 0.1.2 (registry+https://github.com/rust-lang/crates.io-index)" = "e88a8acf291dafb59c2d96e8f59828f3838bb1a70398823ade51a84de6a6deed"
"checksum fdlimit 0.1.1 (registry+https://github.com/rust-lang/crates.io-index)" = "b1ee15a7050e5580b3712877157068ea713b245b080ff302ae2ca973cfcd9baa"
"checksum fixed-hash 0.2.2 (registry+https://github.com/rust-lang/crates.io-index)" = "0d5ec8112f00ea8a483e04748a85522184418fd1cf02890b626d8fc28683f7de"
"checksum fnv 1.0.6 (registry+https://github.com/rust-lang/crates.io-index)" = "2fad85553e09a6f881f739c29f0b00b0f01357c743266d478b68951ce23285f3"
"checksum foreign-types 0.3.2 (registry+https://github.com/rust-lang/crates.io-index)" = "f6f339eb8adc052cd2ca78910fda869aefa38d22d5cb648e6485e4d3fc06f3b1"
"checksum foreign-types-shared 0.1.1 (registry+https://github.com/rust-lang/crates.io-index)" = "00b0228411908ca8685dba7fc2cdd70ec9990a6e753e89b6ac91a84c40fbaf4b"
"checksum fs-swap 0.2.2 (registry+https://github.com/rust-lang/crates.io-index)" = "31a94e9407e53addc49de767234a0b000978523c59117e5badb575ccbb8370f6"
"checksum fuchsia-zircon 0.3.3 (registry+https://github.com/rust-lang/crates.io-index)" = "2e9763c69ebaae630ba35f74888db465e49e259ba1bc0eda7d06f4a067615d82"
"checksum fuchsia-zircon-sys 0.3.3 (registry+https://github.com/rust-lang/crates.io-index)" = "3dcaa9ae7725d12cdb85b3ad99a434db70b468c09ded17e012d86b5c1010f7a7"
"checksum futures 0.1.21 (registry+https://github.com/rust-lang/crates.io-index)" = "1a70b146671de62ec8c8ed572219ca5d594d9b06c0b364d5e67b722fc559b48c"
"checksum futures-cpupool 0.1.8 (registry+https://github.com/rust-lang/crates.io-index)" = "ab90cde24b3319636588d0c35fe03b1333857621051837ed769faefb4c2162e4"
"checksum gcc 0.3.54 (registry+https://github.com/rust-lang/crates.io-index)" = "5e33ec290da0d127825013597dbdfc28bee4964690c7ce1166cbc2a7bd08b1bb"
"checksum generic-array 0.9.0 (registry+https://github.com/rust-lang/crates.io-index)" = "ef25c5683767570c2bbd7deba372926a55eaae9982d7726ee2a1050239d45b9d"
"checksum getopts 0.2.17 (registry+https://github.com/rust-lang/crates.io-index)" = "b900c08c1939860ce8b54dc6a89e26e00c04c380fd0e09796799bd7f12861e05"
"checksum globset 0.4.0 (registry+https://github.com/rust-lang/crates.io-index)" = "142754da2c9b3722affd909f9e27f2a6700a7a303f362971e0a74c652005a43d"
"checksum hash-db 0.9.0 (git+https://github.com/paritytech/trie)" = "<none>"
"checksum hash256-std-hasher 0.9.0 (git+https://github.com/paritytech/trie)" = "<none>"
"checksum heapsize 0.4.2 (registry+https://github.com/rust-lang/crates.io-index)" = "1679e6ea370dee694f91f1dc469bf94cf8f52051d147aec3e1f9497c6fc22461"
"checksum hex 0.3.2 (registry+https://github.com/rust-lang/crates.io-index)" = "805026a5d0141ffc30abb3be3173848ad46a1b1664fe632428479619a3644d77"
"checksum hex-literal 0.1.1 (registry+https://github.com/rust-lang/crates.io-index)" = "4da5f0e01bd8a71a224a4eedecaacfcabda388dbb7a80faf04d3514287572d95"
"checksum hex-literal-impl 0.1.1 (registry+https://github.com/rust-lang/crates.io-index)" = "1d340b6514f232f6db1bd16db65302a5278a04fef9ce867cb932e7e5fa21130a"
"checksum httparse 1.2.4 (registry+https://github.com/rust-lang/crates.io-index)" = "c2f407128745b78abc95c0ffbe4e5d37427fdc0d45470710cfef8c44522a2e37"
"checksum hyper 0.10.13 (registry+https://github.com/rust-lang/crates.io-index)" = "368cb56b2740ebf4230520e2b90ebb0461e69034d85d1945febd9b3971426db2"
"checksum hyper 0.11.27 (registry+https://github.com/rust-lang/crates.io-index)" = "34a590ca09d341e94cddf8e5af0bbccde205d5fbc2fa3c09dd67c7f85cea59d7"
"checksum idna 0.1.4 (registry+https://github.com/rust-lang/crates.io-index)" = "014b298351066f1512874135335d62a789ffe78a9974f94b43ed5621951eaf7d"
"checksum integer-encoding 1.0.5 (registry+https://github.com/rust-lang/crates.io-index)" = "26746cbc2e680af687e88d717f20ff90079bd10fc984ad57d277cd0e37309fa5"
"checksum integer-sqrt 0.1.0 (git+https://github.com/paritytech/integer-sqrt-rs.git)" = "<none>"
"checksum interleaved-ordered 0.1.1 (registry+https://github.com/rust-lang/crates.io-index)" = "141340095b15ed7491bd3d4ced9d20cebfb826174b6bb03386381f62b01e3d77"
"checksum iovec 0.1.2 (registry+https://github.com/rust-lang/crates.io-index)" = "dbe6e417e7d0975db6512b90796e8ce223145ac4e33c377e4a42882a0e88bb08"
"checksum isatty 0.1.9 (registry+https://github.com/rust-lang/crates.io-index)" = "e31a8281fc93ec9693494da65fbf28c0c2aa60a2eaec25dc58e2f31952e95edc"
"checksum itertools 0.4.19 (registry+https://github.com/rust-lang/crates.io-index)" = "c4a9b56eb56058f43dc66e58f40a214b2ccbc9f3df51861b63d51dec7b65bc3f"
"checksum itertools 0.5.10 (registry+https://github.com/rust-lang/crates.io-index)" = "4833d6978da405305126af4ac88569b5d71ff758581ce5a987dbfa3755f694fc"
"checksum itoa 0.4.1 (registry+https://github.com/rust-lang/crates.io-index)" = "c069bbec61e1ca5a596166e55dfe4773ff745c3d16b700013bcaff9a6df2c682"
"checksum jsonrpc-core 8.0.2 (git+https://github.com/paritytech/jsonrpc.git)" = "<none>"
"checksum jsonrpc-http-server 8.0.1 (git+https://github.com/paritytech/jsonrpc.git)" = "<none>"
"checksum jsonrpc-macros 8.0.1 (git+https://github.com/paritytech/jsonrpc.git)" = "<none>"
"checksum jsonrpc-pubsub 8.0.1 (git+https://github.com/paritytech/jsonrpc.git)" = "<none>"
"checksum jsonrpc-server-utils 8.0.1 (git+https://github.com/paritytech/jsonrpc.git)" = "<none>"
"checksum jsonrpc-ws-server 8.0.0 (git+https://github.com/paritytech/jsonrpc.git)" = "<none>"
"checksum keccak-hasher 0.1.0 (git+https://github.com/paritytech/trie)" = "<none>"
"checksum kernel32-sys 0.2.2 (registry+https://github.com/rust-lang/crates.io-index)" = "7507624b29483431c0ba2d82aece8ca6cdba9382bff4ddd0f7490560c056098d"
"checksum kvdb 0.1.0 (registry+https://github.com/rust-lang/crates.io-index)" = "72ae89206cea31c32014b39d5a454b96135894221610dbfd19cf4d2d044fa546"
"checksum kvdb-memorydb 0.1.0 (registry+https://github.com/rust-lang/crates.io-index)" = "45bcdf5eb083602cff61a6f8438dce2a7900d714e893fc48781c39fb119d37aa"
"checksum kvdb-rocksdb 0.1.3 (registry+https://github.com/rust-lang/crates.io-index)" = "e731661c9e7409857d73ac574da418cef6f9605e967bed0aeb93182ef8d4b1c7"
"checksum language-tags 0.2.2 (registry+https://github.com/rust-lang/crates.io-index)" = "a91d884b6667cd606bb5a69aa0c99ba811a115fc68915e7056ec08a46e93199a"
"checksum lazy_static 0.2.11 (registry+https://github.com/rust-lang/crates.io-index)" = "76f033c7ad61445c5b347c7382dd1237847eb1bce590fe50365dcb33d546be73"
"checksum lazy_static 1.0.1 (registry+https://github.com/rust-lang/crates.io-index)" = "e6412c5e2ad9584b0b8e979393122026cdd6d2a80b933f890dcd694ddbe73739"
"checksum lazycell 0.6.0 (registry+https://github.com/rust-lang/crates.io-index)" = "a6f08839bc70ef4a3fe1d566d5350f519c5912ea86be0df1740a7d247c7fc0ef"
"checksum lazycell 1.1.0 (registry+https://github.com/rust-lang/crates.io-index)" = "e26d4c411b39f0afcf2ba6fe502be90e6c9b299c952dbd86124782520a13cffd"
"checksum libc 0.2.43 (registry+https://github.com/rust-lang/crates.io-index)" = "76e3a3ef172f1a0b9a9ff0dd1491ae5e6c948b94479a3021819ba7d860c8645d"
"checksum libp2p 0.1.0 (git+https://github.com/libp2p/rust-libp2p?rev=5980a4538ef6fc8af450893acb01290eaed136de)" = "<none>"
"checksum libp2p-core 0.1.0 (git+https://github.com/libp2p/rust-libp2p?rev=5980a4538ef6fc8af450893acb01290eaed136de)" = "<none>"
"checksum libp2p-dns 0.1.0 (git+https://github.com/libp2p/rust-libp2p?rev=5980a4538ef6fc8af450893acb01290eaed136de)" = "<none>"
"checksum libp2p-floodsub 0.1.0 (git+https://github.com/libp2p/rust-libp2p?rev=5980a4538ef6fc8af450893acb01290eaed136de)" = "<none>"
"checksum libp2p-identify 0.1.0 (git+https://github.com/libp2p/rust-libp2p?rev=5980a4538ef6fc8af450893acb01290eaed136de)" = "<none>"
"checksum libp2p-kad 0.1.0 (git+https://github.com/libp2p/rust-libp2p?rev=5980a4538ef6fc8af450893acb01290eaed136de)" = "<none>"
"checksum libp2p-mplex 0.1.0 (git+https://github.com/libp2p/rust-libp2p?rev=5980a4538ef6fc8af450893acb01290eaed136de)" = "<none>"
"checksum libp2p-peerstore 0.1.0 (git+https://github.com/libp2p/rust-libp2p?rev=5980a4538ef6fc8af450893acb01290eaed136de)" = "<none>"
"checksum libp2p-ping 0.1.0 (git+https://github.com/libp2p/rust-libp2p?rev=5980a4538ef6fc8af450893acb01290eaed136de)" = "<none>"
"checksum libp2p-ratelimit 0.1.1 (git+https://github.com/libp2p/rust-libp2p?rev=5980a4538ef6fc8af450893acb01290eaed136de)" = "<none>"
"checksum libp2p-relay 0.1.0 (git+https://github.com/libp2p/rust-libp2p?rev=5980a4538ef6fc8af450893acb01290eaed136de)" = "<none>"
"checksum libp2p-secio 0.1.0 (git+https://github.com/libp2p/rust-libp2p?rev=5980a4538ef6fc8af450893acb01290eaed136de)" = "<none>"
"checksum libp2p-tcp-transport 0.1.0 (git+https://github.com/libp2p/rust-libp2p?rev=5980a4538ef6fc8af450893acb01290eaed136de)" = "<none>"
"checksum libp2p-transport-timeout 0.1.0 (git+https://github.com/libp2p/rust-libp2p?rev=5980a4538ef6fc8af450893acb01290eaed136de)" = "<none>"
"checksum libp2p-uds 0.1.0 (git+https://github.com/libp2p/rust-libp2p?rev=5980a4538ef6fc8af450893acb01290eaed136de)" = "<none>"
"checksum libp2p-websocket 0.1.0 (git+https://github.com/libp2p/rust-libp2p?rev=5980a4538ef6fc8af450893acb01290eaed136de)" = "<none>"
"checksum libp2p-yamux 0.1.0 (git+https://github.com/libp2p/rust-libp2p?rev=5980a4538ef6fc8af450893acb01290eaed136de)" = "<none>"
"checksum linked-hash-map 0.5.1 (registry+https://github.com/rust-lang/crates.io-index)" = "70fb39025bc7cdd76305867c4eccf2f2dcf6e9a57f5b21a93e1c2d86cd03ec9e"
"checksum local-encoding 0.2.0 (registry+https://github.com/rust-lang/crates.io-index)" = "e1ceb20f39ff7ae42f3ff9795f3986b1daad821caaa1e1732a0944103a5a1a66"
"checksum lock_api 0.1.3 (registry+https://github.com/rust-lang/crates.io-index)" = "949826a5ccf18c1b3a7c3d57692778d21768b79e46eb9dd07bfc4c2160036c54"
"checksum log 0.3.9 (registry+https://github.com/rust-lang/crates.io-index)" = "e19e8d5c34a3e0e2223db8e060f9e8264aeeb5c5fc64a4ee9965c062211c024b"
"checksum log 0.4.5 (registry+https://github.com/rust-lang/crates.io-index)" = "d4fcce5fa49cc693c312001daf1d13411c4a5283796bac1084299ea3e567113f"
"checksum mashup 0.1.7 (registry+https://github.com/rust-lang/crates.io-index)" = "d886e371548f5c66258a99df9ec03366bff02cc96ea3d3f8f346b5d2d6836de7"
"checksum mashup-impl 0.1.7 (registry+https://github.com/rust-lang/crates.io-index)" = "8d426741e35fab52542d84dfee615f442c2b37247bee8b1ed5c25ca723487580"
"checksum matches 0.1.6 (registry+https://github.com/rust-lang/crates.io-index)" = "100aabe6b8ff4e4a7e32c1c13523379802df0772b82466207ac25b013f193376"
"checksum memchr 2.0.1 (registry+https://github.com/rust-lang/crates.io-index)" = "796fba70e76612589ed2ce7f45282f5af869e0fdd7cc6199fa1aa1f1d591ba9d"
"checksum memoffset 0.2.1 (registry+https://github.com/rust-lang/crates.io-index)" = "0f9dc261e2b62d7a622bf416ea3c5245cdd5d9a7fcc428c0d06804dfce1775b3"
"checksum memory-db 0.9.0 (git+https://github.com/paritytech/trie)" = "<none>"
"checksum memory_units 0.3.0 (registry+https://github.com/rust-lang/crates.io-index)" = "71d96e3f3c0b6325d8ccd83c33b28acb183edcb6c67938ba104ec546854b0882"
"checksum mime 0.2.6 (registry+https://github.com/rust-lang/crates.io-index)" = "ba626b8a6de5da682e1caa06bdb42a335aee5a84db8e5046a3e8ab17ba0a3ae0"
"checksum mime 0.3.7 (registry+https://github.com/rust-lang/crates.io-index)" = "0b28683d0b09bbc20be1c9b3f6f24854efb1356ffcffee08ea3f6e65596e85fa"
"checksum mio 0.6.14 (registry+https://github.com/rust-lang/crates.io-index)" = "6d771e3ef92d58a8da8df7d6976bfca9371ed1de6619d9d5a5ce5b1f29b85bfe"
"checksum mio-extras 2.0.5 (registry+https://github.com/rust-lang/crates.io-index)" = "46e73a04c2fa6250b8d802134d56d554a9ec2922bf977777c805ea5def61ce40"
"checksum mio-uds 0.6.6 (registry+https://github.com/rust-lang/crates.io-index)" = "84c7b5caa3a118a6e34dbac36504503b1e8dc5835e833306b9d6af0e05929f79"
"checksum miow 0.2.1 (registry+https://github.com/rust-lang/crates.io-index)" = "8c1f2f3b1cf331de6896aabf6e9d55dca90356cc9960cca7eaaf408a355ae919"
"checksum multiaddr 0.3.0 (git+https://github.com/libp2p/rust-libp2p?rev=5980a4538ef6fc8af450893acb01290eaed136de)" = "<none>"
"checksum multihash 0.8.1-pre (git+https://github.com/libp2p/rust-libp2p?rev=5980a4538ef6fc8af450893acb01290eaed136de)" = "<none>"
"checksum multistream-select 0.1.0 (git+https://github.com/libp2p/rust-libp2p?rev=5980a4538ef6fc8af450893acb01290eaed136de)" = "<none>"
"checksum names 0.11.0 (registry+https://github.com/rust-lang/crates.io-index)" = "ef320dab323286b50fb5cdda23f61c796a72a89998ab565ca32525c5c556f2da"
"checksum nan-preserving-float 0.1.0 (registry+https://github.com/rust-lang/crates.io-index)" = "34d4f00fcc2f4c9efa8cc971db0da9e28290e28e97af47585e48691ef10ff31f"
"checksum native-tls 0.1.5 (registry+https://github.com/rust-lang/crates.io-index)" = "f74dbadc8b43df7864539cedb7bc91345e532fdd913cfdc23ad94f4d2d40fbc0"
"checksum net2 0.2.32 (registry+https://github.com/rust-lang/crates.io-index)" = "9044faf1413a1057267be51b5afba8eb1090bd2231c693664aa1db716fe1eae0"
"checksum nix 0.11.0 (registry+https://github.com/rust-lang/crates.io-index)" = "d37e713a259ff641624b6cb20e3b12b2952313ba36b6823c0f16e6cfd9e5de17"
"checksum nodrop 0.1.12 (registry+https://github.com/rust-lang/crates.io-index)" = "9a2228dca57108069a5262f2ed8bd2e82496d2e074a06d1ccc7ce1687b6ae0a2"
"checksum num-integer 0.1.38 (registry+https://github.com/rust-lang/crates.io-index)" = "6ac0ea58d64a89d9d6b7688031b3be9358d6c919badcf7fbb0527ccfd891ee45"
"checksum num-traits 0.1.43 (registry+https://github.com/rust-lang/crates.io-index)" = "92e5113e9fd4cc14ded8e499429f396a20f98c772a47cc8622a736e1ec843c31"
"checksum num-traits 0.2.4 (registry+https://github.com/rust-lang/crates.io-index)" = "775393e285254d2f5004596d69bb8bc1149754570dcc08cf30cabeba67955e28"
"checksum num_cpus 0.2.13 (registry+https://github.com/rust-lang/crates.io-index)" = "cee7e88156f3f9e19bdd598f8d6c9db7bf4078f99f8381f43a55b09648d1a6e3"
"checksum num_cpus 1.8.0 (registry+https://github.com/rust-lang/crates.io-index)" = "c51a3322e4bca9d212ad9a158a02abc6934d005490c054a2778df73a70aa0a30"
"checksum ole32-sys 0.2.0 (registry+https://github.com/rust-lang/crates.io-index)" = "5d2c49021782e5233cd243168edfa8037574afed4eba4bbaf538b3d8d1789d8c"
"checksum openssl 0.9.24 (registry+https://github.com/rust-lang/crates.io-index)" = "a3605c298474a3aa69de92d21139fb5e2a81688d308262359d85cdd0d12a7985"
"checksum openssl-sys 0.9.33 (registry+https://github.com/rust-lang/crates.io-index)" = "d8abc04833dcedef24221a91852931df2f63e3369ae003134e70aff3645775cc"
"checksum owning_ref 0.3.3 (registry+https://github.com/rust-lang/crates.io-index)" = "cdf84f41639e037b484f93433aa3897863b561ed65c6e59c7073d7c561710f37"
"checksum parity-bytes 0.1.0 (registry+https://github.com/rust-lang/crates.io-index)" = "fa5168b4cf41f3835e4bc6ffb32f51bc9365dc50cb351904595b3931d917fd0c"
"checksum parity-codec 2.0.1 (registry+https://github.com/rust-lang/crates.io-index)" = "2b47e0394c3720edecb4815258c28e848012a833b649fbf7dce6174365203a2d"
"checksum parity-codec-derive 1.0.0 (registry+https://github.com/rust-lang/crates.io-index)" = "1eda64d782c342261aea4ca047a609f9bd92d5f9dafabe6b5a396caf5c7b8827"
"checksum parity-codec-derive 2.0.1 (registry+https://github.com/rust-lang/crates.io-index)" = "8ad82895f41c3880de6fcb532455ac89c8e499eaed918beb75070c6cde85bba0"
"checksum parity-crypto 0.1.0 (registry+https://github.com/rust-lang/crates.io-index)" = "c1117f6574377d21309bfa1f7d69ff734120685d92b02c3f362b122585758840"
"checksum parity-rocksdb 0.5.0 (registry+https://github.com/rust-lang/crates.io-index)" = "cd55d2d6d6000ec99f021cf52c9acc7d2a402e14f95ced4c5de230696fabe00b"
"checksum parity-rocksdb-sys 0.5.2 (registry+https://github.com/rust-lang/crates.io-index)" = "9ae07d4bfb2759541957c19f471996b807fc09ef3a5bdce14409b57f038de49f"
"checksum parity-snappy-sys 0.1.1 (registry+https://github.com/rust-lang/crates.io-index)" = "c2086caac40c79289cb70d7e1c64f5888e1c53f5d38399d3e95101493739f423"
"checksum parity-wasm 0.31.0 (registry+https://github.com/rust-lang/crates.io-index)" = "e1c91199d14bd5b78ecade323d4a891d094799749c1b9e82d9c590c2e2849a40"
"checksum parking_lot 0.4.8 (registry+https://github.com/rust-lang/crates.io-index)" = "149d8f5b97f3c1133e3cfcd8886449959e856b557ff281e292b733d7c69e005e"
"checksum parking_lot 0.5.5 (registry+https://github.com/rust-lang/crates.io-index)" = "d4d05f1349491390b1730afba60bb20d55761bef489a954546b58b4b34e1e2ac"
"checksum parking_lot 0.6.2 (registry+https://github.com/rust-lang/crates.io-index)" = "901d6514273469bb17380c1ac3f51fb3ce54be1f960e51a6f04901eba313ab8d"
"checksum parking_lot_core 0.2.14 (registry+https://github.com/rust-lang/crates.io-index)" = "4db1a8ccf734a7bce794cc19b3df06ed87ab2f3907036b693c68f56b4d4537fa"
"checksum percent-encoding 1.0.1 (registry+https://github.com/rust-lang/crates.io-index)" = "31010dd2e1ac33d5b46a5b413495239882813e0369f8ed8a5e266f173602f831"
"checksum pkg-config 0.3.11 (registry+https://github.com/rust-lang/crates.io-index)" = "110d5ee3593dbb73f56294327fe5668bcc997897097cbc76b51e7aed3f52452f"
"checksum pretty_assertions 0.4.1 (registry+https://github.com/rust-lang/crates.io-index)" = "28ea5118e2f41bfbc974b28d88c07621befd1fa5d6ec23549be96302a1a59dd2"
"checksum pretty_assertions 0.5.1 (registry+https://github.com/rust-lang/crates.io-index)" = "3a029430f0d744bc3d15dd474d591bed2402b645d024583082b9f63bb936dac6"
"checksum proc-macro-hack 0.4.1 (registry+https://github.com/rust-lang/crates.io-index)" = "2c725b36c99df7af7bf9324e9c999b9e37d92c8f8caf106d82e1d7953218d2d8"
"checksum proc-macro-hack-impl 0.4.1 (registry+https://github.com/rust-lang/crates.io-index)" = "2b753ad9ed99dd8efeaa7d2fb8453c8f6bc3e54b97966d35f1bc77ca6865254a"
"checksum proc-macro2 0.4.19 (registry+https://github.com/rust-lang/crates.io-index)" = "ffe022fb8c8bd254524b0b3305906c1921fa37a84a644e29079a9e62200c3901"
"checksum protobuf 2.0.3 (registry+https://github.com/rust-lang/crates.io-index)" = "7fec4b8f0fa26c52d29c66e93e8624aad859458ec5e5d4f6ddf923954293436a"
"checksum pulldown-cmark 0.0.3 (registry+https://github.com/rust-lang/crates.io-index)" = "8361e81576d2e02643b04950e487ec172b687180da65c731c03cf336784e6c07"
"checksum pwasm-utils 0.3.1 (registry+https://github.com/rust-lang/crates.io-index)" = "efd695333cfae6e9dbe2703a6d040e252b57a6fc3b9a65c712615ac042b2e0c5"
"checksum quick-error 0.1.4 (registry+https://github.com/rust-lang/crates.io-index)" = "5fb6ccf8db7bbcb9c2eae558db5ab4f3da1c2a87e4e597ed394726bc8ea6ca1d"
"checksum quick-error 1.2.2 (registry+https://github.com/rust-lang/crates.io-index)" = "9274b940887ce9addde99c4eee6b5c44cc494b182b97e73dc8ffdcb3397fd3f0"
"checksum quote 0.6.3 (registry+https://github.com/rust-lang/crates.io-index)" = "e44651a0dc4cdd99f71c83b561e221f714912d11af1a4dff0631f923d53af035"
"checksum rand 0.3.22 (registry+https://github.com/rust-lang/crates.io-index)" = "15a732abf9d20f0ad8eeb6f909bf6868722d9a06e1e50802b6a70351f40b4eb1"
"checksum rand 0.4.2 (registry+https://github.com/rust-lang/crates.io-index)" = "eba5f8cb59cc50ed56be8880a5c7b496bfd9bd26394e176bc67884094145c2c5"
"checksum rand 0.5.3 (registry+https://github.com/rust-lang/crates.io-index)" = "6802c0e883716383777e147b7c21323d5de7527257c8b6dc1365a7f2983e90f6"
"checksum rand_core 0.2.1 (registry+https://github.com/rust-lang/crates.io-index)" = "edecf0f94da5551fc9b492093e30b041a891657db7940ee221f9d2f66e82eef2"
"checksum rayon 0.8.2 (registry+https://github.com/rust-lang/crates.io-index)" = "b614fe08b6665cb9a231d07ac1364b0ef3cb3698f1239ee0c4c3a88a524f54c8"
"checksum rayon 1.0.1 (registry+https://github.com/rust-lang/crates.io-index)" = "80e811e76f1dbf68abf87a759083d34600017fc4e10b6bd5ad84a700f9dba4b1"
"checksum rayon-core 1.4.0 (registry+https://github.com/rust-lang/crates.io-index)" = "9d24ad214285a7729b174ed6d3bcfcb80177807f959d95fafd5bfc5c4f201ac8"
"checksum redox_syscall 0.1.39 (registry+https://github.com/rust-lang/crates.io-index)" = "6b8493950b18ff11387fef7fd9a9979f4dd77a36e182f754385838c70404b73e"
"checksum redox_termios 0.1.1 (registry+https://github.com/rust-lang/crates.io-index)" = "7e891cfe48e9100a70a3b6eb652fef28920c117d366339687bd5576160db0f76"
"checksum regex 0.2.11 (registry+https://github.com/rust-lang/crates.io-index)" = "9329abc99e39129fcceabd24cf5d85b4671ef7c29c50e972bc5afe32438ec384"
"checksum regex 1.0.2 (registry+https://github.com/rust-lang/crates.io-index)" = "5bbbea44c5490a1e84357ff28b7d518b4619a159fed5d25f6c1de2d19cc42814"
"checksum regex-syntax 0.5.6 (registry+https://github.com/rust-lang/crates.io-index)" = "7d707a4fa2637f2dca2ef9fd02225ec7661fe01a53623c1e6515b6916511f7a7"
"checksum regex-syntax 0.6.2 (registry+https://github.com/rust-lang/crates.io-index)" = "747ba3b235651f6e2f67dfa8bcdcd073ddb7c243cb21c442fc12395dfcac212d"
"checksum relay 0.1.1 (registry+https://github.com/rust-lang/crates.io-index)" = "1576e382688d7e9deecea24417e350d3062d97e32e45d70b1cde65994ff1489a"
"checksum remove_dir_all 0.5.1 (registry+https://github.com/rust-lang/crates.io-index)" = "3488ba1b9a2084d38645c4c08276a1752dcbf2c7130d74f1569681ad5d2799c5"
"checksum rhododendron 0.3.4 (registry+https://github.com/rust-lang/crates.io-index)" = "e20523445e693f394c0e487113ae656071311c9ee4c1e914441bece8c929b21d"
"checksum ring 0.12.1 (registry+https://github.com/rust-lang/crates.io-index)" = "6f7d28b30a72c01b458428e0ae988d4149c20d902346902be881e3edc4bb325c"
"checksum rlp 0.2.4 (registry+https://github.com/rust-lang/crates.io-index)" = "524c5ad554859785dfc8469df3ed5e0b5784d4d335877ed47c8d90fc0eb238fe"
"checksum rust-crypto 0.2.36 (registry+https://github.com/rust-lang/crates.io-index)" = "f76d05d3993fd5f4af9434e8e436db163a12a9d40e1a58a726f27a01dfd12a2a"
"checksum rustc-demangle 0.1.8 (registry+https://github.com/rust-lang/crates.io-index)" = "76d7ba1feafada44f2d38eed812bd2489a03c0f5abb975799251518b68848649"
"checksum rustc-hex 1.0.0 (registry+https://github.com/rust-lang/crates.io-index)" = "0ceb8ce7a5e520de349e1fa172baeba4a9e8d5ef06c47471863530bc4972ee1e"
"checksum rustc-hex 2.0.0 (registry+https://github.com/rust-lang/crates.io-index)" = "d2b03280c2813907a030785570c577fb27d3deec8da4c18566751ade94de0ace"
"checksum rustc-serialize 0.3.24 (registry+https://github.com/rust-lang/crates.io-index)" = "dcf128d1287d2ea9d80910b5f1120d0b8eede3fbf1abe91c40d39ea7d51e6fda"
"checksum rustc_version 0.2.2 (registry+https://github.com/rust-lang/crates.io-index)" = "a54aa04a10c68c1c4eacb4337fd883b435997ede17a9385784b990777686b09a"
"checksum rw-stream-sink 0.1.0 (git+https://github.com/libp2p/rust-libp2p?rev=5980a4538ef6fc8af450893acb01290eaed136de)" = "<none>"
"checksum safe-mix 1.0.0 (registry+https://github.com/rust-lang/crates.io-index)" = "7f7bf422d23a88c16d5090d455f182bc99c60af4df6a345c63428acf5129e347"
"checksum safemem 0.2.0 (registry+https://github.com/rust-lang/crates.io-index)" = "e27a8b19b835f7aea908818e871f5cc3a5a186550c30773be987e155e8163d8f"
"checksum schannel 0.1.12 (registry+https://github.com/rust-lang/crates.io-index)" = "85fd9df495640643ad2d00443b3d78aae69802ad488debab4f1dd52fc1806ade"
"checksum scoped-tls 0.1.2 (registry+https://github.com/rust-lang/crates.io-index)" = "332ffa32bf586782a3efaeb58f127980944bbc8c4d6913a86107ac2a5ab24b28"
"checksum scopeguard 0.3.3 (registry+https://github.com/rust-lang/crates.io-index)" = "94258f53601af11e6a49f722422f6e3425c52b06245a5cf9bc09908b174f5e27"
"checksum security-framework 0.1.16 (registry+https://github.com/rust-lang/crates.io-index)" = "dfa44ee9c54ce5eecc9de7d5acbad112ee58755239381f687e564004ba4a2332"
"checksum security-framework-sys 0.1.16 (registry+https://github.com/rust-lang/crates.io-index)" = "5421621e836278a0b139268f36eee0dc7e389b784dc3f79d8f11aabadf41bead"
"checksum semver 0.9.0 (registry+https://github.com/rust-lang/crates.io-index)" = "1d7eb9ef2c18661902cc47e535f9bc51b78acd254da71d375c2f6720d9a40403"
"checksum semver-parser 0.7.0 (registry+https://github.com/rust-lang/crates.io-index)" = "388a1df253eca08550bef6c72392cfe7c30914bf41df5269b68cbd6ff8f570a3"
"checksum serde 1.0.70 (registry+https://github.com/rust-lang/crates.io-index)" = "0c3adf19c07af6d186d91dae8927b83b0553d07ca56cbf7f2f32560455c91920"
"checksum serde_derive 1.0.70 (registry+https://github.com/rust-lang/crates.io-index)" = "3525a779832b08693031b8ecfb0de81cd71cfd3812088fafe9a7496789572124"
"checksum serde_json 1.0.24 (registry+https://github.com/rust-lang/crates.io-index)" = "c3c6908c7b925cd6c590358a4034de93dbddb20c45e1d021931459fd419bf0e2"
"checksum sha1 0.2.0 (registry+https://github.com/rust-lang/crates.io-index)" = "cc30b1e1e8c40c121ca33b86c23308a090d19974ef001b4bf6e61fd1a0fb095c"
"checksum sha1 0.5.0 (registry+https://github.com/rust-lang/crates.io-index)" = "171698ce4ec7cbb93babeb3190021b4d72e96ccb98e33d277ae4ea959d6f2d9e"
"checksum sha1 0.6.0 (registry+https://github.com/rust-lang/crates.io-index)" = "2579985fda508104f7587689507983eadd6a6e84dd35d6d115361f530916fa0d"
"checksum sha2 0.7.1 (registry+https://github.com/rust-lang/crates.io-index)" = "9eb6be24e4c23a84d7184280d2722f7f2731fcdd4a9d886efbfe4413e4847ea0"
"checksum shell32-sys 0.1.2 (registry+https://github.com/rust-lang/crates.io-index)" = "9ee04b46101f57121c9da2b151988283b6beb79b34f5bb29a58ee48cb695122c"
"checksum simplelog 0.4.4 (registry+https://github.com/rust-lang/crates.io-index)" = "24b615b1a3cc51ffa565d9a1d0cfcc49fe7d64737ada84eca284cddb0292d125"
"checksum skeptic 0.4.0 (registry+https://github.com/rust-lang/crates.io-index)" = "24ebf8a06f5f8bae61ae5bbc7af7aac4ef6907ae975130faba1199e5fe82256a"
"checksum slab 0.3.0 (registry+https://github.com/rust-lang/crates.io-index)" = "17b4fcaed89ab08ef143da37bc52adbcc04d4a69014f4c1208d6b51f0c47bc23"
"checksum slab 0.4.1 (registry+https://github.com/rust-lang/crates.io-index)" = "5f9776d6b986f77b35c6cf846c11ad986ff128fe0b2b63a3628e3755e8d3102d"
"checksum slog 2.2.3 (registry+https://github.com/rust-lang/crates.io-index)" = "2f7bfce6405155042d42ec0e645efe43eddedd7be280063ce0623b120014e7f9"
"checksum slog-async 2.3.0 (registry+https://github.com/rust-lang/crates.io-index)" = "e544d16c6b230d84c866662fe55e31aacfca6ae71e6fc49ae9a311cb379bfc2f"
"checksum slog-json 2.2.0 (registry+https://github.com/rust-lang/crates.io-index)" = "ddd14b8df2df39378b3e933c79784350bf715b11444d99f903df0253bbe524e5"
"checksum slog-scope 4.0.1 (registry+https://github.com/rust-lang/crates.io-index)" = "053344c94c0e2b22da6305efddb698d7c485809427cf40555dc936085f67a9df"
"checksum smallvec 0.2.1 (registry+https://github.com/rust-lang/crates.io-index)" = "4c8cbcd6df1e117c2210e13ab5109635ad68a929fcbb8964dc965b76cb5ee013"
"checksum smallvec 0.4.5 (registry+https://github.com/rust-lang/crates.io-index)" = "f90c5e5fe535e48807ab94fc611d323935f39d4660c52b26b96446a7b33aef10"
"checksum smallvec 0.5.1 (registry+https://github.com/rust-lang/crates.io-index)" = "1347484b6f8bc4b32a9323d9800b6d934376391002ad9c528cc659fe8afc08ee"
"checksum smallvec 0.6.3 (registry+https://github.com/rust-lang/crates.io-index)" = "26df3bb03ca5eac2e64192b723d51f56c1b1e0860e7c766281f4598f181acdc8"
"checksum stable_deref_trait 1.0.0 (registry+https://github.com/rust-lang/crates.io-index)" = "15132e0e364248108c5e2c02e3ab539be8d6f5d52a01ca9bbf27ed657316f02b"
"checksum stdweb 0.1.3 (registry+https://github.com/rust-lang/crates.io-index)" = "ef5430c8e36b713e13b48a9f709cc21e046723fe44ce34587b73a830203b533e"
"checksum strsim 0.7.0 (registry+https://github.com/rust-lang/crates.io-index)" = "bb4f380125926a99e52bc279241539c018323fab05ad6368b56f93d9369ff550"
"checksum subtle 0.5.1 (registry+https://github.com/rust-lang/crates.io-index)" = "dc7f6353c2ee5407358d063a14cccc1630804527090a6fb5a9489ce4924280fb"
"checksum syn 0.14.9 (registry+https://github.com/rust-lang/crates.io-index)" = "261ae9ecaa397c42b960649561949d69311f08eeaea86a65696e6e46517cf741"
"checksum synstructure 0.9.0 (registry+https://github.com/rust-lang/crates.io-index)" = "85bb9b7550d063ea184027c9b8c20ac167cd36d3e06b3a40bceb9d746dc1a7b7"
"checksum sysinfo 0.5.7 (registry+https://github.com/rust-lang/crates.io-index)" = "394abcf30852ac00878ab01642b13668db48d166d945f250c7bdbb9e12d75ad0"
"checksum take 0.1.0 (registry+https://github.com/rust-lang/crates.io-index)" = "b157868d8ac1f56b64604539990685fa7611d8fa9e5476cf0c02cf34d32917c5"
"checksum take_mut 0.2.2 (registry+https://github.com/rust-lang/crates.io-index)" = "f764005d11ee5f36500a149ace24e00e3da98b0158b3e2d53a7495660d3f4d60"
"checksum target_info 0.1.0 (registry+https://github.com/rust-lang/crates.io-index)" = "c63f48baada5c52e65a29eef93ab4f8982681b67f9e8d29c7b05abcfec2b9ffe"
"checksum tempdir 0.3.7 (registry+https://github.com/rust-lang/crates.io-index)" = "15f2b5fb00ccdf689e0149d1b1b3c03fead81c2b37735d812fa8bddbbf41b6d8"
"checksum tempfile 3.0.3 (registry+https://github.com/rust-lang/crates.io-index)" = "c4b103c6d08d323b92ff42c8ce62abcd83ca8efa7fd5bf7927efefec75f58c76"
"checksum term 0.4.6 (registry+https://github.com/rust-lang/crates.io-index)" = "fa63644f74ce96fbeb9b794f66aff2a52d601cbd5e80f4b97123e3899f4570f1"
"checksum termion 1.5.1 (registry+https://github.com/rust-lang/crates.io-index)" = "689a3bdfaab439fd92bc87df5c4c78417d3cbe537487274e9b0b2dce76e92096"
"checksum textwrap 0.10.0 (registry+https://github.com/rust-lang/crates.io-index)" = "307686869c93e71f94da64286f9a9524c0f308a9e1c87a583de8e9c9039ad3f6"
"checksum thread-scoped 1.0.2 (registry+https://github.com/rust-lang/crates.io-index)" = "bcbb6aa301e5d3b0b5ef639c9a9c7e2f1c944f177b460c04dc24c69b1fa2bd99"
"checksum thread_local 0.3.5 (registry+https://github.com/rust-lang/crates.io-index)" = "279ef31c19ededf577bfd12dfae728040a21f635b06a24cd670ff510edd38963"
"checksum time 0.1.40 (registry+https://github.com/rust-lang/crates.io-index)" = "d825be0eb33fda1a7e68012d51e9c7f451dc1a69391e7fdc197060bb8c56667b"
"checksum tiny-keccak 1.4.2 (registry+https://github.com/rust-lang/crates.io-index)" = "e9175261fbdb60781fcd388a4d6cc7e14764a2b629a7ad94abb439aed223a44f"
"checksum tk-listen 0.2.0 (registry+https://github.com/rust-lang/crates.io-index)" = "dec7ba6a80b7695fc2abb21af18bed445a362ffd80b64704771ce142d6d2151d"
"checksum tokio 0.1.7 (registry+https://github.com/rust-lang/crates.io-index)" = "8ee337e5f4e501fc32966fec6fe0ca0cc1c237b0b1b14a335f8bfe3c5f06e286"
"checksum tokio-codec 0.1.0 (registry+https://github.com/rust-lang/crates.io-index)" = "881e9645b81c2ce95fcb799ded2c29ffb9f25ef5bef909089a420e5961dd8ccb"
"checksum tokio-core 0.1.17 (registry+https://github.com/rust-lang/crates.io-index)" = "aeeffbbb94209023feaef3c196a41cbcdafa06b4a6f893f68779bb5e53796f71"
"checksum tokio-current-thread 0.1.0 (registry+https://github.com/rust-lang/crates.io-index)" = "9f785265962bde425bf3b77dd6abac6674b8c6d5e8831427383aa9c56c5210e1"
"checksum tokio-dns-unofficial 0.3.1 (registry+https://github.com/rust-lang/crates.io-index)" = "bb9bf62ca2c53bf2f2faec3e48a98b6d8c9577c27011cb0203a4beacdc8ab328"
"checksum tokio-executor 0.1.2 (registry+https://github.com/rust-lang/crates.io-index)" = "8cac2a7883ff3567e9d66bb09100d09b33d90311feca0206c7ca034bc0c55113"
"checksum tokio-fs 0.1.0 (registry+https://github.com/rust-lang/crates.io-index)" = "76766830bbf9a2d5bfb50c95350d56a2e79e2c80f675967fff448bc615899708"
"checksum tokio-io 0.1.8 (registry+https://github.com/rust-lang/crates.io-index)" = "8d6cc2de7725863c86ac71b0b9068476fec50834f055a243558ef1655bbd34cb"
"checksum tokio-proto 0.1.1 (registry+https://github.com/rust-lang/crates.io-index)" = "8fbb47ae81353c63c487030659494b295f6cb6576242f907f203473b191b0389"
"checksum tokio-reactor 0.1.1 (registry+https://github.com/rust-lang/crates.io-index)" = "b3cedc8e5af5131dc3423ffa4f877cce78ad25259a9a62de0613735a13ebc64b"
"checksum tokio-service 0.1.0 (registry+https://github.com/rust-lang/crates.io-index)" = "24da22d077e0f15f55162bdbdc661228c1581892f52074fb242678d015b45162"
"checksum tokio-tcp 0.1.1 (registry+https://github.com/rust-lang/crates.io-index)" = "5b4c329b47f071eb8a746040465fa751bd95e4716e98daef6a9b4e434c17d565"
"checksum tokio-threadpool 0.1.4 (registry+https://github.com/rust-lang/crates.io-index)" = "b3c3873a6d8d0b636e024e77b9a82eaab6739578a06189ecd0e731c7308fbc5d"
"checksum tokio-timer 0.2.6 (registry+https://github.com/rust-lang/crates.io-index)" = "d03fa701f9578a01b7014f106b47f0a363b4727a7f3f75d666e312ab7acbbf1c"
"checksum tokio-tls 0.1.4 (registry+https://github.com/rust-lang/crates.io-index)" = "772f4b04e560117fe3b0a53e490c16ddc8ba6ec437015d91fa385564996ed913"
"checksum tokio-udp 0.1.0 (registry+https://github.com/rust-lang/crates.io-index)" = "137bda266504893ac4774e0ec4c2108f7ccdbcb7ac8dced6305fe9e4e0b5041a"
"checksum tokio-uds 0.2.1 (registry+https://github.com/rust-lang/crates.io-index)" = "424c1ed15a0132251813ccea50640b224c809d6ceafb88154c1a8775873a0e89"
"checksum trace-time 0.1.0 (registry+https://github.com/rust-lang/crates.io-index)" = "5aea07da6582e957c6e737eeb63a5af79e648eeeaaaba8fd9a417f1124bafa41"
"checksum traitobject 0.1.0 (registry+https://github.com/rust-lang/crates.io-index)" = "efd1f82c56340fdf16f2a953d7bda4f8fdffba13d93b00844c25572110b26079"
"checksum transaction-pool 1.13.2 (registry+https://github.com/rust-lang/crates.io-index)" = "fdb8870eea404a57e2f62056ac45067a53a6207fd31866122356481d3c2e1a30"
"checksum trie-bench 0.9.0 (git+https://github.com/paritytech/trie)" = "<none>"
"checksum trie-db 0.9.0 (git+https://github.com/paritytech/trie)" = "<none>"
"checksum trie-root 0.9.0 (git+https://github.com/paritytech/trie)" = "<none>"
"checksum trie-standardmap 0.9.0 (git+https://github.com/paritytech/trie)" = "<none>"
"checksum try-lock 0.1.0 (registry+https://github.com/rust-lang/crates.io-index)" = "ee2aa4715743892880f70885373966c83d73ef1b0838a664ef0c76fffd35e7c2"
"checksum twox-hash 1.1.0 (registry+https://github.com/rust-lang/crates.io-index)" = "475352206e7a290c5fccc27624a163e8d0d115f7bb60ca18a64fc9ce056d7435"
"checksum typeable 0.1.2 (registry+https://github.com/rust-lang/crates.io-index)" = "1410f6f91f21d1612654e7cc69193b0334f909dcf2c790c4826254fbb86f8887"
"checksum typenum 1.10.0 (registry+https://github.com/rust-lang/crates.io-index)" = "612d636f949607bdf9b123b4a6f6d966dedf3ff669f7f045890d3a4a73948169"
"checksum ucd-util 0.1.1 (registry+https://github.com/rust-lang/crates.io-index)" = "fd2be2d6639d0f8fe6cdda291ad456e23629558d466e2789d2c3e9892bda285d"
"checksum uint 0.2.1 (registry+https://github.com/rust-lang/crates.io-index)" = "38051a96565903d81c9a9210ce11076b2218f3b352926baa1f5f6abbdfce8273"
"checksum uint 0.4.1 (registry+https://github.com/rust-lang/crates.io-index)" = "754ba11732b9161b94c41798e5197e5e75388d012f760c42adb5000353e98646"
"checksum unicase 1.4.2 (registry+https://github.com/rust-lang/crates.io-index)" = "7f4765f83163b74f957c797ad9253caf97f103fb064d3999aea9568d09fc8a33"
"checksum unicase 2.1.0 (registry+https://github.com/rust-lang/crates.io-index)" = "284b6d3db520d67fbe88fd778c21510d1b0ba4a551e5d0fbb023d33405f6de8a"
"checksum unicode-bidi 0.3.4 (registry+https://github.com/rust-lang/crates.io-index)" = "49f2bd0c6468a8230e1db229cff8029217cf623c767ea5d60bfbd42729ea54d5"
"checksum unicode-normalization 0.1.7 (registry+https://github.com/rust-lang/crates.io-index)" = "6a0180bc61fc5a987082bfa111f4cc95c4caff7f9799f3e46df09163a937aa25"
"checksum unicode-width 0.1.5 (registry+https://github.com/rust-lang/crates.io-index)" = "882386231c45df4700b275c7ff55b6f3698780a650026380e72dabe76fa46526"
"checksum unicode-xid 0.1.0 (registry+https://github.com/rust-lang/crates.io-index)" = "fc72304796d0818e357ead4e000d19c9c174ab23dc11093ac919054d20a6a7fc"
"checksum unreachable 1.0.0 (registry+https://github.com/rust-lang/crates.io-index)" = "382810877fe448991dfc7f0dd6e3ae5d58088fd0ea5e35189655f84e6814fa56"
"checksum unsigned-varint 0.2.1 (registry+https://github.com/rust-lang/crates.io-index)" = "5fb8abc4b7d8158bdfbbaaccc35331ed3c30c2673e99000d7ae665a2eb6576f4"
"checksum untrusted 0.5.1 (registry+https://github.com/rust-lang/crates.io-index)" = "f392d7819dbe58833e26872f5f6f0d68b7bbbe90fc3667e98731c4a15ad9a7ae"
"checksum url 1.7.0 (registry+https://github.com/rust-lang/crates.io-index)" = "f808aadd8cfec6ef90e4a14eb46f24511824d1ac596b9682703c87056c8678b7"
"checksum utf8-ranges 1.0.0 (registry+https://github.com/rust-lang/crates.io-index)" = "662fab6525a98beff2921d7f61a39e7d59e0b425ebc7d0d9e66d316e55124122"
"checksum vcpkg 0.2.3 (registry+https://github.com/rust-lang/crates.io-index)" = "7ed0f6789c8a85ca41bbc1c9d175422116a9869bd1cf31bb08e1493ecce60380"
"checksum vec_map 0.8.1 (registry+https://github.com/rust-lang/crates.io-index)" = "05c78687fb1a80548ae3250346c3db86a80a7cdd77bda190189f2d0a0987c81a"
"checksum vergen 0.1.1 (registry+https://github.com/rust-lang/crates.io-index)" = "8c3365f36c57e5df714a34be40902b27a992eeddb9996eca52d0584611cf885d"
"checksum version_check 0.1.3 (registry+https://github.com/rust-lang/crates.io-index)" = "6b772017e347561807c1aa192438c5fd74242a670a6cffacc40f2defd1dc069d"
"checksum void 1.0.2 (registry+https://github.com/rust-lang/crates.io-index)" = "6a02e4885ed3bc0f2de90ea6dd45ebcbb66dacffe03547fadbb0eeae2770887d"
"checksum wabt 0.4.0 (registry+https://github.com/rust-lang/crates.io-index)" = "182ae543249ccf2705f324d233891c1176fca142e137b55ba43d9dbfe93f18a2"
"checksum wabt-sys 0.2.0 (registry+https://github.com/rust-lang/crates.io-index)" = "8ca77c6b934a2b32618941b2f565aac43b8cb7141378c3b4fba4d8fcdcd57da3"
"checksum want 0.0.4 (registry+https://github.com/rust-lang/crates.io-index)" = "a05d9d966753fa4b5c8db73fcab5eed4549cfe0e1e4e66911e5564a0085c35d1"
"checksum wasmi 0.4.0 (registry+https://github.com/rust-lang/crates.io-index)" = "522fe3fdd44a56f25cd5ddcd8ccdb1cf2e982ceb28fcb00f41d8a018ae5245a8"
"checksum websocket 0.20.3 (git+https://github.com/tomaka/rust-websocket?branch=send)" = "<none>"
"checksum winapi 0.2.8 (registry+https://github.com/rust-lang/crates.io-index)" = "167dc9d6949a9b857f3451275e911c3f44255842c1f7a76f33c55103a909087a"
"checksum winapi 0.3.4 (registry+https://github.com/rust-lang/crates.io-index)" = "04e3bd221fcbe8a271359c04f21a76db7d0c6028862d1bb5512d85e1e2eb5bb3"
"checksum winapi-build 0.1.1 (registry+https://github.com/rust-lang/crates.io-index)" = "2d315eee3b34aca4797b2da6b13ed88266e6d612562a0c46390af8299fc699bc"
"checksum winapi-i686-pc-windows-gnu 0.4.0 (registry+https://github.com/rust-lang/crates.io-index)" = "ac3b87c63620426dd9b991e5ce0329eff545bccbbb34f3be09ff6fb6ab51b7b6"
"checksum winapi-x86_64-pc-windows-gnu 0.4.0 (registry+https://github.com/rust-lang/crates.io-index)" = "712e227841d057c1ee1cd2fb22fa7e5a5461ae8e48fa2ca79ec42cfc1931183f"
"checksum ws 0.7.5 (git+https://github.com/tomusdrw/ws-rs)" = "<none>"
"checksum ws 0.7.8 (registry+https://github.com/rust-lang/crates.io-index)" = "d2c221321dca56e6a80aa179d562e1fbe6ae116aeaa9205c76fa64e9e3c49dfc"
"checksum ws2_32-sys 0.2.1 (registry+https://github.com/rust-lang/crates.io-index)" = "d59cefebd0c892fa2dd6de581e937301d8552cb44489cdff035c6187cb63fa5e"
"checksum xdg 2.1.0 (registry+https://github.com/rust-lang/crates.io-index)" = "a66b7c2281ebde13cf4391d70d4c7e5946c3c25e72a7b859ca8f677dcd0b0c61"
"checksum yaml-rust 0.3.5 (registry+https://github.com/rust-lang/crates.io-index)" = "e66366e18dc58b46801afbf2ca7661a9f59cc8c5962c29892b6039b4f86fa992"
"checksum yamux 0.1.0 (git+https://github.com/paritytech/yamux)" = "<none>"<|MERGE_RESOLUTION|>--- conflicted
+++ resolved
@@ -2889,11 +2889,8 @@
  "substrate-primitives 0.1.0",
  "substrate-state-db 0.1.0",
  "substrate-state-machine 0.1.0",
-<<<<<<< HEAD
  "substrate-test-client 0.1.0",
-=======
  "substrate-trie 0.4.0",
->>>>>>> a5077f32
 ]
 
 [[package]]
