[package]
name = "node-cli"
version = "2.0.0"
authors = ["Parity Technologies <admin@parity.io>"]
description = "Substrate node implementation in Rust."
build = "build.rs"
edition = "2018"

[dependencies]
log = "0.4"
tokio = "0.1.7"
futures = "0.1"
exit-future = "0.1"
cli = { package = "substrate-cli", path = "../../core/cli" }
<<<<<<< HEAD
parity-codec = "3.5"
=======
parity-codec = { version = "4.1.1" }
>>>>>>> e63598b6
sr-io = { path = "../../core/sr-io" }
client = { package = "substrate-client", path = "../../core/client" }
primitives = { package = "substrate-primitives", path = "../../core/primitives" }
inherents = { package = "substrate-inherents", path = "../../core/inherents" }
node-runtime = { path = "../runtime" }
node-primitives = { path = "../primitives" }
hex-literal = "0.2"
substrate-basic-authorship = { path = "../../core/basic-authorship" }
substrate-service = { path = "../../core/service" }
transaction_pool = { package = "substrate-transaction-pool", path = "../../core/transaction-pool" }
network = { package = "substrate-network", path = "../../core/network" }
consensus = { package = "substrate-consensus-aura", path = "../../core/consensus/aura" }
grandpa = { package = "substrate-finality-grandpa", path = "../../core/finality-grandpa" }
sr-primitives = { path = "../../core/sr-primitives" }
aura_primitives = { package = "substrate-consensus-aura-primitives", path = "../../core/consensus/aura/primitives" }
node-executor = { path = "../executor" }
substrate-keystore = { path = "../../core/keystore" }
substrate-telemetry = { package = "substrate-telemetry", path = "../../core/telemetry" }
structopt = "0.2"
transaction-factory = { path = "../../test-utils/transaction-factory" }
keyring = { package = "substrate-keyring", path = "../../core/keyring" }
indices = { package = "srml-indices", path = "../../srml/indices" }
timestamp = { package = "srml-timestamp", path = "../../srml/timestamp", default-features = false }
rand = "0.6"
finality_tracker = { package = "srml-finality-tracker", path = "../../srml/finality-tracker", default-features = false }
contracts = { package = "srml-contracts", path = "../../srml/contracts" }

[dev-dependencies]
consensus-common = { package = "substrate-consensus-common", path = "../../core/consensus/common" }
service-test = { package = "substrate-service-test", path = "../../core/service/test" }

[build-dependencies]
cli = { package = "substrate-cli", path = "../../core/cli" }
structopt = "0.2"<|MERGE_RESOLUTION|>--- conflicted
+++ resolved
@@ -12,11 +12,7 @@
 futures = "0.1"
 exit-future = "0.1"
 cli = { package = "substrate-cli", path = "../../core/cli" }
-<<<<<<< HEAD
-parity-codec = "3.5"
-=======
 parity-codec = { version = "4.1.1" }
->>>>>>> e63598b6
 sr-io = { path = "../../core/sr-io" }
 client = { package = "substrate-client", path = "../../core/client" }
 primitives = { package = "substrate-primitives", path = "../../core/primitives" }
