[package]
name = "node-cli"
version = "2.0.0"
authors = ["Parity Technologies <admin@parity.io>"]
description = "Substrate node implementation in Rust."
build = "build.rs"
edition = "2018"

[dependencies]
log = "0.4"
tokio = "0.1.7"
futures = "0.1"
exit-future = "0.1"
cli = { package = "substrate-cli", path = "../../core/cli" }
codec = { package = "parity-scale-codec", version = "1.0.0" }
sr-io = { path = "../../core/sr-io" }
client = { package = "substrate-client", path = "../../core/client" }
primitives = { package = "substrate-primitives", path = "../../core/primitives" }
inherents = { package = "substrate-inherents", path = "../../core/inherents" }
node-runtime = { path = "../runtime" }
node-rpc = { path = "../rpc" }
node-primitives = { path = "../primitives" }
hex-literal = "0.2"
substrate-basic-authorship = { path = "../../core/basic-authorship" }
substrate-service = { path = "../../core/service" }
transaction_pool = { package = "substrate-transaction-pool", path = "../../core/transaction-pool" }
network = { package = "substrate-network", path = "../../core/network" }
babe = { package = "substrate-consensus-babe", path = "../../core/consensus/babe" }
babe-primitives = { package = "substrate-consensus-babe-primitives", path = "../../core/consensus/babe/primitives" }
grandpa = { package = "substrate-finality-grandpa", path = "../../core/finality-grandpa" }
grandpa_primitives = { package = "substrate-finality-grandpa-primitives", path = "../../core/finality-grandpa/primitives" }
sr-primitives = { path = "../../core/sr-primitives" }
node-executor = { path = "../executor" }
substrate-telemetry = { package = "substrate-telemetry", path = "../../core/telemetry" }
structopt = "0.2"
transaction-factory = { path = "../../test-utils/transaction-factory" }
keyring = { package = "substrate-keyring", path = "../../core/keyring" }
indices = { package = "srml-indices", path = "../../srml/indices" }
timestamp = { package = "srml-timestamp", path = "../../srml/timestamp", default-features = false }
rand = "0.6"
finality_tracker = { package = "srml-finality-tracker", path = "../../srml/finality-tracker", default-features = false }
contracts = { package = "srml-contracts", path = "../../srml/contracts" }
system = { package = "srml-system", path = "../../srml/system" }
balances = { package = "srml-balances", path = "../../srml/balances" }
<<<<<<< HEAD
substrate-rpc = { package = "substrate-rpc", path = "../../core/rpc" }
jsonrpc-core = "13.0.0"
=======
support = { package = "srml-support", path = "../../srml/support", default-features = false }
im_online = { package = "srml-im-online", path = "../../srml/im-online", default-features = false }
>>>>>>> dcbe1be4

[dev-dependencies]
keystore = { package = "substrate-keystore", path = "../../core/keystore" }
babe = { package = "substrate-consensus-babe", path = "../../core/consensus/babe", features = ["test-helpers"] }
consensus-common = { package = "substrate-consensus-common", path = "../../core/consensus/common" }
service-test = { package = "substrate-service-test", path = "../../core/service/test" }
futures03 = { package = "futures-preview", version = "0.3.0-alpha.17" }
tempfile = "3.1"

[build-dependencies]
cli = { package = "substrate-cli", path = "../../core/cli" }
structopt = "0.2"<|MERGE_RESOLUTION|>--- conflicted
+++ resolved
@@ -11,6 +11,7 @@
 tokio = "0.1.7"
 futures = "0.1"
 exit-future = "0.1"
+jsonrpc-core = "13.0.0"
 cli = { package = "substrate-cli", path = "../../core/cli" }
 codec = { package = "parity-scale-codec", version = "1.0.0" }
 sr-io = { path = "../../core/sr-io" }
@@ -21,6 +22,7 @@
 node-rpc = { path = "../rpc" }
 node-primitives = { path = "../primitives" }
 hex-literal = "0.2"
+substrate-rpc = { package = "substrate-rpc", path = "../../core/rpc" }
 substrate-basic-authorship = { path = "../../core/basic-authorship" }
 substrate-service = { path = "../../core/service" }
 transaction_pool = { package = "substrate-transaction-pool", path = "../../core/transaction-pool" }
@@ -42,13 +44,8 @@
 contracts = { package = "srml-contracts", path = "../../srml/contracts" }
 system = { package = "srml-system", path = "../../srml/system" }
 balances = { package = "srml-balances", path = "../../srml/balances" }
-<<<<<<< HEAD
-substrate-rpc = { package = "substrate-rpc", path = "../../core/rpc" }
-jsonrpc-core = "13.0.0"
-=======
 support = { package = "srml-support", path = "../../srml/support", default-features = false }
 im_online = { package = "srml-im-online", path = "../../srml/im-online", default-features = false }
->>>>>>> dcbe1be4
 
 [dev-dependencies]
 keystore = { package = "substrate-keystore", path = "../../core/keystore" }
