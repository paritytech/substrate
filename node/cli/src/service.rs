// Copyright 2018-2019 Parity Technologies (UK) Ltd.
// This file is part of Substrate.

// Substrate is free software: you can redistribute it and/or modify
// it under the terms of the GNU General Public License as published by
// the Free Software Foundation, either version 3 of the License, or
// (at your option) any later version.

// Substrate is distributed in the hope that it will be useful,
// but WITHOUT ANY WARRANTY; without even the implied warranty of
// MERCHANTABILITY or FITNESS FOR A PARTICULAR PURPOSE.  See the
// GNU General Public License for more details.

// You should have received a copy of the GNU General Public License
// along with Substrate.  If not, see <http://www.gnu.org/licenses/>.

#![warn(unused_extern_crates)]

//! Service and ServiceFactory implementation. Specialized wrapper over substrate service.

use std::sync::Arc;
use std::time::Duration;

use aura::{import_queue, start_aura, AuraImportQueue, SlotDuration};
use client::{self, LongestChain};
use grandpa::{self, FinalityProofProvider as GrandpaFinalityProofProvider};
use node_executor;
<<<<<<< HEAD
use primitives::{Pair, ed25519};
=======
use primitives::Pair;
use grandpa_primitives::AuthorityPair as GrandpaPair;
>>>>>>> ff7d929b
use futures::prelude::*;
use node_primitives::{AuraPair, Block};
use node_runtime::{GenesisConfig, RuntimeApi};
use substrate_service::{
	FactoryFullConfiguration, LightComponents, FullComponents, FullBackend,
	FullClient, LightClient, LightBackend, FullExecutor, LightExecutor,
	error::{Error as ServiceError},
};
use transaction_pool::{self, txpool::{Pool as TransactionPool}};
use inherents::InherentDataProviders;
use network::construct_simple_protocol;
use substrate_service::construct_service_factory;
use log::info;
use substrate_service::TelemetryOnConnect;

construct_simple_protocol! {
	/// Demo protocol attachment for substrate.
	pub struct NodeProtocol where Block = Block { }
}

/// Node specific configuration
pub struct NodeConfig<F: substrate_service::ServiceFactory> {
	/// grandpa connection to import block
	// FIXME #1134 rather than putting this on the config, let's have an actual intermediate setup state
	pub grandpa_import_setup: Option<(grandpa::BlockImportForService<F>, grandpa::LinkHalfForService<F>)>,
	inherent_data_providers: InherentDataProviders,
}

impl<F> Default for NodeConfig<F> where F: substrate_service::ServiceFactory {
	fn default() -> NodeConfig<F> {
		NodeConfig {
			grandpa_import_setup: None,
			inherent_data_providers: InherentDataProviders::new(),
		}
	}
}

construct_service_factory! {
	struct Factory {
		Block = Block,
		ConsensusPair = AuraPair,
		FinalityPair = GrandpaPair,
		RuntimeApi = RuntimeApi,
		NetworkProtocol = NodeProtocol { |config| Ok(NodeProtocol::new()) },
		RuntimeDispatch = node_executor::Executor,
		FullTransactionPoolApi = transaction_pool::ChainApi<client::Client<FullBackend<Self>, FullExecutor<Self>, Block, RuntimeApi>, Block>
			{ |config, client| Ok(TransactionPool::new(config, transaction_pool::ChainApi::new(client))) },
		LightTransactionPoolApi = transaction_pool::ChainApi<client::Client<LightBackend<Self>, LightExecutor<Self>, Block, RuntimeApi>, Block>
			{ |config, client| Ok(TransactionPool::new(config, transaction_pool::ChainApi::new(client))) },
		Genesis = GenesisConfig,
		Configuration = NodeConfig<Self>,
		FullService = FullComponents<Self>
			{ |config: FactoryFullConfiguration<Self>|
				FullComponents::<Factory>::new(config) },
		AuthoritySetup = {
			|mut service: Self::FullService| {
				let (block_import, link_half) = service.config.custom.grandpa_import_setup.take()
					.expect("Link Half and Block Import are present for Full Services or setup failed before. qed");

				if let Some(aura_key) = service.authority_key() {
					info!("Using aura key {}", aura_key.public());

					let proposer = Arc::new(substrate_basic_authorship::ProposerFactory {
						client: service.client(),
						transaction_pool: service.transaction_pool(),
					});

					let client = service.client();
					let select_chain = service.select_chain()
						.ok_or(ServiceError::SelectChainRequired)?;

					let aura = start_aura(
						SlotDuration::get_or_compute(&*client)?,
						Arc::new(aura_key),
						client,
						select_chain,
						block_import,
						proposer,
						service.network(),
						service.config.custom.inherent_data_providers.clone(),
						service.config.force_authoring,
					)?;
					let select = aura.select(service.on_exit()).then(|_| Ok(()));
					service.spawn_task(Box::new(select));
				}

				let grandpa_key = if service.config.disable_grandpa {
					None
				} else {
					service.fg_authority_key()
				};

				let config = grandpa::Config {
					local_key: grandpa_key.map(Arc::new),
					// FIXME #1578 make this available through chainspec
					gossip_duration: Duration::from_millis(333),
					justification_period: 4096,
					name: Some(service.config.name.clone())
				};

				match config.local_key {
					None if !service.config.grandpa_voter => {
						service.spawn_task(Box::new(grandpa::run_grandpa_observer(
							config,
							link_half,
							service.network(),
							service.on_exit(),
						)?));
					},
					// Either config.local_key is set, or user forced voter service via `--grandpa-voter` flag.
					_ => {
						let telemetry_on_connect = TelemetryOnConnect {
							telemetry_connection_sinks: service.telemetry_on_connect_stream(),
						};
						let grandpa_config = grandpa::GrandpaParams {
							config: config,
							link: link_half,
							network: service.network(),
							inherent_data_providers: service.config.custom.inherent_data_providers.clone(),
							on_exit: service.on_exit(),
							telemetry_on_connect: Some(telemetry_on_connect),
							transaction_pool: service.transaction_pool(),
						};
						service.spawn_task(Box::new(grandpa::run_grandpa_voter(grandpa_config)?));
					},
				}

				Ok(service)
			}
		},
		LightService = LightComponents<Self>
			{ |config| <LightComponents<Factory>>::new(config) },
		FullImportQueue = AuraImportQueue<Self::Block>
			{ 	|
					config: &mut FactoryFullConfiguration<Self>,
					client: Arc<FullClient<Self>>,
					transaction_pool: Option<Arc<TransactionPool<Self::FullTransactionPoolApi>>>,
					select_chain: Self::SelectChain,
				|
				{
					let slot_duration = SlotDuration::get_or_compute(&*client)?;

					let maybe_pair = {
						// TODO: There should be a better way to get a key pair.

						let mut keystore = if let Some(keystore_path) = config.keystore_path.as_ref() {
							match substrate_keystore::Store::open(keystore_path.clone()) {
								Ok(ks) => Some(ks),
								Err(err) => None,
							}
						} else {
							None
						};

						if let Some(keystore) = keystore.as_mut() {
							Some(keystore.generate_from_seed::<ed25519::Pair>(&config.keys[0])?)
						} else {
							None
						}
					};

					let (block_import, link_half) =
						grandpa::block_import::<_, _, _, RuntimeApi, FullClient<Self>, _, _>(
							client.clone(),
							client.clone(),
							select_chain,
							transaction_pool.clone(),
							maybe_pair.clone(),
						)?;
					let justification_import = block_import.clone();

					config.custom.grandpa_import_setup = Some((block_import.clone(), link_half));

					import_queue::<_, _, AuraPair, TransactionPool<Self::FullTransactionPoolApi>>(
						slot_duration,
						Box::new(block_import),
						Some(Box::new(justification_import)),
						None,
						client,
						transaction_pool,
						config.custom.inherent_data_providers.clone(),
					).map_err(Into::into)
				}
			},
		LightImportQueue = AuraImportQueue<Self::Block>
			{ |config: &FactoryFullConfiguration<Self>, client: Arc<LightClient<Self>>| {
				#[allow(deprecated)]
				let fetch_checker = client.backend().blockchain().fetcher()
					.upgrade()
					.map(|fetcher| fetcher.checker().clone())
					.ok_or_else(|| "Trying to start light import queue without active fetch checker")?;
				let block_import = grandpa::light_block_import::<_, _, _, RuntimeApi, LightClient<Self>>(
					client.clone(), Arc::new(fetch_checker), client.clone()
				)?;
				let finality_proof_import = block_import.clone();
				let finality_proof_request_builder = finality_proof_import.create_finality_proof_request_builder();

				import_queue::<_, _, AuraPair, TransactionPool<Self::FullTransactionPoolApi>>(
					SlotDuration::get_or_compute(&*client)?,
					Box::new(block_import),
					None,
					Some(Box::new(finality_proof_import)),
					client,
					None,
					config.custom.inherent_data_providers.clone(),
				).map(|q| (q, finality_proof_request_builder)).map_err(Into::into)
			}},
		SelectChain = LongestChain<FullBackend<Self>, Self::Block>
			{ |config: &FactoryFullConfiguration<Self>, client: Arc<FullClient<Self>>| {
				#[allow(deprecated)]
				Ok(LongestChain::new(client.backend().clone()))
			}
		},
		FinalityProofProvider = { |client: Arc<FullClient<Self>>| {
			Ok(Some(Arc::new(GrandpaFinalityProofProvider::new(client.clone(), client)) as _))
		}},
	}
}


#[cfg(test)]
mod tests {
	use std::sync::Arc;
	use aura::CompatibleDigestItem;
	use consensus_common::{Environment, Proposer, BlockImportParams, BlockOrigin, ForkChoiceStrategy};
	use node_primitives::DigestItem;
	use node_runtime::{BalancesCall, Call, CENTS, SECS_PER_BLOCK, UncheckedExtrinsic};
	use parity_codec::{Compact, Encode, Decode};
	use primitives::{
		crypto::Pair as CryptoPair, ed25519::Signature, blake2_256,
		sr25519::Public as AddressPublic, H256,
	};
	use sr_primitives::{generic::{BlockId, Era, Digest}, traits::Block, OpaqueExtrinsic};
	use timestamp;
	use finality_tracker;
	use keyring::{ed25519::Keyring as AuthorityKeyring, sr25519::Keyring as AccountKeyring};
	use substrate_service::ServiceFactory;
	use service_test::SyncService;
	use crate::service::Factory;

	#[cfg(feature = "rhd")]
	fn test_sync() {
		use {service_test, Factory};
		use client::{BlockImportParams, BlockOrigin};

		let alice: Arc<ed25519::Pair> = Arc::new(Keyring::Alice.into());
		let bob: Arc<ed25519::Pair> = Arc::new(Keyring::Bob.into());
		let validators = vec![alice.public().0.into(), bob.public().0.into()];
		let keys: Vec<&ed25519::Pair> = vec![&*alice, &*bob];
		let dummy_runtime = ::tokio::runtime::Runtime::new().unwrap();
		let block_factory = |service: &<Factory as service::ServiceFactory>::FullService| {
			let block_id = BlockId::number(service.client().info().chain.best_number);
			let parent_header = service.client().header(&block_id).unwrap().unwrap();
			let consensus_net = ConsensusNetwork::new(service.network(), service.client().clone());
			let proposer_factory = consensus::ProposerFactory {
				client: service.client().clone(),
				transaction_pool: service.transaction_pool().clone(),
				network: consensus_net,
				force_delay: 0,
				handle: dummy_runtime.executor(),
			};
			let (proposer, _, _) = proposer_factory.init(&parent_header, &validators, alice.clone()).unwrap();
			let block = proposer.propose().expect("Error making test block");
			BlockImportParams {
				origin: BlockOrigin::File,
				justification: Vec::new(),
				internal_justification: Vec::new(),
				finalized: true,
				body: Some(block.extrinsics),
				header: block.header,
				auxiliary: Vec::new(),
			}
		};
		let extrinsic_factory = |service: &SyncService<<Factory as service::ServiceFactory>::FullService>| {
			let payload = (
				0,
				Call::Balances(BalancesCall::transfer(RawAddress::Id(bob.public().0.into()), 69.into())),
				Era::immortal(),
				service.client().genesis_hash()
			);
			let signature = alice.sign(&payload.encode()).into();
			let id = alice.public().0.into();
			let xt = UncheckedExtrinsic {
				signature: Some((RawAddress::Id(id), signature, payload.0, Era::immortal())),
				function: payload.1,
			}.encode();
			let v: Vec<u8> = Decode::decode(&mut xt.as_slice()).unwrap();
			OpaqueExtrinsic(v)
		};
		service_test::sync::<Factory, _, _>(
			chain_spec::integration_test_config(),
			block_factory,
			extrinsic_factory,
		);
	}

	#[test]
	#[ignore]
	fn test_sync() {
		let chain_spec = crate::chain_spec::tests::integration_test_config_with_single_authority();

		let alice = Arc::new(AuthorityKeyring::Alice.pair());
		let mut slot_num = 1u64;
		let block_factory = |service: &SyncService<<Factory as ServiceFactory>::FullService>| {
			let service = service.get();
			let mut inherent_data = service
				.config
				.custom
				.inherent_data_providers
				.create_inherent_data()
				.expect("Creates inherent data.");
			inherent_data.replace_data(finality_tracker::INHERENT_IDENTIFIER, &1u64);
			inherent_data.replace_data(timestamp::INHERENT_IDENTIFIER, &(slot_num * SECS_PER_BLOCK));

			let parent_id = BlockId::number(service.client().info().chain.best_number);
			let parent_header = service.client().header(&parent_id).unwrap().unwrap();
			let proposer_factory = Arc::new(substrate_basic_authorship::ProposerFactory {
				client: service.client(),
				transaction_pool: service.transaction_pool(),
			});

			let mut digest = Digest::<H256>::default();
			digest.push(<DigestItem as CompatibleDigestItem<Pair>>::aura_pre_digest(slot_num));
			let proposer = proposer_factory.init(&parent_header).unwrap();
			let new_block = proposer.propose(
				inherent_data,
				digest,
				std::time::Duration::from_secs(1),
			).expect("Error making test block");

			let (new_header, new_body) = new_block.deconstruct();
			let pre_hash = new_header.hash();
			// sign the pre-sealed hash of the block and then
			// add it to a digest item.
			let to_sign = pre_hash.encode();
			let signature = alice.sign(&to_sign[..]);
			let item = <DigestItem as CompatibleDigestItem<Signature>>::aura_seal(
				signature,
			);
			slot_num += 1;

			BlockImportParams {
				origin: BlockOrigin::File,
				header: new_header,
				justification: None,
				post_digests: vec![item],
				body: Some(new_body),
				finalized: true,
				auxiliary: Vec::new(),
				fork_choice: ForkChoiceStrategy::LongestChain,
			}
		};

		let bob = Arc::new(AccountKeyring::Bob.pair());
		let charlie = Arc::new(AccountKeyring::Charlie.pair());

		let mut index = 0;
		let extrinsic_factory = |service: &SyncService<<Factory as ServiceFactory>::FullService>| {
			let amount = 5 * CENTS;
			let to = AddressPublic::from_raw(bob.public().0);
			let from = AddressPublic::from_raw(charlie.public().0);
			let genesis_hash = service.get().client().block_hash(0).unwrap().unwrap();
			let signer = charlie.clone();

			let function = Call::Balances(BalancesCall::transfer(to.into(), amount));
			let era = Era::immortal();
			let raw_payload = (Compact(index), function, era, genesis_hash);
			let signature = raw_payload.using_encoded(|payload| if payload.len() > 256 {
				signer.sign(&blake2_256(payload)[..])
			} else {
				signer.sign(payload)
			});
			let xt = UncheckedExtrinsic::new_signed(
				index,
				raw_payload.1,
				from.into(),
				signature.into(),
				era,
			).encode();
			let v: Vec<u8> = Decode::decode(&mut xt.as_slice()).unwrap();

			index += 1;
			OpaqueExtrinsic(v)
		};

		service_test::sync::<Factory, _, _>(
			chain_spec,
			block_factory,
			extrinsic_factory,
		);
	}

	#[test]
	#[ignore]
	fn test_consensus() {
		use super::Factory;

		service_test::consensus::<Factory>(
			crate::chain_spec::tests::integration_test_config_with_two_authorities(),
			vec![
				"//Alice".into(),
				"//Bob".into(),
			],
		)
	}
}<|MERGE_RESOLUTION|>--- conflicted
+++ resolved
@@ -25,12 +25,8 @@
 use client::{self, LongestChain};
 use grandpa::{self, FinalityProofProvider as GrandpaFinalityProofProvider};
 use node_executor;
-<<<<<<< HEAD
-use primitives::{Pair, ed25519};
-=======
 use primitives::Pair;
 use grandpa_primitives::AuthorityPair as GrandpaPair;
->>>>>>> ff7d929b
 use futures::prelude::*;
 use node_primitives::{AuraPair, Block};
 use node_runtime::{GenesisConfig, RuntimeApi};
@@ -186,7 +182,7 @@
 						};
 
 						if let Some(keystore) = keystore.as_mut() {
-							Some(keystore.generate_from_seed::<ed25519::Pair>(&config.keys[0])?)
+							Some(keystore.generate_from_seed::<GrandpaPair>(&config.keys[0])?)
 						} else {
 							None
 						}
