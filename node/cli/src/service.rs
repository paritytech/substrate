// Copyright 2018-2019 Parity Technologies (UK) Ltd.
// This file is part of Substrate.

// Substrate is free software: you can redistribute it and/or modify
// it under the terms of the GNU General Public License as published by
// the Free Software Foundation, either version 3 of the License, or
// (at your option) any later version.

// Substrate is distributed in the hope that it will be useful,
// but WITHOUT ANY WARRANTY; without even the implied warranty of
// MERCHANTABILITY or FITNESS FOR A PARTICULAR PURPOSE.  See the
// GNU General Public License for more details.

// You should have received a copy of the GNU General Public License
// along with Substrate.  If not, see <http://www.gnu.org/licenses/>.

#![warn(unused_extern_crates)]

//! Service implementation. Specialized wrapper over substrate service.

use std::sync::Arc;

use babe::{import_queue, Config};
use client::{self, LongestChain};
use grandpa::{self, FinalityProofProvider as GrandpaFinalityProofProvider};
use node_executor;
use node_primitives::Block;
use node_runtime::{GenesisConfig, RuntimeApi};
use substrate_service::{
	AbstractService, ServiceBuilder, config::Configuration, error::{Error as ServiceError},
};
use transaction_pool::{self, txpool::{Pool as TransactionPool}};
use inherents::InherentDataProviders;
use network::construct_simple_protocol;

construct_simple_protocol! {
	/// Demo protocol attachment for substrate.
	pub struct NodeProtocol where Block = Block { }
}

/// Starts a `ServiceBuilder` for a full service.
///
/// Use this macro if you don't actually need the full service, but just the builder in order to
/// be able to perform chain operations.
macro_rules! new_full_start {
	($config:expr) => {{
		let mut import_setup = None;
		let inherent_data_providers = inherents::InherentDataProviders::new();
		let mut tasks_to_spawn = None;

		let builder = substrate_service::ServiceBuilder::new_full::<
			node_primitives::Block, node_runtime::RuntimeApi, node_executor::Executor
		>($config)?
			.with_select_chain(|_config, client| {
				#[allow(deprecated)]
				Ok(client::LongestChain::new(client.backend().clone()))
			})?
			.with_transaction_pool(|config, client|
				Ok(transaction_pool::txpool::Pool::new(config, transaction_pool::ChainApi::new(client)))
			)?
			.with_import_queue(|_config, client, mut select_chain, transaction_pool| {
				let select_chain = select_chain.take()
					.ok_or_else(|| substrate_service::Error::SelectChainRequired)?;
				let (block_import, link_half) =
					grandpa::block_import::<_, _, _, node_runtime::RuntimeApi, _, _>(
						client.clone(), client.clone(), select_chain
					)?;
				let justification_import = block_import.clone();

				let (import_queue, babe_link, babe_block_import, pruning_task) = babe::import_queue(
					babe::Config::get_or_compute(&*client)?,
					block_import,
					Some(Box::new(justification_import)),
					None,
					client.clone(),
					client,
					inherent_data_providers.clone(),
					Some(transaction_pool)
				)?;

				import_setup = Some((babe_block_import.clone(), link_half, babe_link));
				tasks_to_spawn = Some(vec![Box::new(pruning_task)]);

				Ok(import_queue)
			})?
			.with_rpc_extensions(|client, pool| {
				use node_rpc::accounts::{Accounts, AccountsApi};

				let mut io = jsonrpc_core::IoHandler::<substrate_service::RpcMetadata>::default();
				io.extend_with(
					AccountsApi::to_delegate(Accounts::new(client, pool))
				);
				io
			})?;
		
		(builder, import_setup, inherent_data_providers, tasks_to_spawn)
	}}
}

/// Creates a full service from the configuration.
///
/// We need to use a macro because the test suit doesn't work with an opaque service. It expects
/// concrete types instead.
macro_rules! new_full {
	($config:expr) => {{
		use futures::Future;

		let (builder, mut import_setup, inherent_data_providers, mut tasks_to_spawn) = new_full_start!($config);

		let service = builder.with_network_protocol(|_| Ok(crate::service::NodeProtocol::new()))?
			.with_finality_proof_provider(|client|
				Ok(Arc::new(grandpa::FinalityProofProvider::new(client.clone(), client)) as _)
			)?
			.build()?;

		let (block_import, link_half, babe_link) = import_setup.take()
				.expect("Link Half and Block Import are present for Full Services or setup failed before. qed");

		// spawn any futures that were created in the previous setup steps
		if let Some(tasks) = tasks_to_spawn.take() {
			for task in tasks {
				service.spawn_task(
					task.select(service.on_exit())
						.map(|_| ())
						.map_err(|_| ())
				);
			}
		}

		if service.config().roles.is_authority() {
			let proposer = substrate_basic_authorship::ProposerFactory {
				client: service.client(),
				transaction_pool: service.transaction_pool(),
			};

			let client = service.client();
			let select_chain = service.select_chain()
				.ok_or(substrate_service::Error::SelectChainRequired)?;

			let babe_config = babe::BabeParams {
				config: babe::Config::get_or_compute(&*client)?,
				keystore: service.keystore(),
				client,
				select_chain,
				block_import,
				env: proposer,
				sync_oracle: service.network(),
				inherent_data_providers: inherent_data_providers.clone(),
				force_authoring: service.config().force_authoring,
				time_source: babe_link,
			};

			let babe = babe::start_babe(babe_config)?;
			let select = babe.select(service.on_exit()).then(|_| Ok(()));
			service.spawn_task(Box::new(select));
		}

		let config = grandpa::Config {
			// FIXME #1578 make this available through chainspec
			gossip_duration: std::time::Duration::from_millis(333),
			justification_period: 4096,
			name: Some(service.config().name.clone()),
			keystore: Some(service.keystore()),
		};

		match (service.config().roles.is_authority(), service.config().disable_grandpa) {
			(false, false) => {
				// start the lightweight GRANDPA observer
				service.spawn_task(Box::new(grandpa::run_grandpa_observer(
					config,
					link_half,
					service.network(),
					service.on_exit(),
				)?));
			},
			(true, false) => {
				// start the full GRANDPA voter
				let grandpa_config = grandpa::GrandpaParams {
					config: config,
					link: link_half,
					network: service.network(),
					inherent_data_providers: inherent_data_providers.clone(),
					on_exit: service.on_exit(),
					telemetry_on_connect: Some(service.telemetry_on_connect_stream()),
				};
				service.spawn_task(Box::new(grandpa::run_grandpa_voter(grandpa_config)?));
			},
			(_, true) => {
				grandpa::setup_disabled_grandpa(
					service.client(),
					&inherent_data_providers,
					service.network(),
				)?;
			},
		}

		Ok((service, inherent_data_providers))
	}}
}

/// Builds a new service for a full client.
pub fn new_full<C: Send + Default + 'static>(config: Configuration<C, GenesisConfig>)
-> Result<impl AbstractService, ServiceError> {
	new_full!(config).map(|(service, _)| service)
}

/// Builds a new service for a light client.
pub fn new_light<C: Send + Default + 'static>(config: Configuration<C, GenesisConfig>)
-> Result<impl AbstractService, ServiceError> {
	let inherent_data_providers = InherentDataProviders::new();

	ServiceBuilder::new_light::<Block, RuntimeApi, node_executor::Executor>(config)?
		.with_select_chain(|_config, client| {
			#[allow(deprecated)]
			Ok(LongestChain::new(client.backend().clone()))
		})?
		.with_transaction_pool(|config, client|
			Ok(TransactionPool::new(config, transaction_pool::ChainApi::new(client)))
		)?
		.with_import_queue_and_fprb(|_config, client, _select_chain, transaction_pool| {
			#[allow(deprecated)]
			let fetch_checker = client.backend().blockchain().fetcher()
				.upgrade()
				.map(|fetcher| fetcher.checker().clone())
				.ok_or_else(|| "Trying to start light import queue without active fetch checker")?;
			let block_import = grandpa::light_block_import::<_, _, _, RuntimeApi, _>(
				client.clone(), Arc::new(fetch_checker), client.clone()
			)?;

			let finality_proof_import = block_import.clone();
			let finality_proof_request_builder =
				finality_proof_import.create_finality_proof_request_builder();

			// FIXME: pruning task isn't started since light client doesn't do `AuthoritySetup`.
			let (import_queue, ..) = import_queue(
				Config::get_or_compute(&*client)?,
				block_import,
				None,
				Some(Box::new(finality_proof_import)),
				client.clone(),
				client,
				inherent_data_providers.clone(),
				Some(transaction_pool)
			)?;

			Ok((import_queue, finality_proof_request_builder))
		})?
		.with_network_protocol(|_| Ok(NodeProtocol::new()))?
		.with_finality_proof_provider(|client|
			Ok(Arc::new(GrandpaFinalityProofProvider::new(client.clone(), client)) as _)
		)?
		.with_rpc_extensions(|client, pool| {
			use node_rpc::accounts::{Accounts, AccountsApi};

			let mut io = jsonrpc_core::IoHandler::default();
			io.extend_with(
				AccountsApi::to_delegate(Accounts::new(client, pool))
			);
			io
		})?
		.build()
}

#[cfg(test)]
mod tests {
	use std::sync::Arc;
	use babe::CompatibleDigestItem;
	use consensus_common::{
		Environment, Proposer, BlockImportParams, BlockOrigin, ForkChoiceStrategy
	};
	use node_primitives::DigestItem;
	use node_runtime::{BalancesCall, Call, UncheckedExtrinsic};
	use node_runtime::constants::{currency::CENTS, time::SLOT_DURATION};
	use codec::{Encode, Decode};
	use primitives::{
		crypto::Pair as CryptoPair, blake2_256,
		sr25519::Public as AddressPublic, H256,
	};
	use sr_primitives::{generic::{BlockId, Era, Digest}, traits::Block, OpaqueExtrinsic};
	use timestamp;
	use finality_tracker;
	use keyring::AccountKeyring;
	use substrate_service::AbstractService;
	use crate::service::{new_full, new_light};

	#[cfg(feature = "rhd")]
	fn test_sync() {
		use primitives::ed25519::Pair;

		use {service_test, Factory};
		use client::{BlockImportParams, BlockOrigin};

		let alice: Arc<ed25519::Pair> = Arc::new(Keyring::Alice.into());
		let bob: Arc<ed25519::Pair> = Arc::new(Keyring::Bob.into());
		let validators = vec![alice.public().0.into(), bob.public().0.into()];
		let keys: Vec<&ed25519::Pair> = vec![&*alice, &*bob];
		let dummy_runtime = ::tokio::runtime::Runtime::new().unwrap();
		let block_factory = |service: &<Factory as service::ServiceFactory>::FullService| {
			let block_id = BlockId::number(service.client().info().chain.best_number);
			let parent_header = service.client().header(&block_id).unwrap().unwrap();
			let consensus_net = ConsensusNetwork::new(service.network(), service.client().clone());
			let proposer_factory = consensus::ProposerFactory {
				client: service.client().clone(),
				transaction_pool: service.transaction_pool().clone(),
				network: consensus_net,
				force_delay: 0,
				handle: dummy_runtime.executor(),
			};
			let (proposer, _, _) = proposer_factory.init(&parent_header, &validators, alice.clone()).unwrap();
			let block = proposer.propose().expect("Error making test block");
			BlockImportParams {
				origin: BlockOrigin::File,
				justification: Vec::new(),
				internal_justification: Vec::new(),
				finalized: true,
				body: Some(block.extrinsics),
				header: block.header,
				auxiliary: Vec::new(),
			}
		};
		let extrinsic_factory =
			|service: &SyncService<<Factory as service::ServiceFactory>::FullService>|
		{
			let payload = (
				0,
				Call::Balances(BalancesCall::transfer(RawAddress::Id(bob.public().0.into()), 69.into())),
				Era::immortal(),
				service.client().genesis_hash()
			);
			let signature = alice.sign(&payload.encode()).into();
			let id = alice.public().0.into();
			let xt = UncheckedExtrinsic {
				signature: Some((RawAddress::Id(id), signature, payload.0, Era::immortal())),
				function: payload.1,
			}.encode();
			let v: Vec<u8> = Decode::decode(&mut xt.as_slice()).unwrap();
			OpaqueExtrinsic(v)
		};
		service_test::sync(
			chain_spec::integration_test_config(),
			|config| new_full(config),
			|config| new_light(config),
			block_factory,
			extrinsic_factory,
		);
	}

	#[test]
	#[ignore]
	fn test_sync() {
		let keystore_path = tempfile::tempdir().expect("Creates keystore path");
		let keystore = keystore::Store::open(keystore_path.path(), None)
			.expect("Creates keystore");
		let alice = keystore.write().insert_ephemeral_from_seed::<babe::AuthorityPair>("//Alice")
			.expect("Creates authority pair");

		let chain_spec = crate::chain_spec::tests::integration_test_config_with_single_authority();

		// For the block factory
		let mut slot_num = 1u64;

		// For the extrinsics factory
		let bob = Arc::new(AccountKeyring::Bob.pair());
		let charlie = Arc::new(AccountKeyring::Charlie.pair());
		let mut index = 0;
<<<<<<< HEAD
		let extrinsic_factory = |service: &SyncService<<Factory as ServiceFactory>::FullService>| {
			let amount = 5 * CENTS;
			let to = AddressPublic::from_raw(bob.public().0);
			let from = AddressPublic::from_raw(charlie.public().0);
			let genesis_hash = service.get().client().block_hash(0).unwrap().unwrap();
			let best_block_id = BlockId::number(service.get().client().info().chain.best_number);
			let version = service.get().client().runtime_version_at(&best_block_id).unwrap().spec_version;
			let signer = charlie.clone();

			let function = Call::Balances(BalancesCall::transfer(to.into(), amount));

			let check_version = system::CheckVersion::new();
			let check_genesis = system::CheckGenesis::new();
			let check_era = system::CheckEra::from(Era::Immortal);
			let check_nonce = system::CheckNonce::from(index);
			let check_weight = system::CheckWeight::new();
			let take_fees = balances::TakeFees::from(0);
			let extra = (
				check_version,
				check_genesis,
				check_era,
				check_nonce,
				check_weight,
				take_fees,
				Default::default(),
			);

			let raw_payload = (function, extra.clone(), version, genesis_hash, genesis_hash);
			let signature = raw_payload.using_encoded(|payload| if payload.len() > 256 {
				signer.sign(&blake2_256(payload)[..])
			} else {
				signer.sign(payload)
			});
			let xt = UncheckedExtrinsic::new_signed(
				raw_payload.0,
				from.into(),
				signature.into(),
				extra,
			).encode();
			let v: Vec<u8> = Decode::decode(&mut xt.as_slice()).unwrap();
=======
>>>>>>> d14e727b

		service_test::sync(
			chain_spec,
			|config| new_full!(config),
			|config| new_light(config),
			|service, inherent_data_providers| {
				let mut inherent_data = inherent_data_providers
					.create_inherent_data()
					.expect("Creates inherent data.");
				inherent_data.replace_data(finality_tracker::INHERENT_IDENTIFIER, &1u64);

				let parent_id = BlockId::number(service.client().info().chain.best_number);
				let parent_header = service.client().header(&parent_id).unwrap().unwrap();
				let mut proposer_factory = substrate_basic_authorship::ProposerFactory {
					client: service.client(),
					transaction_pool: service.transaction_pool(),
				};

				let mut digest = Digest::<H256>::default();

				// even though there's only one authority some slots might be empty,
				// so we must keep trying the next slots until we can claim one.
				let babe_pre_digest = loop {
					inherent_data.replace_data(timestamp::INHERENT_IDENTIFIER, &(slot_num * SLOT_DURATION));
					if let Some(babe_pre_digest) = babe::test_helpers::claim_slot(
						slot_num,
						&parent_header,
						&*service.client(),
						(278, 1000),
						&keystore,
					) {
						break babe_pre_digest;
					}

					slot_num += 1;
				};

				digest.push(<DigestItem as CompatibleDigestItem>::babe_pre_digest(babe_pre_digest));

				let mut proposer = proposer_factory.init(&parent_header).unwrap();
				let new_block = futures03::executor::block_on(proposer.propose(
					inherent_data,
					digest,
					std::time::Duration::from_secs(1),
				)).expect("Error making test block");

				let (new_header, new_body) = new_block.deconstruct();
				let pre_hash = new_header.hash();
				// sign the pre-sealed hash of the block and then
				// add it to a digest item.
				let to_sign = pre_hash.encode();
				let signature = alice.sign(&to_sign[..]);
				let item = <DigestItem as CompatibleDigestItem>::babe_seal(
					signature.into(),
				);
				slot_num += 1;

				BlockImportParams {
					origin: BlockOrigin::File,
					header: new_header,
					justification: None,
					post_digests: vec![item],
					body: Some(new_body),
					finalized: true,
					auxiliary: Vec::new(),
					fork_choice: ForkChoiceStrategy::LongestChain,
				}
			},
			|service, _| {
				let amount = 5 * CENTS;
				let to = AddressPublic::from_raw(bob.public().0);
				let from = AddressPublic::from_raw(charlie.public().0);
				let genesis_hash = service.client().block_hash(0).unwrap().unwrap();
				let best_block_id = BlockId::number(service.client().info().chain.best_number);
				let version = service.client().runtime_version_at(&best_block_id).unwrap().spec_version;
				let signer = charlie.clone();

				let function = Call::Balances(BalancesCall::transfer(to.into(), amount));

				let check_version = system::CheckVersion::new();
				let check_genesis = system::CheckGenesis::new();
				let check_era = system::CheckEra::from(Era::Immortal);
				let check_nonce = system::CheckNonce::from(index);
				let check_weight = system::CheckWeight::new();
				let take_fees = balances::TakeFees::from(0);
				let extra = (check_version, check_genesis, check_era, check_nonce, check_weight, take_fees);

				let raw_payload = (function, extra.clone(), version, genesis_hash, genesis_hash);
				let signature = raw_payload.using_encoded(|payload| if payload.len() > 256 {
					signer.sign(&blake2_256(payload)[..])
				} else {
					signer.sign(payload)
				});
				let xt = UncheckedExtrinsic::new_signed(
					raw_payload.0,
					from.into(),
					signature.into(),
					extra,
				).encode();
				let v: Vec<u8> = Decode::decode(&mut xt.as_slice()).unwrap();

				index += 1;
				OpaqueExtrinsic(v)
			},
		);
	}

	#[test]
	#[ignore]
	fn test_consensus() {
		service_test::consensus(
			crate::chain_spec::tests::integration_test_config_with_two_authorities(),
			|config| new_full(config),
			|config| new_light(config),
			vec![
				"//Alice".into(),
				"//Bob".into(),
			],
		)
	}
}<|MERGE_RESOLUTION|>--- conflicted
+++ resolved
@@ -92,7 +92,7 @@
 				);
 				io
 			})?;
-		
+
 		(builder, import_setup, inherent_data_providers, tasks_to_spawn)
 	}}
 }
@@ -363,49 +363,6 @@
 		let bob = Arc::new(AccountKeyring::Bob.pair());
 		let charlie = Arc::new(AccountKeyring::Charlie.pair());
 		let mut index = 0;
-<<<<<<< HEAD
-		let extrinsic_factory = |service: &SyncService<<Factory as ServiceFactory>::FullService>| {
-			let amount = 5 * CENTS;
-			let to = AddressPublic::from_raw(bob.public().0);
-			let from = AddressPublic::from_raw(charlie.public().0);
-			let genesis_hash = service.get().client().block_hash(0).unwrap().unwrap();
-			let best_block_id = BlockId::number(service.get().client().info().chain.best_number);
-			let version = service.get().client().runtime_version_at(&best_block_id).unwrap().spec_version;
-			let signer = charlie.clone();
-
-			let function = Call::Balances(BalancesCall::transfer(to.into(), amount));
-
-			let check_version = system::CheckVersion::new();
-			let check_genesis = system::CheckGenesis::new();
-			let check_era = system::CheckEra::from(Era::Immortal);
-			let check_nonce = system::CheckNonce::from(index);
-			let check_weight = system::CheckWeight::new();
-			let take_fees = balances::TakeFees::from(0);
-			let extra = (
-				check_version,
-				check_genesis,
-				check_era,
-				check_nonce,
-				check_weight,
-				take_fees,
-				Default::default(),
-			);
-
-			let raw_payload = (function, extra.clone(), version, genesis_hash, genesis_hash);
-			let signature = raw_payload.using_encoded(|payload| if payload.len() > 256 {
-				signer.sign(&blake2_256(payload)[..])
-			} else {
-				signer.sign(payload)
-			});
-			let xt = UncheckedExtrinsic::new_signed(
-				raw_payload.0,
-				from.into(),
-				signature.into(),
-				extra,
-			).encode();
-			let v: Vec<u8> = Decode::decode(&mut xt.as_slice()).unwrap();
-=======
->>>>>>> d14e727b
 
 		service_test::sync(
 			chain_spec,
@@ -491,7 +448,15 @@
 				let check_nonce = system::CheckNonce::from(index);
 				let check_weight = system::CheckWeight::new();
 				let take_fees = balances::TakeFees::from(0);
-				let extra = (check_version, check_genesis, check_era, check_nonce, check_weight, take_fees);
+				let extra = (
+					check_version,
+					check_genesis,
+					check_era,
+					check_nonce,
+					check_weight,
+					take_fees,
+					Default::default(),
+				);
 
 				let raw_payload = (function, extra.clone(), version, genesis_hash, genesis_hash);
 				let signature = raw_payload.using_encoded(|payload| if payload.len() > 256 {
