// Copyright 2018-2019 Parity Technologies (UK) Ltd.
// This file is part of Substrate.

// Substrate is free software: you can redistribute it and/or modify
// it under the terms of the GNU General Public License as published by
// the Free Software Foundation, either version 3 of the License, or
// (at your option) any later version.

// Substrate is distributed in the hope that it will be useful,
// but WITHOUT ANY WARRANTY; without even the implied warranty of
// MERCHANTABILITY or FITNESS FOR A PARTICULAR PURPOSE.  See the
// GNU General Public License for more details.

// You should have received a copy of the GNU General Public License
// along with Substrate.  If not, see <http://www.gnu.org/licenses/>.

#![warn(unused_extern_crates)]

//! Service and ServiceFactory implementation. Specialized wrapper over substrate service.

use std::sync::Arc;
use std::time::Duration;

<<<<<<< HEAD
use client;
use consensus::{import_queue, start_aura, AuraImportQueue, SlotDuration, NothingExtra};
use grandpa::{self, FinalityProofProvider as GrandpaFinalityProofProvider};
=======
use client::{self, LongestChain};
use consensus::{import_queue, start_aura, AuraImportQueue,
	SlotDuration, NothingExtra
};
use grandpa;
>>>>>>> 527459c3
use node_executor;
use primitives::{Pair as PairT, ed25519};
use node_primitives::Block;
use node_runtime::{GenesisConfig, RuntimeApi};
use substrate_service::{
	FactoryFullConfiguration, LightComponents, FullComponents, FullBackend,
	FullClient, LightClient, LightBackend, FullExecutor, LightExecutor, TaskExecutor,
};
use transaction_pool::{self, txpool::{Pool as TransactionPool}};
use inherents::InherentDataProviders;
use network::construct_simple_protocol;
use substrate_service::construct_service_factory;
use log::info;
use substrate_service::TelemetryOnConnect;

construct_simple_protocol! {
	/// Demo protocol attachment for substrate.
	pub struct NodeProtocol where Block = Block { }
}

/// Node specific configuration
pub struct NodeConfig<F: substrate_service::ServiceFactory> {
	/// grandpa connection to import block
	// FIXME #1134 rather than putting this on the config, let's have an actual intermediate setup state
	pub grandpa_import_setup: Option<(Arc<grandpa::BlockImportForService<F>>, grandpa::LinkHalfForService<F>)>,
	inherent_data_providers: InherentDataProviders,
}

impl<F> Default for NodeConfig<F> where F: substrate_service::ServiceFactory {
	fn default() -> NodeConfig<F> {
		NodeConfig {
			grandpa_import_setup: None,
			inherent_data_providers: InherentDataProviders::new(),
		}
	}
}

construct_service_factory! {
	struct Factory {
		Block = Block,
		RuntimeApi = RuntimeApi,
		NetworkProtocol = NodeProtocol { |config| Ok(NodeProtocol::new()) },
		RuntimeDispatch = node_executor::Executor,
		FullTransactionPoolApi = transaction_pool::ChainApi<client::Client<FullBackend<Self>, FullExecutor<Self>, Block, RuntimeApi>, Block>
			{ |config, client| Ok(TransactionPool::new(config, transaction_pool::ChainApi::new(client))) },
		LightTransactionPoolApi = transaction_pool::ChainApi<client::Client<LightBackend<Self>, LightExecutor<Self>, Block, RuntimeApi>, Block>
			{ |config, client| Ok(TransactionPool::new(config, transaction_pool::ChainApi::new(client))) },
		Genesis = GenesisConfig,
		Configuration = NodeConfig<Self>,
		FullService = FullComponents<Self>
			{ |config: FactoryFullConfiguration<Self>, executor: TaskExecutor|
				FullComponents::<Factory>::new(config, executor) },
		AuthoritySetup = {
			|mut service: Self::FullService, executor: TaskExecutor, local_key: Option<Arc<ed25519::Pair>>| {
				let (block_import, link_half) = service.config.custom.grandpa_import_setup.take()
					.expect("Link Half and Block Import are present for Full Services or setup failed before. qed");

				if let Some(ref key) = local_key {
					info!("Using authority key {}", key.public());
					let proposer = Arc::new(substrate_basic_authorship::ProposerFactory {
						client: service.client(),
						transaction_pool: service.transaction_pool(),
						inherents_pool: service.inherents_pool(),
					});

					let client = service.client();
					executor.spawn(start_aura(
						SlotDuration::get_or_compute(&*client)?,
						key.clone(),
						client,
						service.select_chain(),
						block_import.clone(),
						proposer,
						service.network(),
						service.on_exit(),
						service.config.custom.inherent_data_providers.clone(),
						service.config.force_authoring,
					)?);

					info!("Running Grandpa session as Authority {}", key.public());
				}

				let local_key = if service.config.disable_grandpa {
					None
				} else {
					local_key
				};

				let config = grandpa::Config {
					local_key,
					// FIXME #1578 make this available through chainspec
					gossip_duration: Duration::from_millis(333),
					justification_period: 4096,
					name: Some(service.config.name.clone())
				};

				match config.local_key {
					None => {
						executor.spawn(grandpa::run_grandpa_observer(
							config,
							link_half,
							service.network(),
							service.on_exit(),
						)?);
					},
					Some(_) => {
						let telemetry_on_connect = TelemetryOnConnect {
						  on_exit: Box::new(service.on_exit()),
						  telemetry_connection_sinks: service.telemetry_on_connect_stream(),
						  executor: &executor,
						};
						let grandpa_config = grandpa::GrandpaParams {
						  config: config,
						  link: link_half,
						  network: service.network(),
						  inherent_data_providers: service.config.custom.inherent_data_providers.clone(),
						  on_exit: service.on_exit(),
						  telemetry_on_connect: Some(telemetry_on_connect),
						};
						executor.spawn(grandpa::run_grandpa_voter(grandpa_config)?);
					},
				}

				Ok(service)
			}
		},
		LightService = LightComponents<Self>
			{ |config, executor| <LightComponents<Factory>>::new(config, executor) },
		FullImportQueue = AuraImportQueue<Self::Block>
			{ |config: &mut FactoryFullConfiguration<Self> , client: Arc<FullClient<Self>>, select_chain: Self::SelectChain| {
				let slot_duration = SlotDuration::get_or_compute(&*client)?;
				let (block_import, link_half) =
					grandpa::block_import::<_, _, _, RuntimeApi, FullClient<Self>, _>(
						client.clone(), client.clone(), select_chain
					)?;
				let block_import = Arc::new(block_import);
				let justification_import = block_import.clone();

				config.custom.grandpa_import_setup = Some((block_import.clone(), link_half));

				import_queue::<_, _, _, ed25519::Pair>(
					slot_duration,
					block_import,
					Some(justification_import),
					None,
					None,
					client,
					NothingExtra,
					config.custom.inherent_data_providers.clone(),
				).map_err(Into::into)
			}},
		LightImportQueue = AuraImportQueue<Self::Block>
			{ |config: &FactoryFullConfiguration<Self>, client: Arc<LightClient<Self>>| {
				let fetch_checker = client.backend().blockchain().fetcher()
					.upgrade()
					.map(|fetcher| fetcher.checker().clone())
					.ok_or_else(|| "Trying to start light import queue without active fetch checker")?;
				let block_import = grandpa::light_block_import::<_, _, _, RuntimeApi, LightClient<Self>>(
					client.clone(), Arc::new(fetch_checker), client.clone()
				)?;
				let block_import = Arc::new(block_import);
				let finality_proof_import = block_import.clone();
				let finality_proof_request_builder = finality_proof_import.create_finality_proof_request_builder();

				import_queue::<_, _, _, ed25519::Pair>(
					SlotDuration::get_or_compute(&*client)?,
					block_import,
					None,
					Some(finality_proof_import),
					Some(finality_proof_request_builder),
					client,
					NothingExtra,
					config.custom.inherent_data_providers.clone(),
				).map_err(Into::into)
<<<<<<< HEAD
			}},
		FinalityProofProvider = { |client: Arc<FullClient<Self>>| {
			Ok(Some(Arc::new(GrandpaFinalityProofProvider::new(client.clone(), client)) as _))
		}},
=======
			}
		},
		SelectChain = LongestChain<FullBackend<Self>, Self::Block>
			{ |config: &FactoryFullConfiguration<Self>, client: Arc<FullClient<Self>>| {
				Ok(LongestChain::new(
					client.backend().clone(),
					client.import_lock()
				))
			}
		},
>>>>>>> 527459c3
	}
}


#[cfg(test)]
mod tests {
	#[cfg(feature = "rhd")]
	fn test_sync() {
		use {service_test, Factory};
		use client::{ImportBlock, BlockOrigin};

		let alice: Arc<ed25519::Pair> = Arc::new(Keyring::Alice.into());
		let bob: Arc<ed25519::Pair> = Arc::new(Keyring::Bob.into());
		let validators = vec![alice.public().0.into(), bob.public().0.into()];
		let keys: Vec<&ed25519::Pair> = vec![&*alice, &*bob];
		let dummy_runtime = ::tokio::runtime::Runtime::new().unwrap();
		let block_factory = |service: &<Factory as service::ServiceFactory>::FullService| {
			let block_id = BlockId::number(service.client().info().unwrap().chain.best_number);
			let parent_header = service.client().header(&block_id).unwrap().unwrap();
			let consensus_net = ConsensusNetwork::new(service.network(), service.client().clone());
			let proposer_factory = consensus::ProposerFactory {
				client: service.client().clone(),
				transaction_pool: service.transaction_pool().clone(),
				network: consensus_net,
				force_delay: 0,
				handle: dummy_runtime.executor(),
			};
			let (proposer, _, _) = proposer_factory.init(&parent_header, &validators, alice.clone()).unwrap();
			let block = proposer.propose().expect("Error making test block");
			ImportBlock {
				origin: BlockOrigin::File,
				justification: Vec::new(),
				internal_justification: Vec::new(),
				finalized: true,
				body: Some(block.extrinsics),
				header: block.header,
				auxiliary: Vec::new(),
			}
		};
		let extrinsic_factory = |service: &<Factory as service::ServiceFactory>::FullService| {
			let payload = (0, Call::Balances(BalancesCall::transfer(RawAddress::Id(bob.public().0.into()), 69.into())), Era::immortal(), service.client().genesis_hash());
			let signature = alice.sign(&payload.encode()).into();
			let id = alice.public().0.into();
			let xt = UncheckedExtrinsic {
				signature: Some((RawAddress::Id(id), signature, payload.0, Era::immortal())),
				function: payload.1,
			}.encode();
			let v: Vec<u8> = Decode::decode(&mut xt.as_slice()).unwrap();
			OpaqueExtrinsic(v)
		};
		service_test::sync::<Factory, _, _>(chain_spec::integration_test_config(), block_factory, extrinsic_factory);
	}

}<|MERGE_RESOLUTION|>--- conflicted
+++ resolved
@@ -21,17 +21,9 @@
 use std::sync::Arc;
 use std::time::Duration;
 
-<<<<<<< HEAD
-use client;
+use client::{self, LongestChain};
 use consensus::{import_queue, start_aura, AuraImportQueue, SlotDuration, NothingExtra};
 use grandpa::{self, FinalityProofProvider as GrandpaFinalityProofProvider};
-=======
-use client::{self, LongestChain};
-use consensus::{import_queue, start_aura, AuraImportQueue,
-	SlotDuration, NothingExtra
-};
-use grandpa;
->>>>>>> 527459c3
 use node_executor;
 use primitives::{Pair as PairT, ed25519};
 use node_primitives::Block;
@@ -206,14 +198,7 @@
 					NothingExtra,
 					config.custom.inherent_data_providers.clone(),
 				).map_err(Into::into)
-<<<<<<< HEAD
 			}},
-		FinalityProofProvider = { |client: Arc<FullClient<Self>>| {
-			Ok(Some(Arc::new(GrandpaFinalityProofProvider::new(client.clone(), client)) as _))
-		}},
-=======
-			}
-		},
 		SelectChain = LongestChain<FullBackend<Self>, Self::Block>
 			{ |config: &FactoryFullConfiguration<Self>, client: Arc<FullClient<Self>>| {
 				Ok(LongestChain::new(
@@ -222,7 +207,9 @@
 				))
 			}
 		},
->>>>>>> 527459c3
+		FinalityProofProvider = { |client: Arc<FullClient<Self>>| {
+			Ok(Some(Arc::new(GrandpaFinalityProofProvider::new(client.clone(), client)) as _))
+		}},
 	}
 }
 
