// Copyright 2018-2019 Parity Technologies (UK) Ltd.
// This file is part of Substrate.

// Substrate is free software: you can redistribute it and/or modify
// it under the terms of the GNU General Public License as published by
// the Free Software Foundation, either version 3 of the License, or
// (at your option) any later version.

// Substrate is distributed in the hope that it will be useful,
// but WITHOUT ANY WARRANTY; without even the implied warranty of
// MERCHANTABILITY or FITNESS FOR A PARTICULAR PURPOSE.  See the
// GNU General Public License for more details.

// You should have received a copy of the GNU General Public License
// along with Substrate.  If not, see <http://www.gnu.org/licenses/>.

#![warn(unused_extern_crates)]

//! Service and ServiceFactory implementation. Specialized wrapper over substrate service.

use std::sync::Arc;
use std::time::Duration;

use client::{self, LongestChain};
use consensus::{import_queue, start_aura, AuraImportQueue, SlotDuration};
use grandpa::{self, FinalityProofProvider as GrandpaFinalityProofProvider};
use node_executor;
use primitives::{Pair as PairT, ed25519};
use futures::prelude::*;
use node_primitives::Block;
use node_runtime::{GenesisConfig, RuntimeApi};
use substrate_service::{
	FactoryFullConfiguration, LightComponents, FullComponents, FullBackend,
	FullClient, LightClient, LightBackend, FullExecutor, LightExecutor,
	error::{Error as ServiceError},
};
use transaction_pool::{self, txpool::{Pool as TransactionPool}};
use inherents::InherentDataProviders;
use network::construct_simple_protocol;
use substrate_service::construct_service_factory;
use log::info;
use substrate_service::TelemetryOnConnect;

construct_simple_protocol! {
	/// Demo protocol attachment for substrate.
	pub struct NodeProtocol where Block = Block { }
}

/// Node specific configuration
pub struct NodeConfig<F: substrate_service::ServiceFactory> {
	/// grandpa connection to import block
	// FIXME #1134 rather than putting this on the config, let's have an actual intermediate setup state
	pub grandpa_import_setup: Option<(Arc<grandpa::BlockImportForService<F>>, grandpa::LinkHalfForService<F>)>,
	inherent_data_providers: InherentDataProviders,
}

impl<F> Default for NodeConfig<F> where F: substrate_service::ServiceFactory {
	fn default() -> NodeConfig<F> {
		NodeConfig {
			grandpa_import_setup: None,
			inherent_data_providers: InherentDataProviders::new(),
		}
	}
}

construct_service_factory! {
	struct Factory {
		Block = Block,
		RuntimeApi = RuntimeApi,
		NetworkProtocol = NodeProtocol { |config| Ok(NodeProtocol::new()) },
		RuntimeDispatch = node_executor::Executor,
		FullTransactionPoolApi = transaction_pool::ChainApi<client::Client<FullBackend<Self>, FullExecutor<Self>, Block, RuntimeApi>, Block>
			{ |config, client| Ok(TransactionPool::new(config, transaction_pool::ChainApi::new(client))) },
		LightTransactionPoolApi = transaction_pool::ChainApi<client::Client<LightBackend<Self>, LightExecutor<Self>, Block, RuntimeApi>, Block>
			{ |config, client| Ok(TransactionPool::new(config, transaction_pool::ChainApi::new(client))) },
		Genesis = GenesisConfig,
		Configuration = NodeConfig<Self>,
		FullService = FullComponents<Self>
			{ |config: FactoryFullConfiguration<Self>|
				FullComponents::<Factory>::new(config) },
		AuthoritySetup = {
			|mut service: Self::FullService, local_key: Option<Arc<ed25519::Pair>>| {
				let (block_import, link_half) = service.config.custom.grandpa_import_setup.take()
					.expect("Link Half and Block Import are present for Full Services or setup failed before. qed");

				if let Some(ref key) = local_key {
					info!("Using authority key {}", key.public());
					let proposer = Arc::new(substrate_basic_authorship::ProposerFactory {
						client: service.client(),
						transaction_pool: service.transaction_pool(),
					});

					let client = service.client();
					let select_chain = service.select_chain()
						.ok_or(ServiceError::SelectChainRequired)?;
					let aura = start_aura(
						SlotDuration::get_or_compute(&*client)?,
						key.clone(),
						client,
						select_chain,
						block_import.clone(),
						proposer,
						service.network(),
						service.config.custom.inherent_data_providers.clone(),
						service.config.force_authoring,
					)?;
					service.spawn_task(Box::new(aura.select(service.on_exit()).then(|_| Ok(()))));

					info!("Running Grandpa session as Authority {}", key.public());
				}

				let local_key = if service.config.disable_grandpa {
					None
				} else {
					local_key
				};

				let config = grandpa::Config {
					local_key,
					// FIXME #1578 make this available through chainspec
					gossip_duration: Duration::from_millis(333),
					justification_period: 4096,
					name: Some(service.config.name.clone())
				};

				match config.local_key {
					None => {
						service.spawn_task(Box::new(grandpa::run_grandpa_observer(
							config,
							link_half,
							service.network(),
							service.on_exit(),
						)?));
					},
					Some(_) => {
						let telemetry_on_connect = TelemetryOnConnect {
							telemetry_connection_sinks: service.telemetry_on_connect_stream(),
						};
						let grandpa_config = grandpa::GrandpaParams {
							config: config,
							link: link_half,
							network: service.network(),
							inherent_data_providers: service.config.custom.inherent_data_providers.clone(),
							on_exit: service.on_exit(),
							telemetry_on_connect: Some(telemetry_on_connect),
						};
						service.spawn_task(Box::new(grandpa::run_grandpa_voter(grandpa_config)?));
					},
				}

				Ok(service)
			}
		},
		LightService = LightComponents<Self>
			{ |config| <LightComponents<Factory>>::new(config) },
		FullImportQueue = AuraImportQueue<Self::Block>
			{ |config: &mut FactoryFullConfiguration<Self> , client: Arc<FullClient<Self>>, select_chain: Self::SelectChain| {
				let slot_duration = SlotDuration::get_or_compute(&*client)?;
				let (block_import, link_half) =
					grandpa::block_import::<_, _, _, RuntimeApi, FullClient<Self>, _>(
						client.clone(), client.clone(), select_chain
					)?;
				let block_import = Arc::new(block_import);
				let justification_import = block_import.clone();

				config.custom.grandpa_import_setup = Some((block_import.clone(), link_half));

				import_queue::<_, _, ed25519::Pair>(
					slot_duration,
					block_import,
					Some(justification_import),
					None,
					None,
					client,
					config.custom.inherent_data_providers.clone(),
				).map_err(Into::into)
			}},
		LightImportQueue = AuraImportQueue<Self::Block>
			{ |config: &FactoryFullConfiguration<Self>, client: Arc<LightClient<Self>>| {
				#[allow(deprecated)]
				let fetch_checker = client.backend().blockchain().fetcher()
					.upgrade()
					.map(|fetcher| fetcher.checker().clone())
					.ok_or_else(|| "Trying to start light import queue without active fetch checker")?;
				let block_import = grandpa::light_block_import::<_, _, _, RuntimeApi, LightClient<Self>>(
					client.clone(), Arc::new(fetch_checker), client.clone()
				)?;
				let block_import = Arc::new(block_import);
				let finality_proof_import = block_import.clone();
				let finality_proof_request_builder = finality_proof_import.create_finality_proof_request_builder();

				import_queue::<_, _, ed25519::Pair>(
					SlotDuration::get_or_compute(&*client)?,
					block_import,
					None,
					Some(finality_proof_import),
					Some(finality_proof_request_builder),
					client,
					config.custom.inherent_data_providers.clone(),
				).map_err(Into::into)
			}},
		SelectChain = LongestChain<FullBackend<Self>, Self::Block>
			{ |config: &FactoryFullConfiguration<Self>, client: Arc<FullClient<Self>>| {
				#[allow(deprecated)]
				Ok(LongestChain::new(client.backend().clone()))
			}
		},
		FinalityProofProvider = { |client: Arc<FullClient<Self>>| {
			Ok(Some(Arc::new(GrandpaFinalityProofProvider::new(client.clone(), client)) as _))
		}},
	}
}


#[cfg(test)]
mod tests {
	use std::sync::Arc;
	use consensus::CompatibleDigestItem;
	use consensus_common::{Environment, Proposer, ImportBlock, BlockOrigin, ForkChoiceStrategy};
	use node_primitives::DigestItem;
	use node_runtime::{BalancesCall, Call, CENTS, UncheckedExtrinsic};
	use parity_codec::{Compact, Encode, Decode};
	use primitives::{
		crypto::Pair as CryptoPair, ed25519::Pair, blake2_256,
		sr25519::Public as AddressPublic, H256,
	};
	use sr_primitives::{generic::{BlockId, Era, Digest}, traits::Block, OpaqueExtrinsic};
	use timestamp;
	use finality_tracker;
	use keyring::{ed25519::Keyring as AuthorityKeyring, sr25519::Keyring as AccountKeyring};
	use substrate_service::ServiceFactory;
	use service_test::SyncService;
	use crate::service::Factory;

	#[cfg(feature = "rhd")]
	fn test_sync() {
		use {service_test, Factory};
		use client::{ImportBlock, BlockOrigin};

		let alice: Arc<ed25519::Pair> = Arc::new(Keyring::Alice.into());
		let bob: Arc<ed25519::Pair> = Arc::new(Keyring::Bob.into());
		let validators = vec![alice.public().0.into(), bob.public().0.into()];
		let keys: Vec<&ed25519::Pair> = vec![&*alice, &*bob];
		let dummy_runtime = ::tokio::runtime::Runtime::new().unwrap();
		let block_factory = |service: &<Factory as service::ServiceFactory>::FullService| {
			let block_id = BlockId::number(service.client().info().chain.best_number);
			let parent_header = service.client().header(&block_id).unwrap().unwrap();
			let consensus_net = ConsensusNetwork::new(service.network(), service.client().clone());
			let proposer_factory = consensus::ProposerFactory {
				client: service.client().clone(),
				transaction_pool: service.transaction_pool().clone(),
				network: consensus_net,
				force_delay: 0,
				handle: dummy_runtime.executor(),
			};
			let (proposer, _, _) = proposer_factory.init(&parent_header, &validators, alice.clone()).unwrap();
			let block = proposer.propose().expect("Error making test block");
			ImportBlock {
				origin: BlockOrigin::File,
				justification: Vec::new(),
				internal_justification: Vec::new(),
				finalized: true,
				body: Some(block.extrinsics),
				header: block.header,
				auxiliary: Vec::new(),
			}
		};
		let extrinsic_factory = |service: &SyncService<<Factory as service::ServiceFactory>::FullService>| {
			let payload = (
				0,
				Call::Balances(BalancesCall::transfer(RawAddress::Id(bob.public().0.into()), 69.into())),
				Era::immortal(),
				service.client().genesis_hash()
			);
			let signature = alice.sign(&payload.encode()).into();
			let id = alice.public().0.into();
			let xt = UncheckedExtrinsic {
				signature: Some((RawAddress::Id(id), signature, payload.0, Era::immortal())),
				function: payload.1,
			}.encode();
			let v: Vec<u8> = Decode::decode(&mut xt.as_slice()).unwrap();
			OpaqueExtrinsic(v)
		};
		service_test::sync::<Factory, _, _>(
			chain_spec::integration_test_config(),
			block_factory,
			extrinsic_factory,
		);
	}

	#[test]
	#[ignore]
	fn test_sync() {
		let chain_spec = crate::chain_spec::tests::integration_test_config_with_single_authority();

		let alice = Arc::new(AuthorityKeyring::Alice.pair());
		let mut slot_num = 1u64;
		let block_factory = |service: &SyncService<<Factory as ServiceFactory>::FullService>| {
			let service = service.get();
			let mut inherent_data = service
				.config
				.custom
				.inherent_data_providers
				.create_inherent_data()
				.expect("Creates inherent data.");
			inherent_data.replace_data(finality_tracker::INHERENT_IDENTIFIER, &1u64);
			inherent_data.replace_data(timestamp::INHERENT_IDENTIFIER, &(slot_num * 10));

			let parent_id = BlockId::number(service.client().info().chain.best_number);
			let parent_header = service.client().header(&parent_id).unwrap().unwrap();
			let proposer_factory = Arc::new(substrate_basic_authorship::ProposerFactory {
				client: service.client(),
				transaction_pool: service.transaction_pool(),
			});

			let mut digest = Digest::<H256>::default();
			digest.push(<DigestItem as CompatibleDigestItem<Pair>>::aura_pre_digest(slot_num * 10 / 2));
			let proposer = proposer_factory.init(&parent_header).unwrap();
			let new_block = proposer.propose(
				inherent_data,
				digest,
				std::time::Duration::from_secs(1),
			).expect("Error making test block");

			let (new_header, new_body) = new_block.deconstruct();
			let pre_hash = new_header.hash();
			// sign the pre-sealed hash of the block and then
			// add it to a digest item.
			let to_sign = pre_hash.encode();
			let signature = alice.sign(&to_sign[..]);
			let item = <DigestItem as CompatibleDigestItem<Pair>>::aura_seal(
				signature,
			);
			slot_num += 1;

			ImportBlock {
				origin: BlockOrigin::File,
				header: new_header,
				justification: None,
				post_digests: vec![item],
				body: Some(new_body),
				finalized: true,
				auxiliary: Vec::new(),
				fork_choice: ForkChoiceStrategy::LongestChain,
			}
		};

		let bob = Arc::new(AccountKeyring::Bob.pair());
		let charlie = Arc::new(AccountKeyring::Charlie.pair());

		let mut index = 0;
<<<<<<< HEAD
		let extrinsic_factory = |service: &<Factory as ServiceFactory>::FullService| {
			let amount = 5 * CENTS;
=======
		let extrinsic_factory = |service: &SyncService<<Factory as ServiceFactory>::FullService>| {
			let amount = 1000;
>>>>>>> e5a71e54
			let to = AddressPublic::from_raw(bob.public().0);
			let from = AddressPublic::from_raw(charlie.public().0);
			let genesis_hash = service.get().client().block_hash(0).unwrap().unwrap();
			let signer = charlie.clone();

			let function = Call::Balances(BalancesCall::transfer(to.into(), amount));
			let era = Era::immortal();
			let raw_payload = (Compact(index), function, era, genesis_hash);
			let signature = raw_payload.using_encoded(|payload| if payload.len() > 256 {
				signer.sign(&blake2_256(payload)[..])
			} else {
				signer.sign(payload)
			});
			let xt = UncheckedExtrinsic::new_signed(
				index,
				raw_payload.1,
				from.into(),
				signature.into(),
				era,
			).encode();
			let v: Vec<u8> = Decode::decode(&mut xt.as_slice()).unwrap();

			index += 1;
			OpaqueExtrinsic(v)
		};

		service_test::sync::<Factory, _, _>(
			chain_spec,
			block_factory,
			extrinsic_factory,
		);
	}

	#[test]
	#[ignore]
	fn test_consensus() {
		use super::Factory;

		service_test::consensus::<Factory>(
			crate::chain_spec::tests::integration_test_config_with_two_authorities(),
			vec![
				"//Alice".into(),
				"//Bob".into(),
			],
		)
	}
}<|MERGE_RESOLUTION|>--- conflicted
+++ resolved
@@ -349,13 +349,8 @@
 		let charlie = Arc::new(AccountKeyring::Charlie.pair());
 
 		let mut index = 0;
-<<<<<<< HEAD
-		let extrinsic_factory = |service: &<Factory as ServiceFactory>::FullService| {
+		let extrinsic_factory = |service: &SyncService<<Factory as ServiceFactory>::FullService>| {
 			let amount = 5 * CENTS;
-=======
-		let extrinsic_factory = |service: &SyncService<<Factory as ServiceFactory>::FullService>| {
-			let amount = 1000;
->>>>>>> e5a71e54
 			let to = AddressPublic::from_raw(bob.public().0);
 			let from = AddressPublic::from_raw(charlie.public().0);
 			let genesis_hash = service.get().client().block_hash(0).unwrap().unwrap();
