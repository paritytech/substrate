--- conflicted
+++ resolved
@@ -299,13 +299,8 @@
 		babe: Some(BabeConfig {
 			authorities: vec![],
 		}),
-<<<<<<< HEAD
 		im_online: Some(ImOnlineConfig {
 			keys: initial_authorities.iter().map(|x| x.4.clone()).collect(),
-=======
-		im_online: Some(ImOnlineConfig{
-			keys: vec![],
->>>>>>> 755a6c44
 		}),
 		grandpa: Some(GrandpaConfig {
 			authorities: vec![],
