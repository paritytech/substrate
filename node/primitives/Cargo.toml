--- conflicted
+++ resolved
@@ -5,13 +5,8 @@
 edition = "2018"
 
 [dependencies]
-<<<<<<< HEAD
 client = { package = "substrate-client", path = "../../core/client", default-features = false }
-parity-codec = { version = "4.1.1", default-features = false, features = ["derive"] }
-=======
-serde = { version = "1.0", optional = true, features = ["derive"] }
 codec = { package = "parity-scale-codec", version = "1.0.0", default-features = false, features = ["derive"] }
->>>>>>> dcbe1be4
 primitives = { package = "substrate-primitives", path = "../../core/primitives", default-features = false }
 rstd = { package = "sr-std", path = "../../core/sr-std", default-features = false }
 serde = { version = "1.0", optional = true, features = ["derive"] }
@@ -24,14 +19,10 @@
 [features]
 default = ["std"]
 std = [
-<<<<<<< HEAD
 	"client/std",
-	"parity-codec/std",
-=======
 	"codec/std",
->>>>>>> dcbe1be4
 	"primitives/std",
 	"rstd/std",
+	"serde",
 	"sr-primitives/std",
-	"serde",
 ]