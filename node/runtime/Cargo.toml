[package]
name = "node-runtime"
version = "0.1.0"
authors = ["Parity Technologies <admin@parity.io>"]
edition = "2018"

[dependencies]
integer-sqrt = { version = "0.1.2" }
safe-mix = { version = "1.0", default-features = false }
parity-codec = { version = "3.1", default-features = false, features = ["derive"] }
substrate-primitives = { path = "../../core/primitives", default-features = false }
client = { package = "substrate-client", path = "../../core/client", default-features = false }
rstd = { package = "sr-std", path = "../../core/sr-std", default-features = false }
runtime_primitives = { package = "sr-primitives", path = "../../core/sr-primitives", default-features = false }
version = { package = "sr-version", path = "../../core/sr-version", default-features = false }
support = { package = "srml-support", path = "../../srml/support", default-features = false }
aura = { package = "srml-aura", path = "../../srml/aura", default-features = false }
balances = { package = "srml-balances", path = "../../srml/balances", default-features = false }
consensus = { package = "srml-consensus", path = "../../srml/consensus", default-features = false }
contract = { package = "srml-contract", path = "../../srml/contract", default-features = false }
council = { package = "srml-council", path = "../../srml/council", default-features = false }
democracy = { package = "srml-democracy", path = "../../srml/democracy", default-features = false }
executive = { package = "srml-executive", path = "../../srml/executive", default-features = false }
<<<<<<< HEAD
parachain = { package = "srml-parachain", path = "../../srml/parachain", default-features = false }
=======
finality-tracker = { package = "srml-finality-tracker", path = "../../srml/finality-tracker", default-features = false }
>>>>>>> 4399e579
grandpa = { package = "srml-grandpa", path = "../../srml/grandpa", default-features = false }
indices = { package = "srml-indices", path = "../../srml/indices", default-features = false }
session = { package = "srml-session", path = "../../srml/session", default-features = false }
staking = { package = "srml-staking", path = "../../srml/staking", default-features = false }
system = { package = "srml-system", path = "../../srml/system", default-features = false }
timestamp = { package = "srml-timestamp", path = "../../srml/timestamp", default-features = false }
treasury = { package = "srml-treasury", path = "../../srml/treasury", default-features = false }
sudo = { package = "srml-sudo", path = "../../srml/sudo", default-features = false }
srml-upgrade-key = { path = "../../srml/upgrade-key", default-features = false }
fees = { package = "srml-fees", path = "../../srml/fees", default-features = false }
node-primitives = { path = "../primitives", default-features = false }
consensus_aura = { package = "substrate-consensus-aura-primitives", path = "../../core/consensus/aura/primitives", default-features = false }
rustc-hex = { version = "2.0", optional = true }
hex-literal = { version = "0.1.0", optional = true }
serde = { version = "1.0", optional = true }
substrate-keyring = { path = "../../core/keyring", optional = true }

[features]
default = ["std"]
std = [
	"parity-codec/std",
	"substrate-primitives/std",
	"rstd/std",
	"runtime_primitives/std",
	"support/std",
	"balances/std",
	"consensus/std",
	"contract/std",
	"council/std",
	"democracy/std",
	"executive/std",
	"grandpa/std",
	"parachain/std",
	"indices/std",
	"session/std",
	"staking/std",
	"system/std",
	"timestamp/std",
	"treasury/std",
	"sudo/std",
	"srml-upgrade-key/std",
	"fees/std",
	"version/std",
	"node-primitives/std",
	"serde/std",
	"safe-mix/std",
	"client/std",
	"consensus_aura/std",
	"rustc-hex",
	"hex-literal",
	"serde",
	"substrate-keyring",
]<|MERGE_RESOLUTION|>--- conflicted
+++ resolved
@@ -21,11 +21,8 @@
 council = { package = "srml-council", path = "../../srml/council", default-features = false }
 democracy = { package = "srml-democracy", path = "../../srml/democracy", default-features = false }
 executive = { package = "srml-executive", path = "../../srml/executive", default-features = false }
-<<<<<<< HEAD
 parachain = { package = "srml-parachain", path = "../../srml/parachain", default-features = false }
-=======
 finality-tracker = { package = "srml-finality-tracker", path = "../../srml/finality-tracker", default-features = false }
->>>>>>> 4399e579
 grandpa = { package = "srml-grandpa", path = "../../srml/grandpa", default-features = false }
 indices = { package = "srml-indices", path = "../../srml/indices", default-features = false }
 session = { package = "srml-session", path = "../../srml/session", default-features = false }
