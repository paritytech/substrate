[package]
name = "node-runtime"
version = "2.0.0"
authors = ["Parity Technologies <admin@parity.io>"]
edition = "2018"

[dependencies]
integer-sqrt = { version = "0.1.2" }
safe-mix = { version = "1.0", default-features = false }
<<<<<<< HEAD
parity-codec = { version = "3.5.1", default-features = false, features = ["derive"] }
=======
parity-codec = { version = "4.1.1", default-features = false, features = ["derive"] }
>>>>>>> f835f9f6
substrate-primitives = { path = "../../core/primitives", default-features = false }
client = { package = "substrate-client", path = "../../core/client", default-features = false }
rstd = { package = "sr-std", path = "../../core/sr-std", default-features = false }
runtime_primitives = { package = "sr-primitives", path = "../../core/sr-primitives", default-features = false }
offchain-primitives = { package = "substrate-offchain-primitives", path = "../../core/offchain/primitives", default-features = false }
version = { package = "sr-version", path = "../../core/sr-version", default-features = false }
support = { package = "srml-support", path = "../../srml/support", default-features = false }
aura = { package = "srml-aura", path = "../../srml/aura", default-features = false }
authorship = { package = "srml-authorship", path = "../../srml/authorship", default-features = false }
balances = { package = "srml-balances", path = "../../srml/balances", default-features = false }
contracts = { package = "srml-contracts", path = "../../srml/contracts", default-features = false }
council = { package = "srml-council", path = "../../srml/council", default-features = false }
democracy = { package = "srml-democracy", path = "../../srml/democracy", default-features = false }
executive = { package = "srml-executive", path = "../../srml/executive", default-features = false }
finality-tracker = { package = "srml-finality-tracker", path = "../../srml/finality-tracker", default-features = false }
grandpa = { package = "srml-grandpa", path = "../../srml/grandpa", default-features = false }
indices = { package = "srml-indices", path = "../../srml/indices", default-features = false }
session = { package = "srml-session", path = "../../srml/session", default-features = false }
staking = { package = "srml-staking", path = "../../srml/staking", default-features = false }
system = { package = "srml-system", path = "../../srml/system", default-features = false }
timestamp = { package = "srml-timestamp", path = "../../srml/timestamp", default-features = false }
treasury = { package = "srml-treasury", path = "../../srml/treasury", default-features = false }
sudo = { package = "srml-sudo", path = "../../srml/sudo", default-features = false }
node-primitives = { path = "../primitives", default-features = false }
consensus_aura = { package = "substrate-consensus-aura-primitives", path = "../../core/consensus/aura/primitives", default-features = false }
rustc-hex = { version = "2.0", optional = true }
serde = { version = "1.0", optional = true }
substrate-keyring = { path = "../../core/keyring", optional = true }

[features]
default = ["std"]
core = [
	"contracts/core",
]
std = [
	"parity-codec/std",
	"substrate-primitives/std",
	"rstd/std",
	"runtime_primitives/std",
	"support/std",
	"aura/std",
	"authorship/std",
	"balances/std",
	"contracts/std",
	"council/std",
	"democracy/std",
	"executive/std",
	"finality-tracker/std",
	"grandpa/std",
	"indices/std",
	"session/std",
	"staking/std",
	"system/std",
	"timestamp/std",
	"treasury/std",
	"sudo/std",
	"version/std",
	"node-primitives/std",
	"serde",
	"safe-mix/std",
	"client/std",
	"consensus_aura/std",
	"rustc-hex",
	"substrate-keyring",
	"offchain-primitives/std",
]<|MERGE_RESOLUTION|>--- conflicted
+++ resolved
@@ -7,11 +7,7 @@
 [dependencies]
 integer-sqrt = { version = "0.1.2" }
 safe-mix = { version = "1.0", default-features = false }
-<<<<<<< HEAD
-parity-codec = { version = "3.5.1", default-features = false, features = ["derive"] }
-=======
 parity-codec = { version = "4.1.1", default-features = false, features = ["derive"] }
->>>>>>> f835f9f6
 substrate-primitives = { path = "../../core/primitives", default-features = false }
 client = { package = "substrate-client", path = "../../core/client", default-features = false }
 rstd = { package = "sr-std", path = "../../core/sr-std", default-features = false }
