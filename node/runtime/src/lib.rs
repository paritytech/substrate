// Copyright 2018-2019 Parity Technologies (UK) Ltd.
// This file is part of Substrate.

// Substrate is free software: you can redistribute it and/or modify
// it under the terms of the GNU General Public License as published by
// the Free Software Foundation, either version 3 of the License, or
// (at your option) any later version.

// Substrate is distributed in the hope that it will be useful,
// but WITHOUT ANY WARRANTY; without even the implied warranty of
// MERCHANTABILITY or FITNESS FOR A PARTICULAR PURPOSE.  See the
// GNU General Public License for more details.

// You should have received a copy of the GNU General Public License
// along with Substrate.  If not, see <http://www.gnu.org/licenses/>.

//! The Substrate runtime. This can be compiled with ``#[no_std]`, ready for Wasm.

#![cfg_attr(not(feature = "std"), no_std)]
// `construct_runtime!` does a lot of recursion and requires us to increase the limit to 256.
#![recursion_limit="1024"]

use rstd::prelude::*;
use support::{
	construct_runtime, parameter_types, traits::{SplitTwoWays, Currency, OnUnbalanced}
};
use substrate_primitives::{u32_trait::{_1, _2, _3, _4}};
use parity_codec::{Encode, Decode, Compact};
use node_primitives::{
	AccountId, AccountIndex, AuraId, Balance, BlockNumber, Hash, Index,
	Moment, Signature,
};
use grandpa::fg_primitives::{
	self, ScheduledChange, AuthoritySignature, AuthorityId, GrandpaEquivocation,
	Challenge, Prevote, Precommit,
};
use client::{
	block_builder::api::{self as block_builder_api, InherentData, CheckInherentsResult},
	transaction_builder::api::{self as transaction_builder_api},
	runtime_api as client_api, impl_runtime_apis
};
use runtime_primitives::{
	ApplyResult, impl_opaque_keys, generic, create_runtime_str, key_types,
	AnySignature, generic::{UncheckedMortalExtrinsic, Era},
	traits::BlockNumberToHash
};
use runtime_primitives::transaction_validity::TransactionValidity;
use runtime_primitives::traits::{
	BlakeTwo256, Block as BlockT, DigestFor, NumberFor, StaticLookup, Convert,
};
use version::RuntimeVersion;
use elections::VoteIndex;
#[cfg(any(feature = "std", test))]
use version::NativeVersion;
use substrate_primitives::OpaqueMetadata;
use consensus_aura::AuraEquivocationProof;
use grandpa::{AuthorityId as GrandpaId, AuthorityWeight as GrandpaWeight};
use finality_tracker::{DEFAULT_REPORT_LATENCY, DEFAULT_WINDOW_SIZE};

#[cfg(any(feature = "std", test))]
pub use runtime_primitives::BuildStorage;
pub use timestamp::Call as TimestampCall;
pub use balances::Call as BalancesCall;
pub use contracts::Gas;
pub use runtime_primitives::{Permill, Perbill};
pub use support::StorageValue;
pub use staking::StakerStatus;
pub use aura::Call as AuraCall;
pub use babe::Call as BabeCall;
pub use grandpa::Call as GrandpaCall;

// Make the WASM binary available.
#[cfg(feature = "std")]
include!(concat!(env!("OUT_DIR"), "/wasm_binary.rs"));

/// Runtime version.
pub const VERSION: RuntimeVersion = RuntimeVersion {
	spec_name: create_runtime_str!("node"),
	impl_name: create_runtime_str!("substrate-node"),
	authoring_version: 10,
	// Per convention: if the runtime behavior changes, increment spec_version
	// and set impl_version to equal spec_version. If only runtime
	// implementation changes and behavior does not, then leave spec_version as
	// is and increment impl_version.
<<<<<<< HEAD
	spec_version: 105,
	impl_version: 105,
=======
	spec_version: 110,
	impl_version: 110,
>>>>>>> f923ae2a
	apis: RUNTIME_API_VERSIONS,
};

/// Native version.
#[cfg(any(feature = "std", test))]
pub fn native_version() -> NativeVersion {
	NativeVersion {
		runtime_version: VERSION,
		can_author_with: Default::default(),
	}
}

pub const MILLICENTS: Balance = 1_000_000_000;
pub const CENTS: Balance = 1_000 * MILLICENTS;    // assume this is worth about a cent.
pub const DOLLARS: Balance = 100 * CENTS;

type NegativeImbalance = <Balances as Currency<AccountId>>::NegativeImbalance;

pub struct Author;

impl OnUnbalanced<NegativeImbalance> for Author {
	fn on_unbalanced(amount: NegativeImbalance) {
		Balances::resolve_creating(&Authorship::author(), amount);
	}
}

pub type DealWithFees = SplitTwoWays<
	Balance,
	NegativeImbalance,
	_4, Treasury,   // 4 parts (80%) goes to the treasury.
	_1, Author,     // 1 part (20%) goes to the block author.
>;

pub const SECS_PER_BLOCK: Moment = 6;
pub const MINUTES: Moment = 60 / SECS_PER_BLOCK;
pub const HOURS: Moment = MINUTES * 60;
pub const DAYS: Moment = HOURS * 24;

parameter_types! {
	pub const BlockHashCount: BlockNumber = 250;
}

impl system::Trait for Runtime {
	type Origin = Origin;
	type Index = Index;
	type BlockNumber = BlockNumber;
	type Hash = Hash;
	type Hashing = BlakeTwo256;
	type AccountId = AccountId;
	type Lookup = Indices;
	type Header = generic::Header<BlockNumber, BlakeTwo256>;
	type Event = Event;
	type BlockHashCount = BlockHashCount;
}

impl aura::Trait for Runtime {
	type HandleReport = aura::StakingSlasher<Runtime>;
	type AuthorityId = AuraId;
	type Signature = AuthoritySignature;
}

impl indices::Trait for Runtime {
	type AccountIndex = AccountIndex;
	type IsDeadAccount = Balances;
	type ResolveHint = indices::SimpleResolveHint<Self::AccountId, Self::AccountIndex>;
	type Event = Event;
}

parameter_types! {
	pub const ExistentialDeposit: Balance = 1 * DOLLARS;
	pub const TransferFee: Balance = 1 * CENTS;
	pub const CreationFee: Balance = 1 * CENTS;
	pub const TransactionBaseFee: Balance = 1 * CENTS;
	pub const TransactionByteFee: Balance = 10 * MILLICENTS;
}

impl balances::Trait for Runtime {
	type Balance = Balance;
	type OnFreeBalanceZero = ((Staking, Contracts), Session);
	type OnNewAccount = Indices;
	type Event = Event;
	type TransactionPayment = DealWithFees;
	type DustRemoval = ();
	type TransferPayment = ();
	type ExistentialDeposit = ExistentialDeposit;
	type TransferFee = TransferFee;
	type CreationFee = CreationFee;
	type TransactionBaseFee = TransactionBaseFee;
	type TransactionByteFee = TransactionByteFee;
}

parameter_types! {
	pub const MinimumPeriod: u64 = SECS_PER_BLOCK / 2;
}
impl timestamp::Trait for Runtime {
	type Moment = Moment;
	type OnTimestampSet = Aura;
	type MinimumPeriod = MinimumPeriod;
}

parameter_types! {
	pub const UncleGenerations: u64 = 0;
}

// TODO: #2986 implement this properly
impl authorship::Trait for Runtime {
	type FindAuthor = ();
	type UncleGenerations = UncleGenerations;
	type FilterUncle = ();
	type EventHandler = ();
}

parameter_types! {
	pub const Period: BlockNumber = 10 * MINUTES;
	pub const Offset: BlockNumber = 0;
}

type SessionHandlers = (Grandpa, Aura);

impl_opaque_keys! {
	pub struct SessionKeys {
		#[id(key_types::ED25519)]
		pub ed25519: GrandpaId,
	}
}

// NOTE: `SessionHandler` and `SessionKeys` are co-dependent: One key will be used for each handler.
// The number and order of items in `SessionHandler` *MUST* be the same number and order of keys in
// `SessionKeys`.
// TODO: Introduce some structure to tie these together to make it a bit less of a footgun. This
// should be easy, since OneSessionHandler trait provides the `Key` as an associated type. #2858

impl session::Trait for Runtime {
	type OnSessionEnding = Staking;
	type SessionHandler = SessionHandlers;
	type ShouldEndSession = session::PeriodicSessions<Period, Offset>;
	type Event = Event;
	type Keys = SessionKeys;
	type ValidatorId = AccountId;
	type ValidatorIdOf = staking::StashOf<Self>;
	type SelectInitialValidators = Staking;
}

impl session::historical::Trait for Runtime {
	type FullIdentification = staking::Exposure<AccountId, Balance>;
	type FullIdentificationOf = staking::ExposureOf<Runtime>;
}

parameter_types! {
	pub const SessionsPerEra: session::SessionIndex = 6;
	pub const BondingDuration: staking::EraIndex = 24 * 28;
}

pub struct CurrencyToVoteHandler;

impl CurrencyToVoteHandler {
	fn factor() -> u128 { (Balances::total_issuance() / u64::max_value() as u128).max(1) }
}

impl Convert<u128, u64> for CurrencyToVoteHandler {
	fn convert(x: u128) -> u64 { (x / Self::factor()) as u64 }
}

impl Convert<u128, u128> for CurrencyToVoteHandler {
	fn convert(x: u128) -> u128 { x * Self::factor() }
}

impl staking::Trait for Runtime {
	type Currency = Balances;
	type CurrencyToVote = CurrencyToVoteHandler;
	type OnRewardMinted = Treasury;
	type Event = Event;
	type Slash = ();
	type Reward = ();
	type SessionsPerEra = SessionsPerEra;
	type BondingDuration = BondingDuration;
	type SessionInterface = Self;
}

parameter_types! {
	pub const LaunchPeriod: BlockNumber = 28 * 24 * 60 * MINUTES;
	pub const VotingPeriod: BlockNumber = 28 * 24 * 60 * MINUTES;
	pub const EmergencyVotingPeriod: BlockNumber = 3 * 24 * 60 * MINUTES;
	pub const MinimumDeposit: Balance = 100 * DOLLARS;
	pub const EnactmentPeriod: BlockNumber = 30 * 24 * 60 * MINUTES;
	pub const CooloffPeriod: BlockNumber = 30 * 24 * 60 * MINUTES;
}

impl democracy::Trait for Runtime {
	type Proposal = Call;
	type Event = Event;
	type Currency = Balances;
	type EnactmentPeriod = EnactmentPeriod;
	type LaunchPeriod = LaunchPeriod;
	type VotingPeriod = VotingPeriod;
	type EmergencyVotingPeriod = EmergencyVotingPeriod;
	type MinimumDeposit = MinimumDeposit;
	type ExternalOrigin = collective::EnsureProportionAtLeast<_1, _2, AccountId, CouncilInstance>;
	type ExternalMajorityOrigin = collective::EnsureProportionAtLeast<_2, _3, AccountId, CouncilInstance>;
	type ExternalPushOrigin = collective::EnsureProportionAtLeast<_2, _3, AccountId, TechnicalInstance>;
	type EmergencyOrigin = collective::EnsureProportionAtLeast<_1, _1, AccountId, CouncilInstance>;
	type CancellationOrigin = collective::EnsureProportionAtLeast<_2, _3, AccountId, CouncilInstance>;
	type VetoOrigin = collective::EnsureMember<AccountId, CouncilInstance>;
	type CooloffPeriod = CooloffPeriod;
}

type CouncilInstance = collective::Instance1;
impl collective::Trait<CouncilInstance> for Runtime {
	type Origin = Origin;
	type Proposal = Call;
	type Event = Event;
}

parameter_types! {
	pub const CandidacyBond: Balance = 10 * DOLLARS;
	pub const VotingBond: Balance = 1 * DOLLARS;
	pub const VotingFee: Balance = 2 * DOLLARS;
	pub const PresentSlashPerVoter: Balance = 1 * CENTS;
	pub const CarryCount: u32 = 6;
	// one additional vote should go by before an inactive voter can be reaped.
	pub const InactiveGracePeriod: VoteIndex = 1;
	pub const ElectionsVotingPeriod: BlockNumber = 2 * DAYS;
	pub const DecayRatio: u32 = 0;
}

impl elections::Trait for Runtime {
	type Event = Event;
	type Currency = Balances;
	type BadPresentation = ();
	type BadReaper = ();
	type BadVoterIndex = ();
	type LoserCandidate = ();
	type ChangeMembers = Council;
	type CandidacyBond = CandidacyBond;
	type VotingBond = VotingBond;
	type VotingFee = VotingFee;
	type PresentSlashPerVoter = PresentSlashPerVoter;
	type CarryCount = CarryCount;
	type InactiveGracePeriod = InactiveGracePeriod;
	type VotingPeriod = ElectionsVotingPeriod;
	type DecayRatio = DecayRatio;
}

type TechnicalInstance = collective::Instance2;
impl collective::Trait<TechnicalInstance> for Runtime {
	type Origin = Origin;
	type Proposal = Call;
	type Event = Event;
}

parameter_types! {
	pub const ProposalBond: Permill = Permill::from_percent(5);
	pub const ProposalBondMinimum: Balance = 1 * DOLLARS;
	pub const SpendPeriod: BlockNumber = 1 * DAYS;
	pub const Burn: Permill = Permill::from_percent(50);
}

impl treasury::Trait for Runtime {
	type Currency = Balances;
	type ApproveOrigin = collective::EnsureMembers<_4, AccountId, CouncilInstance>;
	type RejectOrigin = collective::EnsureMembers<_2, AccountId, CouncilInstance>;
	type Event = Event;
	type MintedForSpending = ();
	type ProposalRejection = ();
	type ProposalBond = ProposalBond;
	type ProposalBondMinimum = ProposalBondMinimum;
	type SpendPeriod = SpendPeriod;
	type Burn = Burn;
}

parameter_types! {
	pub const SignedClaimHandicap: BlockNumber = 2;
	pub const TombstoneDeposit: Balance = 16;
	pub const StorageSizeOffset: u32 = 8;
	pub const RentByteFee: Balance = 4;
	pub const RentDepositOffset: Balance = 1000;
	pub const SurchargeReward: Balance = 150;
	pub const ContractTransferFee: Balance = 1 * CENTS;
	pub const ContractCreationFee: Balance = 1 * CENTS;
	pub const ContractTransactionBaseFee: Balance = 1 * CENTS;
	pub const ContractTransactionByteFee: Balance = 10 * MILLICENTS;
	pub const ContractFee: Balance = 1 * CENTS;
	pub const CallBaseFee: Gas = 1000;
	pub const CreateBaseFee: Gas = 1000;
	pub const MaxDepth: u32 = 1024;
	pub const BlockGasLimit: Gas = 10_000_000;
}

impl contracts::Trait for Runtime {
	type Currency = Balances;
	type Call = Call;
	type Event = Event;
	type DetermineContractAddress = contracts::SimpleAddressDeterminator<Runtime>;
	type ComputeDispatchFee = contracts::DefaultDispatchFeeComputor<Runtime>;
	type TrieIdGenerator = contracts::TrieIdFromParentCounter<Runtime>;
	type GasPayment = ();
	type SignedClaimHandicap = SignedClaimHandicap;
	type TombstoneDeposit = TombstoneDeposit;
	type StorageSizeOffset = StorageSizeOffset;
	type RentByteFee = RentByteFee;
	type RentDepositOffset = RentDepositOffset;
	type SurchargeReward = SurchargeReward;
	type TransferFee = ContractTransferFee;
	type CreationFee = ContractCreationFee;
	type TransactionBaseFee = ContractTransactionBaseFee;
	type TransactionByteFee = ContractTransactionByteFee;
	type ContractFee = ContractFee;
	type CallBaseFee = CallBaseFee;
	type CreateBaseFee = CreateBaseFee;
	type MaxDepth = MaxDepth;
	type BlockGasLimit = BlockGasLimit;
}

impl sudo::Trait for Runtime {
	type Event = Event;
	type Proposal = Call;
}

impl grandpa::Trait for Runtime {
	type Event = Event;
	type Signature = AuthoritySignature;
	type Block = Block;
}

parameter_types! {
	pub const WindowSize: BlockNumber = DEFAULT_WINDOW_SIZE.into();
	pub const ReportLatency: BlockNumber = DEFAULT_REPORT_LATENCY.into();
}

impl finality_tracker::Trait for Runtime {
	type OnFinalizationStalled = Grandpa;
	type WindowSize = WindowSize;
	type ReportLatency = ReportLatency;
}

construct_runtime!(
	pub enum Runtime where
		Block = Block,
		NodeBlock = node_primitives::Block,
		UncheckedExtrinsic = UncheckedExtrinsic
	{
		System: system::{Module, Call, Storage, Config, Event},
<<<<<<< HEAD
		Aura: aura::{Module, Call, Config<T>, Inherent(Timestamp)},
		Timestamp: timestamp::{Module, Call, Storage, Config<T>, Inherent},
=======
		Aura: aura::{Module, Call, Storage, Config<T>, Inherent(Timestamp)},
		Timestamp: timestamp::{Module, Call, Storage, Inherent},
>>>>>>> f923ae2a
		Authorship: authorship::{Module, Call, Storage},
		Indices: indices,
		Balances: balances,
		Staking: staking::{default, OfflineWorker},
		Session: session::{Module, Call, Storage, Event, Config<T>},
		Democracy: democracy::{Module, Call, Storage, Config, Event<T>},
		Council: collective::<Instance1>::{Module, Call, Storage, Origin<T>, Event<T>, Config<T>},
		TechnicalCommittee: collective::<Instance2>::{Module, Call, Storage, Origin<T>, Event<T>, Config<T>},
		Elections: elections::{Module, Call, Storage, Event<T>, Config<T>},
		FinalityTracker: finality_tracker::{Module, Call, Inherent},
		Grandpa: grandpa::{Module, Call, Storage, Config, Event},
		Treasury: treasury::{Module, Call, Storage, Event<T>},
		Contracts: contracts,
		Sudo: sudo,
	}
);

/// The type used as a helper for interpreting the sender of transactions.
pub type Context = system::ChainContext<Runtime>;
/// The address format for describing accounts.
pub type Address = <Indices as StaticLookup>::Source;
/// Block header type as expected by this runtime.
pub type Header = generic::Header<BlockNumber, BlakeTwo256>;
/// Block type as expected by this runtime.
pub type Block = generic::Block<Header, UncheckedExtrinsic>;
/// A Block signed with a Justification
pub type SignedBlock = generic::SignedBlock<Block>;
/// BlockId type as expected by this runtime.
pub type BlockId = generic::BlockId<Block>;
/// Unchecked extrinsic type as expected by this runtime.
pub type UncheckedExtrinsic = generic::UncheckedMortalCompactExtrinsic<Address, Index, Call, Signature>;
/// Extrinsic type that has already been checked.
pub type CheckedExtrinsic = generic::CheckedExtrinsic<AccountId, Index, Call>;
/// Executive: handles dispatch to the various modules.
pub type Executive = executive::Executive<Runtime, Block, system::ChainContext<Runtime>, Balances, Runtime, AllModules>;

impl_runtime_apis! {
	impl client_api::Core<Block> for Runtime {
		fn version() -> RuntimeVersion {
			VERSION
		}

		fn execute_block(block: Block) {
			Executive::execute_block(block)
		}

		fn initialize_block(header: &<Block as BlockT>::Header) {
			Executive::initialize_block(header)
		}
	}

	impl client_api::Metadata<Block> for Runtime {
		fn metadata() -> OpaqueMetadata {
			Runtime::metadata().into()
		}
	}

	impl block_builder_api::BlockBuilder<Block> for Runtime {
		fn apply_extrinsic(extrinsic: <Block as BlockT>::Extrinsic) -> ApplyResult {
			Executive::apply_extrinsic(extrinsic)
		}

		fn finalize_block() -> <Block as BlockT>::Header {
			Executive::finalize_block()
		}

		fn inherent_extrinsics(data: InherentData) -> Vec<<Block as BlockT>::Extrinsic> {
			data.create_extrinsics()
		}

		fn check_inherents(block: Block, data: InherentData) -> CheckInherentsResult {
			data.check_extrinsics(&block)
		}

		fn random_seed() -> <Block as BlockT>::Hash {
			System::random_seed()
		}
	}

	impl client_api::TaggedTransactionQueue<Block> for Runtime {
		fn validate_transaction(tx: <Block as BlockT>::Extrinsic) -> TransactionValidity {
			Executive::validate_transaction(tx)
		}
	}

	impl offchain_primitives::OffchainWorkerApi<Block> for Runtime {
		fn offchain_worker(number: NumberFor<Block>) {
			Executive::offchain_worker(number)
		}
	}

	impl fg_primitives::GrandpaApi<Block> for Runtime {
		fn grandpa_pending_change(digest: &DigestFor<Block>)
			-> Option<ScheduledChange<NumberFor<Block>>>
		{
			Grandpa::pending_change(digest)
		}

		fn grandpa_forced_change(digest: &DigestFor<Block>)
			-> Option<(NumberFor<Block>, ScheduledChange<NumberFor<Block>>)>
		{
			Grandpa::forced_change(digest)
		}

		fn grandpa_authorities() -> Vec<(GrandpaId, GrandpaWeight)> {
			Grandpa::grandpa_authorities()
		}

		fn grandpa_prevote_challenge(digest: &DigestFor<Block>)
			-> Option<Challenge<Block>> {
			Grandpa::grandpa_prevote_challenge(digest)
		}

		fn grandpa_precommit_challenge(digest: &DigestFor<Block>)
			-> Option<Challenge<Block>> {
			Grandpa::grandpa_precommit_challenge(digest)
		}

		fn construct_equivocation_report_call(
			equivocation: GrandpaEquivocation<Block>
		) -> Vec<u8> {
			let grandpa_call = GrandpaCall::report_equivocation(equivocation);
			let call = Call::Grandpa(grandpa_call);
			call.encode()
		}

		fn construct_rejecting_prevotes_report_call(challenge: Challenge<Block>) -> Vec<u8> {
			let grandpa_call = GrandpaCall::report_rejecting_prevotes(challenge);
			let call = Call::Grandpa(grandpa_call);
			call.encode()
		}

		fn construct_rejecting_precommits_report_call(challenge: Challenge<Block>) -> Vec<u8> {
			let grandpa_call = GrandpaCall::report_rejecting_precommits(challenge);
			let call = Call::Grandpa(grandpa_call);
			call.encode()
		}
	}

	impl consensus_aura::AuraApi<Block, AuraId, AuthoritySignature> for Runtime {
		fn slot_duration() -> u64 {
			Aura::slot_duration()
		}

		fn authorities() -> Vec<AuraId> {
			Aura::authorities()
		}

		fn construct_equivocation_report_call(
			proof: AuraEquivocationProof<<Block as BlockT>::Header, AuthoritySignature>,
		) -> Vec<u8> {
			let report_call = Call::Aura(AuraCall::report_equivocation(proof));
			report_call.encode()
		}
	}

	impl transaction_builder_api::TransactionBuilder<Block> for Runtime {
		fn signing_payload(encoded_call: Vec<u8>, encoded_account_id: Vec<u8>) -> Vec<u8> {
			let account_id: AccountId = Decode::decode(&mut encoded_account_id.as_slice())
				.expect("we provide it so it should be possible to decode; qed");
			let nonce = 1000;
			let context = Context::default();
			let genesis_hash = context.genesis_hash();
			let call: Call = Decode::decode(&mut encoded_call.as_slice())
				.expect("We constructed it so it should be possible to decode; qed");
			let payload = (nonce, call, Era::immortal(), genesis_hash);
			payload.encode()
		}

		fn build_transaction(signing_payload: Vec<u8>, encoded_account_id: Vec<u8>, signature: AnySignature) -> Vec<u8> {
			let account_id: AccountId = Decode::decode(&mut encoded_account_id.as_slice())
				.expect("we provide it so it should be possible to decode; qed");
			let (nonce, call, era, genesis_hash): (u64, Call, Era, Hash) = Decode::decode(&mut signing_payload.as_slice())
				.expect("we provide it so it should be possible to decode; qed");
			let tx = UncheckedMortalExtrinsic::new_signed(
				nonce,
				call,
				Address::from(account_id),
				signature,
				era,
			);
			tx.encode()
		}
	}
}<|MERGE_RESOLUTION|>--- conflicted
+++ resolved
@@ -82,13 +82,8 @@
 	// and set impl_version to equal spec_version. If only runtime
 	// implementation changes and behavior does not, then leave spec_version as
 	// is and increment impl_version.
-<<<<<<< HEAD
-	spec_version: 105,
-	impl_version: 105,
-=======
 	spec_version: 110,
 	impl_version: 110,
->>>>>>> f923ae2a
 	apis: RUNTIME_API_VERSIONS,
 };
 
@@ -431,13 +426,8 @@
 		UncheckedExtrinsic = UncheckedExtrinsic
 	{
 		System: system::{Module, Call, Storage, Config, Event},
-<<<<<<< HEAD
-		Aura: aura::{Module, Call, Config<T>, Inherent(Timestamp)},
-		Timestamp: timestamp::{Module, Call, Storage, Config<T>, Inherent},
-=======
 		Aura: aura::{Module, Call, Storage, Config<T>, Inherent(Timestamp)},
 		Timestamp: timestamp::{Module, Call, Storage, Inherent},
->>>>>>> f923ae2a
 		Authorship: authorship::{Module, Call, Storage},
 		Indices: indices,
 		Balances: balances,
@@ -546,14 +536,9 @@
 			Grandpa::grandpa_authorities()
 		}
 
-		fn grandpa_prevote_challenge(digest: &DigestFor<Block>)
+		fn grandpa_challenge(digest: &DigestFor<Block>)
 			-> Option<Challenge<Block>> {
-			Grandpa::grandpa_prevote_challenge(digest)
-		}
-
-		fn grandpa_precommit_challenge(digest: &DigestFor<Block>)
-			-> Option<Challenge<Block>> {
-			Grandpa::grandpa_precommit_challenge(digest)
+			Grandpa::grandpa_challenge(digest)
 		}
 
 		fn construct_equivocation_report_call(
