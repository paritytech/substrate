--- conflicted
+++ resolved
@@ -82,18 +82,9 @@
 const TIMESTAMP_SET_POSITION: u32 = 0;
 const NOTE_OFFLINE_POSITION: u32 = 1;
 
-<<<<<<< HEAD
-// Workaround for https://github.com/rust-lang/rust/issues/26925 . Remove when sorted.
-#[derive(Clone, Copy, PartialEq, Eq)]
-#[cfg_attr(feature = "std", derive(Debug, Serialize, Deserialize))]
-/// Runtime type used to collate and parameterize the various modules.
-pub struct Runtime;
-
 const INHERENT: ApiId = *b"inherent";
 const VALIDATX: ApiId = *b"validatx";
 
-=======
->>>>>>> 8b7e5526
 /// Runtime version.
 pub const VERSION: RuntimeVersion = RuntimeVersion {
 	spec_name: ver_str!("node"),
