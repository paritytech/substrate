// Copyright 2018-2019 Parity Technologies (UK) Ltd.
// This file is part of Substrate.

// Substrate is free software: you can redistribute it and/or modify
// it under the terms of the GNU General Public License as published by
// the Free Software Foundation, either version 3 of the License, or
// (at your option) any later version.

// Substrate is distributed in the hope that it will be useful,
// but WITHOUT ANY WARRANTY; without even the implied warranty of
// MERCHANTABILITY or FITNESS FOR A PARTICULAR PURPOSE.  See the
// GNU General Public License for more details.

// You should have received a copy of the GNU General Public License
// along with Substrate.  If not, see <http://www.gnu.org/licenses/>.

//! The Substrate runtime. This can be compiled with ``#[no_std]`, ready for Wasm.

#![cfg_attr(not(feature = "std"), no_std)]
// `construct_runtime!` does a lot of recursion and requires us to increase the limit to 256.
#![recursion_limit="256"]

use rstd::prelude::*;
use parity_codec::{Encode, Decode};
#[cfg(feature = "std")]
use support::{Serialize, Deserialize};
use support::construct_runtime;
use substrate_primitives::u32_trait::{_2, _4};
use node_primitives::{
	AccountId, AccountIndex, Balance, BlockNumber, Hash, Index, AuthorityId, Signature, AuthoritySignature
};
use grandpa::fg_primitives::{self, ScheduledChange};
use client::{
	block_builder::api::{self as block_builder_api, InherentData, CheckInherentsResult},
	runtime_api as client_api, impl_runtime_apis
};
use runtime_primitives::{ApplyResult, generic, create_runtime_str};
use runtime_primitives::transaction_validity::TransactionValidity;
use runtime_primitives::traits::{
	BlakeTwo256, Block as BlockT, DigestFor, NumberFor, StaticLookup,
};
use version::RuntimeVersion;
use council::{motions as council_motions, voting as council_voting};
#[cfg(feature = "std")]
use council::seats as council_seats;
#[cfg(any(feature = "std", test))]
use version::NativeVersion;
use substrate_primitives::OpaqueMetadata;

#[cfg(any(feature = "std", test))]
pub use runtime_primitives::BuildStorage;
pub use consensus::Call as ConsensusCall;
pub use timestamp::Call as TimestampCall;
pub use balances::Call as BalancesCall;
pub use runtime_primitives::{Permill, Perbill};
pub use support::StorageValue;
pub use staking::StakerStatus;

/// Runtime version.
pub const VERSION: RuntimeVersion = RuntimeVersion {
	spec_name: create_runtime_str!("node"),
	impl_name: create_runtime_str!("substrate-node"),
	authoring_version: 10,
<<<<<<< HEAD
	spec_version: 36,
=======
	spec_version: 35,
>>>>>>> 7f2ab7b8
	impl_version: 37,
	apis: RUNTIME_API_VERSIONS,
};

/// Native version.
#[cfg(any(feature = "std", test))]
pub fn native_version() -> NativeVersion {
	NativeVersion {
		runtime_version: VERSION,
		can_author_with: Default::default(),
	}
}

impl system::Trait for Runtime {
	type Origin = Origin;
	type Index = Index;
	type BlockNumber = BlockNumber;
	type Hash = Hash;
	type Hashing = BlakeTwo256;
	type Digest = generic::Digest<Log>;
	type AccountId = AccountId;
	type Lookup = Indices;
	type Header = generic::Header<BlockNumber, BlakeTwo256, Log>;
	type Event = Event;
	type Log = Log;
}

impl aura::Trait for Runtime {
	type HandleReport = aura::StakingSlasher<Runtime>;
}

impl indices::Trait for Runtime {
	type AccountIndex = AccountIndex;
	type IsDeadAccount = Balances;
	type ResolveHint = indices::SimpleResolveHint<Self::AccountId, Self::AccountIndex>;
	type Event = Event;
}

impl balances::Trait for Runtime {
	type Balance = Balance;
	type OnFreeBalanceZero = ((Staking, Contract), Session);
	type OnNewAccount = Indices;
	type Event = Event;
}

impl fees::Trait for Runtime {
	type Event = Event;
	type TransferAsset = Balances;
}

impl consensus::Trait for Runtime {
	type Log = Log;
	type SessionKey = AuthorityId;

	// The Aura module handles offline-reports internally
	// rather than using an explicit report system.
	type InherentOfflineReport = ();
}

impl timestamp::Trait for Runtime {
	type Moment = u64;
	type OnTimestampSet = Aura;
}

impl session::Trait for Runtime {
	type ConvertAccountIdToSessionKey = ();
	type OnSessionChange = (Staking, grandpa::SyncedAuthorities<Runtime>);
	type Event = Event;
}

impl staking::Trait for Runtime {
	type Currency = balances::Module<Self>;
	type OnRewardMinted = Treasury;
	type Event = Event;
}

impl democracy::Trait for Runtime {
	type Currency = balances::Module<Self>;
	type Proposal = Call;
	type Event = Event;
}

impl council::Trait for Runtime {
	type Event = Event;
}

impl council::voting::Trait for Runtime {
	type Event = Event;
}

impl council::motions::Trait for Runtime {
	type Origin = Origin;
	type Proposal = Call;
	type Event = Event;
}

impl treasury::Trait for Runtime {
	type Currency = balances::Module<Self>;
	type ApproveOrigin = council_motions::EnsureMembers<_4>;
	type RejectOrigin = council_motions::EnsureMembers<_2>;
	type Event = Event;
}

impl contract::Trait for Runtime {
	type Call = Call;
	type Event = Event;
	type Gas = u64;
	type DetermineContractAddress = contract::SimpleAddressDeterminator<Runtime>;
	type ComputeDispatchFee = contract::DefaultDispatchFeeComputor<Runtime>;
}

impl sudo::Trait for Runtime {
	type Event = Event;
	type Proposal = Call;
}

impl grandpa::Trait for Runtime {
	type SessionKey = AuthorityId;
	type Log = Log;
	type Event = Event;
}

impl finality_tracker::Trait for Runtime {
	type OnFinalizationStalled = grandpa::SyncedAuthorities<Runtime>;
}

construct_runtime!(
	pub enum Runtime with Log(InternalLog: DigestItem<Hash, AuthorityId, AuthoritySignature>) where
		Block = Block,
		NodeBlock = node_primitives::Block,
		UncheckedExtrinsic = UncheckedExtrinsic
	{
		System: system::{default, Log(ChangesTrieRoot)},
		Aura: aura::{Module, Inherent(Timestamp)},
		Timestamp: timestamp::{Module, Call, Storage, Config<T>, Inherent},
		Consensus: consensus::{Module, Call, Storage, Config<T>, Log(AuthoritiesChange), Inherent},
		Indices: indices,
		Balances: balances,
		Session: session,
		Staking: staking::{default, OfflineWorker},
		Democracy: democracy,
		Council: council::{Module, Call, Storage, Event<T>},
		CouncilVoting: council_voting,
		CouncilMotions: council_motions::{Module, Call, Storage, Event<T>, Origin},
		CouncilSeats: council_seats::{Config<T>},
		FinalityTracker: finality_tracker::{Module, Call, Inherent},
		Grandpa: grandpa::{Module, Call, Storage, Config<T>, Log(), Event<T>},
		Treasury: treasury,
		Contract: contract::{Module, Call, Storage, Config<T>, Event<T>},
		Sudo: sudo,
		Fees: fees::{Module, Storage, Config<T>, Event<T>},
	}
);

/// The address format for describing accounts.
pub type Address = <Indices as StaticLookup>::Source;
/// Block header type as expected by this runtime.
pub type Header = generic::Header<BlockNumber, BlakeTwo256, Log>;
/// Block type as expected by this runtime.
pub type Block = generic::Block<Header, UncheckedExtrinsic>;
/// A Block signed with a Justification
pub type SignedBlock = generic::SignedBlock<Block>;
/// BlockId type as expected by this runtime.
pub type BlockId = generic::BlockId<Block>;
/// Unchecked extrinsic type as expected by this runtime.
pub type UncheckedExtrinsic = generic::UncheckedMortalCompactExtrinsic<Address, Index, Call, Signature>;
/// Extrinsic type that has already been checked.
pub type CheckedExtrinsic = generic::CheckedExtrinsic<AccountId, Index, Call>;
/// Executive: handles dispatch to the various modules.
pub type Executive = executive::Executive<Runtime, Block, system::ChainContext<Runtime>, Fees, AllModules>;

impl_runtime_apis! {
	impl client_api::Core<Block> for Runtime {
		fn version() -> RuntimeVersion {
			VERSION
		}

		fn authorities() -> Vec<AuthorityId> {
			Consensus::authorities()
		}

		fn execute_block(block: Block) {
			Executive::execute_block(block)
		}

		fn initialise_block(header: &<Block as BlockT>::Header) {
			Executive::initialise_block(header)
		}
	}

	impl client_api::Metadata<Block> for Runtime {
		fn metadata() -> OpaqueMetadata {
			Runtime::metadata().into()
		}
	}

	impl block_builder_api::BlockBuilder<Block> for Runtime {
		fn apply_extrinsic(extrinsic: <Block as BlockT>::Extrinsic) -> ApplyResult {
			Executive::apply_extrinsic(extrinsic)
		}

		fn finalise_block() -> <Block as BlockT>::Header {
			Executive::finalise_block()
		}

		fn inherent_extrinsics(data: InherentData) -> Vec<<Block as BlockT>::Extrinsic> {
			data.create_extrinsics()
		}

		fn check_inherents(block: Block, data: InherentData) -> CheckInherentsResult {
			data.check_extrinsics(&block)
		}

		fn random_seed() -> <Block as BlockT>::Hash {
			System::random_seed()
		}
	}

	impl client_api::TaggedTransactionQueue<Block> for Runtime {
		fn validate_transaction(tx: <Block as BlockT>::Extrinsic) -> TransactionValidity {
			Executive::validate_transaction(tx)
		}
	}

	impl fg_primitives::GrandpaApi<Block> for Runtime {
		fn grandpa_pending_change(digest: &DigestFor<Block>)
			-> Option<ScheduledChange<NumberFor<Block>>>
		{
			for log in digest.logs.iter().filter_map(|l| match l {
				Log(InternalLog::grandpa(grandpa_signal)) => Some(grandpa_signal),
				_ => None
			}) {
				if let Some(change) = Grandpa::scrape_digest_change(log) {
					return Some(change);
				}
			}
			None
		}

		fn grandpa_forced_change(digest: &DigestFor<Block>)
			-> Option<(NumberFor<Block>, ScheduledChange<NumberFor<Block>>)>
		{
			for log in digest.logs.iter().filter_map(|l| match l {
				Log(InternalLog::grandpa(grandpa_signal)) => Some(grandpa_signal),
				_ => None
			}) {
				if let Some(change) = Grandpa::scrape_digest_forced_change(log) {
					return Some(change);
				}
			}
			None
		}

		fn grandpa_authorities() -> Vec<(AuthorityId, u64)> {
			Grandpa::grandpa_authorities()
		}
	}

	impl consensus_aura::AuraApi<Block> for Runtime {
		fn slot_duration() -> u64 {
			Aura::slot_duration()
		}
	}
}<|MERGE_RESOLUTION|>--- conflicted
+++ resolved
@@ -61,12 +61,8 @@
 	spec_name: create_runtime_str!("node"),
 	impl_name: create_runtime_str!("substrate-node"),
 	authoring_version: 10,
-<<<<<<< HEAD
 	spec_version: 36,
-=======
-	spec_version: 35,
->>>>>>> 7f2ab7b8
-	impl_version: 37,
+	impl_version: 38,
 	apis: RUNTIME_API_VERSIONS,
 };
 
