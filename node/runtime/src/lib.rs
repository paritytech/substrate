--- conflicted
+++ resolved
@@ -58,12 +58,8 @@
 	spec_name: create_runtime_str!("node"),
 	impl_name: create_runtime_str!("substrate-node"),
 	authoring_version: 10,
-	spec_version: 91,
-<<<<<<< HEAD
-	impl_version: 91,
-=======
-	impl_version: 93,
->>>>>>> 45cff87d
+	spec_version: 92,
+	impl_version: 92,
 	apis: RUNTIME_API_VERSIONS,
 };
 
