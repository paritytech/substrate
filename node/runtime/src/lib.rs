--- conflicted
+++ resolved
@@ -57,13 +57,9 @@
 pub const VERSION: RuntimeVersion = RuntimeVersion {
 	spec_name: create_runtime_str!("node"),
 	impl_name: create_runtime_str!("substrate-node"),
-<<<<<<< HEAD
 	authoring_version: 11,
-=======
-	authoring_version: 10,
->>>>>>> b78dc002
-	spec_version: 95,
-	impl_version: 95,
+	spec_version: 96,
+	impl_version: 96,
 	apis: RUNTIME_API_VERSIONS,
 };
 
