--- conflicted
+++ resolved
@@ -67,17 +67,12 @@
 	spec_name: create_runtime_str!("node"),
 	impl_name: create_runtime_str!("substrate-node"),
 	authoring_version: 10,
-<<<<<<< HEAD
-	spec_version: 101,
-	impl_version: 102,
-=======
 	// Per convention: if the runtime behavior changes, increment spec_version
 	// and set impl_version to equal spec_version. If only runtime
 	// implementation changes and behavior does not, then leave spec_version as
 	// is and increment impl_version.
-	spec_version: 104,
+	spec_version: 105,
 	impl_version: 105,
->>>>>>> ed13f4b1
 	apis: RUNTIME_API_VERSIONS,
 };
 
