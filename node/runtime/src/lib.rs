--- conflicted
+++ resolved
@@ -59,11 +59,7 @@
 	impl_name: create_runtime_str!("substrate-node"),
 	authoring_version: 10,
 	spec_version: 81,
-<<<<<<< HEAD
-	impl_version: 83,
-=======
-	impl_version: 81,
->>>>>>> 2fcf061b
+	impl_version: 82,
 	apis: RUNTIME_API_VERSIONS,
 };
 
