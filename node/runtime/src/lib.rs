// Copyright 2018-2019 Parity Technologies (UK) Ltd.
// This file is part of Substrate.

// Substrate is free software: you can redistribute it and/or modify
// it under the terms of the GNU General Public License as published by
// the Free Software Foundation, either version 3 of the License, or
// (at your option) any later version.

// Substrate is distributed in the hope that it will be useful,
// but WITHOUT ANY WARRANTY; without even the implied warranty of
// MERCHANTABILITY or FITNESS FOR A PARTICULAR PURPOSE.  See the
// GNU General Public License for more details.

// You should have received a copy of the GNU General Public License
// along with Substrate.  If not, see <http://www.gnu.org/licenses/>.

//! The Substrate runtime. This can be compiled with ``#[no_std]`, ready for Wasm.

#![cfg_attr(not(feature = "std"), no_std)]
// `construct_runtime!` does a lot of recursion and requires us to increase the limit to 256.
#![recursion_limit="256"]

use rstd::prelude::*;
use support::{
	construct_runtime, parameter_types, traits::{SplitTwoWays, Currency, OnUnbalanced}
};
use substrate_primitives::u32_trait::{_1, _2, _3, _4};
use node_primitives::{
	AccountId, AccountIndex, AuraId, Balance, BlockNumber, Hash, Index,
	Moment, Signature,
};
use grandpa::fg_primitives::{self, ScheduledChange};
use client::{
	block_builder::api::{self as block_builder_api, InherentData, CheckInherentsResult},
	runtime_api as client_api, impl_runtime_apis
};
use runtime_primitives::{ApplyResult, generic, create_runtime_str};
use runtime_primitives::transaction_validity::TransactionValidity;
use runtime_primitives::traits::{
	BlakeTwo256, Block as BlockT, DigestFor, NumberFor, StaticLookup, Convert,
};
use version::RuntimeVersion;
use council::{motions as council_motions, VoteIndex};
#[cfg(feature = "std")]
use council::seats as council_seats;
#[cfg(any(feature = "std", test))]
use version::NativeVersion;
use substrate_primitives::OpaqueMetadata;
use grandpa::{AuthorityId as GrandpaId, AuthorityWeight as GrandpaWeight};
use finality_tracker::{DEFAULT_REPORT_LATENCY, DEFAULT_WINDOW_SIZE};

#[cfg(any(feature = "std", test))]
pub use runtime_primitives::BuildStorage;
pub use timestamp::Call as TimestampCall;
pub use balances::Call as BalancesCall;
pub use contracts::Gas;
pub use runtime_primitives::{Permill, Perbill, impl_opaque_keys};
pub use support::StorageValue;
pub use staking::StakerStatus;

/// Runtime version.
pub const VERSION: RuntimeVersion = RuntimeVersion {
	spec_name: create_runtime_str!("node"),
	impl_name: create_runtime_str!("substrate-node"),
	authoring_version: 10,
<<<<<<< HEAD
	spec_version: 102,
	impl_version: 101,
=======
	// Per convention: if the runtime behavior changes, increment spec_version
	// and set impl_version to equal spec_version. If only runtime
	// implementation changes and behavior does not, then leave spec_version as
	// is and increment impl_version.
	spec_version: 103,
	impl_version: 103,
>>>>>>> aa83e354
	apis: RUNTIME_API_VERSIONS,
};

/// Native version.
#[cfg(any(feature = "std", test))]
pub fn native_version() -> NativeVersion {
	NativeVersion {
		runtime_version: VERSION,
		can_author_with: Default::default(),
	}
}

pub const MILLICENTS: Balance = 1_000_000_000;
pub const CENTS: Balance = 1_000 * MILLICENTS;    // assume this is worth about a cent.
pub const DOLLARS: Balance = 100 * CENTS;

type NegativeImbalance = <Balances as Currency<AccountId>>::NegativeImbalance;

pub struct Author;

impl OnUnbalanced<NegativeImbalance> for Author {
	fn on_unbalanced(amount: NegativeImbalance) {
		Balances::resolve_creating(&Authorship::author(), amount);
	}
}

pub type DealWithFees = SplitTwoWays<
	Balance,
	NegativeImbalance,
	_4, Treasury,   // 4 parts (80%) goes to the treasury.
	_1, Author,     // 1 part (20%) goes to the block author.
>;

pub const SECS_PER_BLOCK: Moment = 6;
pub const MINUTES: Moment = 60 / SECS_PER_BLOCK;
pub const HOURS: Moment = MINUTES * 60;
pub const DAYS: Moment = HOURS * 24;

impl system::Trait for Runtime {
	type Origin = Origin;
	type Index = Index;
	type BlockNumber = BlockNumber;
	type Hash = Hash;
	type Hashing = BlakeTwo256;
	type AccountId = AccountId;
	type Lookup = Indices;
	type Header = generic::Header<BlockNumber, BlakeTwo256>;
	type Event = Event;
}

impl aura::Trait for Runtime {
	type HandleReport = aura::StakingSlasher<Runtime>;
	type AuthorityId = AuraId;
}

impl indices::Trait for Runtime {
	type AccountIndex = AccountIndex;
	type IsDeadAccount = Balances;
	type ResolveHint = indices::SimpleResolveHint<Self::AccountId, Self::AccountIndex>;
	type Event = Event;
}

parameter_types! {
	pub const ExistentialDeposit: Balance = 1 * DOLLARS;
	pub const TransferFee: Balance = 1 * CENTS;
	pub const CreationFee: Balance = 1 * CENTS;
	pub const TransactionBaseFee: Balance = 1 * CENTS;
	pub const TransactionByteFee: Balance = 10 * MILLICENTS;
}

impl balances::Trait for Runtime {
	type Balance = Balance;
	type OnFreeBalanceZero = ((Staking, Contracts), Session);
	type OnNewAccount = Indices;
	type Event = Event;
	type TransactionPayment = DealWithFees;
	type DustRemoval = ();
	type TransferPayment = ();
	type ExistentialDeposit = ExistentialDeposit;
	type TransferFee = TransferFee;
	type CreationFee = CreationFee;
	type TransactionBaseFee = TransactionBaseFee;
	type TransactionByteFee = TransactionByteFee;
}

impl timestamp::Trait for Runtime {
	type Moment = Moment;
	type OnTimestampSet = Aura;
}

parameter_types! {
	pub const UncleGenerations: u64 = 0;
}

// TODO: #2986 implement this properly
impl authorship::Trait for Runtime {
	type FindAuthor = ();
	type UncleGenerations = UncleGenerations;
	type FilterUncle = ();
	type EventHandler = ();
}

parameter_types! {
	pub const Period: BlockNumber = 10 * MINUTES;
	pub const Offset: BlockNumber = 0;
}

type SessionHandlers = (Grandpa, Aura);
impl_opaque_keys! {
	pub struct SessionKeys(grandpa::AuthorityId, AuraId);
}

// NOTE: `SessionHandler` and `SessionKeys` are co-dependent: One key will be used for each handler.
// The number and order of items in `SessionHandler` *MUST* be the same number and order of keys in
// `SessionKeys`.
// TODO: Introduce some structure to tie these together to make it a bit less of a footgun. This
// should be easy, since OneSessionHandler trait provides the `Key` as an associated type. #2858

impl session::Trait for Runtime {
	type OnSessionEnding = Staking;
	type SessionHandler = SessionHandlers;
	type ShouldEndSession = session::PeriodicSessions<Period, Offset>;
	type Event = Event;
	type Keys = SessionKeys;
}

parameter_types! {
	pub const SessionsPerEra: session::SessionIndex = 6;
	pub const BondingDuration: staking::EraIndex = 24 * 28;
}

pub struct CurrencyToVoteHandler;

impl CurrencyToVoteHandler {
	fn factor() -> u128 { (Balances::total_issuance() / u64::max_value() as u128).max(1) }
}

impl Convert<u128, u64> for CurrencyToVoteHandler {
	fn convert(x: u128) -> u64 { (x / Self::factor()) as u64 }
}

impl Convert<u128, u128> for CurrencyToVoteHandler {
	fn convert(x: u128) -> u128 { x * Self::factor() }
}

impl staking::Trait for Runtime {
	type Currency = Balances;
	type CurrencyToVote = CurrencyToVoteHandler;
	type OnRewardMinted = Treasury;
	type Event = Event;
	type Slash = ();
	type Reward = ();
	type SessionsPerEra = SessionsPerEra;
	type BondingDuration = BondingDuration;
}

parameter_types! {
	pub const LaunchPeriod: BlockNumber = 28 * 24 * 60 * MINUTES;
	pub const VotingPeriod: BlockNumber = 28 * 24 * 60 * MINUTES;
	pub const EmergencyVotingPeriod: BlockNumber = 3 * 24 * 60 * MINUTES;
	pub const MinimumDeposit: Balance = 100 * DOLLARS;
	pub const EnactmentPeriod: BlockNumber = 30 * 24 * 60 * MINUTES;
	pub const CooloffPeriod: BlockNumber = 30 * 24 * 60 * MINUTES;
}

impl democracy::Trait for Runtime {
	type Proposal = Call;
	type Event = Event;
	type Currency = Balances;
	type EnactmentPeriod = EnactmentPeriod;
	type LaunchPeriod = LaunchPeriod;
	type VotingPeriod = VotingPeriod;
	type EmergencyVotingPeriod = EmergencyVotingPeriod;
	type MinimumDeposit = MinimumDeposit;
	type ExternalOrigin = council_motions::EnsureProportionAtLeast<_1, _2, AccountId>;
	type ExternalMajorityOrigin = council_motions::EnsureProportionAtLeast<_2, _3, AccountId>;
	type EmergencyOrigin = council_motions::EnsureProportionAtLeast<_1, _1, AccountId>;
	type CancellationOrigin = council_motions::EnsureProportionAtLeast<_2, _3, AccountId>;
	type VetoOrigin = council_motions::EnsureMember<AccountId>;
	type CooloffPeriod = CooloffPeriod;
}

parameter_types! {
	pub const CandidacyBond: Balance = 10 * DOLLARS;
	pub const VotingBond: Balance = 1 * DOLLARS;
	pub const VotingFee: Balance = 2 * DOLLARS;
	pub const PresentSlashPerVoter: Balance = 1 * CENTS;
	pub const CarryCount: u32 = 6;
	// one additional vote should go by before an inactive voter can be reaped.
	pub const InactiveGracePeriod: VoteIndex = 1;
	pub const CouncilVotingPeriod: BlockNumber = 2 * DAYS;
	pub const DecayRatio: u32 = 0;
}

impl council::Trait for Runtime {
	type Event = Event;
	type BadPresentation = ();
	type BadReaper = ();
	type BadVoterIndex = ();
	type LoserCandidate = ();
	type OnMembersChanged = CouncilMotions;
	type CandidacyBond = CandidacyBond;
	type VotingBond = VotingBond;
	type VotingFee = VotingFee;
	type PresentSlashPerVoter = PresentSlashPerVoter;
	type CarryCount = CarryCount;
	type InactiveGracePeriod = InactiveGracePeriod;
	type CouncilVotingPeriod = CouncilVotingPeriod;
	type DecayRatio = DecayRatio;
}

impl council::motions::Trait for Runtime {
	type Origin = Origin;
	type Proposal = Call;
	type Event = Event;
}

parameter_types! {
	pub const ProposalBond: Permill = Permill::from_percent(5);
	pub const ProposalBondMinimum: Balance = 1 * DOLLARS;
	pub const SpendPeriod: BlockNumber = 1 * DAYS;
	pub const Burn: Permill = Permill::from_percent(50);
}

impl treasury::Trait for Runtime {
	type Currency = Balances;
	type ApproveOrigin = council_motions::EnsureMembers<_4, AccountId>;
	type RejectOrigin = council_motions::EnsureMembers<_2, AccountId>;
	type Event = Event;
	type MintedForSpending = ();
	type ProposalRejection = ();
	type ProposalBond = ProposalBond;
	type ProposalBondMinimum = ProposalBondMinimum;
	type SpendPeriod = SpendPeriod;
	type Burn = Burn;
}

parameter_types! {
	pub const SignedClaimHandicap: BlockNumber = 2;
	pub const TombstoneDeposit: Balance = 16;
	pub const StorageSizeOffset: u32 = 8;
	pub const RentByteFee: Balance = 4;
	pub const RentDepositOffset: Balance = 1000;
	pub const SurchargeReward: Balance = 150;
	pub const ContractTransferFee: Balance = 1 * CENTS;
	pub const ContractCreationFee: Balance = 1 * CENTS;
	pub const ContractTransactionBaseFee: Balance = 1 * CENTS;
	pub const ContractTransactionByteFee: Balance = 10 * MILLICENTS;
	pub const ContractFee: Balance = 1 * CENTS;
	pub const CallBaseFee: Gas = 1000;
	pub const CreateBaseFee: Gas = 1000;
	pub const MaxDepth: u32 = 1024;
	pub const BlockGasLimit: Gas = 10_000_000;
}

impl contracts::Trait for Runtime {
	type Currency = Balances;
	type Call = Call;
	type Event = Event;
	type DetermineContractAddress = contracts::SimpleAddressDeterminator<Runtime>;
	type ComputeDispatchFee = contracts::DefaultDispatchFeeComputor<Runtime>;
	type TrieIdGenerator = contracts::TrieIdFromParentCounter<Runtime>;
	type GasPayment = ();
	type SignedClaimHandicap = SignedClaimHandicap;
	type TombstoneDeposit = TombstoneDeposit;
	type StorageSizeOffset = StorageSizeOffset;
	type RentByteFee = RentByteFee;
	type RentDepositOffset = RentDepositOffset;
	type SurchargeReward = SurchargeReward;
	type TransferFee = ContractTransferFee;
	type CreationFee = ContractCreationFee;
	type TransactionBaseFee = ContractTransactionBaseFee;
	type TransactionByteFee = ContractTransactionByteFee;
	type ContractFee = ContractFee;
	type CallBaseFee = CallBaseFee;
	type CreateBaseFee = CreateBaseFee;
	type MaxDepth = MaxDepth;
	type BlockGasLimit = BlockGasLimit;
}

impl sudo::Trait for Runtime {
	type Event = Event;
	type Proposal = Call;
}

impl grandpa::Trait for Runtime {
	type Event = Event;
}

parameter_types! {
	pub const WindowSize: BlockNumber = DEFAULT_WINDOW_SIZE.into();
	pub const ReportLatency: BlockNumber = DEFAULT_REPORT_LATENCY.into();
}

impl finality_tracker::Trait for Runtime {
	type OnFinalizationStalled = Grandpa;
	type WindowSize = WindowSize;
	type ReportLatency = ReportLatency;
}

construct_runtime!(
	pub enum Runtime where
		Block = Block,
		NodeBlock = node_primitives::Block,
		UncheckedExtrinsic = UncheckedExtrinsic
	{
		System: system::{Module, Call, Storage, Config, Event},
		Aura: aura::{Module, Config<T>, Inherent(Timestamp)},
		Timestamp: timestamp::{Module, Call, Storage, Config<T>, Inherent},
		Authorship: authorship::{Module, Call, Storage},
		Indices: indices,
		Balances: balances,
		Session: session::{Module, Call, Storage, Event, Config<T>},
		Staking: staking::{default, OfflineWorker},
		Democracy: democracy::{Module, Call, Storage, Config, Event<T>},
		Council: council::{Module, Call, Storage, Event<T>},
		CouncilMotions: council_motions::{Module, Call, Storage, Event<T>, Origin<T>},
		CouncilSeats: council_seats::{Config<T>},
		FinalityTracker: finality_tracker::{Module, Call, Inherent},
		Grandpa: grandpa::{Module, Call, Storage, Config, Event},
		Treasury: treasury::{Module, Call, Storage, Event<T>},
		Contracts: contracts,
		Sudo: sudo,
	}
);

/// The address format for describing accounts.
pub type Address = <Indices as StaticLookup>::Source;
/// Block header type as expected by this runtime.
pub type Header = generic::Header<BlockNumber, BlakeTwo256>;
/// Block type as expected by this runtime.
pub type Block = generic::Block<Header, UncheckedExtrinsic>;
/// A Block signed with a Justification
pub type SignedBlock = generic::SignedBlock<Block>;
/// BlockId type as expected by this runtime.
pub type BlockId = generic::BlockId<Block>;
/// Unchecked extrinsic type as expected by this runtime.
pub type UncheckedExtrinsic = generic::UncheckedMortalCompactExtrinsic<Address, Index, Call, Signature>;
/// Extrinsic type that has already been checked.
pub type CheckedExtrinsic = generic::CheckedExtrinsic<AccountId, Index, Call>;
/// Executive: handles dispatch to the various modules.
pub type Executive = executive::Executive<Runtime, Block, system::ChainContext<Runtime>, Balances, Runtime, AllModules>;

impl_runtime_apis! {
	impl client_api::Core<Block> for Runtime {
		fn version() -> RuntimeVersion {
			VERSION
		}

		fn execute_block(block: Block) {
			Executive::execute_block(block)
		}

		fn initialize_block(header: &<Block as BlockT>::Header) {
			Executive::initialize_block(header)
		}
	}

	impl client_api::Metadata<Block> for Runtime {
		fn metadata() -> OpaqueMetadata {
			Runtime::metadata().into()
		}
	}

	impl block_builder_api::BlockBuilder<Block> for Runtime {
		fn apply_extrinsic(extrinsic: <Block as BlockT>::Extrinsic) -> ApplyResult {
			Executive::apply_extrinsic(extrinsic)
		}

		fn finalize_block() -> <Block as BlockT>::Header {
			Executive::finalize_block()
		}

		fn inherent_extrinsics(data: InherentData) -> Vec<<Block as BlockT>::Extrinsic> {
			data.create_extrinsics()
		}

		fn check_inherents(block: Block, data: InherentData) -> CheckInherentsResult {
			data.check_extrinsics(&block)
		}

		fn random_seed() -> <Block as BlockT>::Hash {
			System::random_seed()
		}
	}

	impl client_api::TaggedTransactionQueue<Block> for Runtime {
		fn validate_transaction(tx: <Block as BlockT>::Extrinsic) -> TransactionValidity {
			Executive::validate_transaction(tx)
		}
	}

	impl offchain_primitives::OffchainWorkerApi<Block> for Runtime {
		fn offchain_worker(number: NumberFor<Block>) {
			Executive::offchain_worker(number)
		}
	}

	impl fg_primitives::GrandpaApi<Block> for Runtime {
		fn grandpa_pending_change(digest: &DigestFor<Block>)
			-> Option<ScheduledChange<NumberFor<Block>>>
		{
			Grandpa::pending_change(digest)
		}

		fn grandpa_forced_change(digest: &DigestFor<Block>)
			-> Option<(NumberFor<Block>, ScheduledChange<NumberFor<Block>>)>
		{
			Grandpa::forced_change(digest)
		}

		fn grandpa_authorities() -> Vec<(GrandpaId, GrandpaWeight)> {
			Grandpa::grandpa_authorities()
		}
	}

	impl consensus_aura::AuraApi<Block, AuraId> for Runtime {
		fn slot_duration() -> u64 {
			Aura::slot_duration()
		}
		fn authorities() -> Vec<AuraId> {
			Aura::authorities()
		}
	}
}<|MERGE_RESOLUTION|>--- conflicted
+++ resolved
@@ -62,18 +62,12 @@
 pub const VERSION: RuntimeVersion = RuntimeVersion {
 	spec_name: create_runtime_str!("node"),
 	impl_name: create_runtime_str!("substrate-node"),
-	authoring_version: 10,
-<<<<<<< HEAD
-	spec_version: 102,
-	impl_version: 101,
-=======
 	// Per convention: if the runtime behavior changes, increment spec_version
 	// and set impl_version to equal spec_version. If only runtime
 	// implementation changes and behavior does not, then leave spec_version as
 	// is and increment impl_version.
-	spec_version: 103,
-	impl_version: 103,
->>>>>>> aa83e354
+	spec_version: 104,
+	impl_version: 104,
 	apis: RUNTIME_API_VERSIONS,
 };
 
