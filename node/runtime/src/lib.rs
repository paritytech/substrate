// Copyright 2018-2019 Parity Technologies (UK) Ltd.
// This file is part of Substrate.

// Substrate is free software: you can redistribute it and/or modify
// it under the terms of the GNU General Public License as published by
// the Free Software Foundation, either version 3 of the License, or
// (at your option) any later version.

// Substrate is distributed in the hope that it will be useful,
// but WITHOUT ANY WARRANTY; without even the implied warranty of
// MERCHANTABILITY or FITNESS FOR A PARTICULAR PURPOSE.  See the
// GNU General Public License for more details.

// You should have received a copy of the GNU General Public License
// along with Substrate.  If not, see <http://www.gnu.org/licenses/>.

//! The Substrate runtime. This can be compiled with ``#[no_std]`, ready for Wasm.

#![cfg_attr(not(feature = "std"), no_std)]
// `construct_runtime!` does a lot of recursion and requires us to increase the limit to 256.
#![recursion_limit="256"]

use rstd::prelude::*;
use parity_codec::{Encode, Decode};
use support::{construct_runtime, parameter_types};
use substrate_primitives::u32_trait::{_1, _2, _3, _4};
use node_primitives::{
	AccountId, AccountIndex, Balance, BlockNumber, Hash, Index, Signature, AuraId
};
use grandpa::fg_primitives::{self, ScheduledChange};
use client::{
	block_builder::api::{self as block_builder_api, InherentData, CheckInherentsResult},
	runtime_api as client_api, impl_runtime_apis
};
use runtime_primitives::{ApplyResult, generic, create_runtime_str};
use runtime_primitives::transaction_validity::TransactionValidity;
use runtime_primitives::traits::{
	BlakeTwo256, Block as BlockT, DigestFor, NumberFor, StaticLookup, Convert,
};
use version::RuntimeVersion;
use council::{motions as council_motions};
#[cfg(feature = "std")]
use council::seats as council_seats;
#[cfg(any(feature = "std", test))]
use version::NativeVersion;
use substrate_primitives::OpaqueMetadata;
use grandpa::{AuthorityId as GrandpaId, AuthorityWeight as GrandpaWeight};

#[cfg(any(feature = "std", test))]
pub use runtime_primitives::BuildStorage;
pub use timestamp::Call as TimestampCall;
pub use balances::Call as BalancesCall;
pub use runtime_primitives::{Permill, Perbill, impl_opaque_keys};
pub use support::StorageValue;
pub use staking::StakerStatus;

/// Runtime version.
pub const VERSION: RuntimeVersion = RuntimeVersion {
	spec_name: create_runtime_str!("node"),
	impl_name: create_runtime_str!("substrate-node"),
<<<<<<< HEAD
	authoring_version: 11,
	spec_version: 94,
	impl_version: 95,
=======
	authoring_version: 10,
	spec_version: 94,
	impl_version: 94,
>>>>>>> 53083f16
	apis: RUNTIME_API_VERSIONS,
};

/// Native version.
#[cfg(any(feature = "std", test))]
pub fn native_version() -> NativeVersion {
	NativeVersion {
		runtime_version: VERSION,
		can_author_with: Default::default(),
	}
}

pub struct CurrencyToVoteHandler;

impl CurrencyToVoteHandler {
	fn factor() -> u128 { (Balances::total_issuance() / u64::max_value() as u128).max(1) }
}

impl Convert<u128, u64> for CurrencyToVoteHandler {
	fn convert(x: u128) -> u64 { (x / Self::factor()) as u64 }
}

impl Convert<u128, u128> for CurrencyToVoteHandler {
	fn convert(x: u128) -> u128 { x * Self::factor() }
}

impl system::Trait for Runtime {
	type Origin = Origin;
	type Index = Index;
	type BlockNumber = BlockNumber;
	type Hash = Hash;
	type Hashing = BlakeTwo256;
	type AccountId = AccountId;
	type Lookup = Indices;
	type Header = generic::Header<BlockNumber, BlakeTwo256>;
	type Event = Event;
}

impl aura::Trait for Runtime {
	type HandleReport = aura::StakingSlasher<Runtime>;
	type AuthorityId = AuraId;
}

impl indices::Trait for Runtime {
	type AccountIndex = AccountIndex;
	type IsDeadAccount = Balances;
	type ResolveHint = indices::SimpleResolveHint<Self::AccountId, Self::AccountIndex>;
	type Event = Event;
}

impl balances::Trait for Runtime {
	type Balance = Balance;
	type OnFreeBalanceZero = ((Staking, Contract), Session);
	type OnNewAccount = Indices;
	type Event = Event;
	type TransactionPayment = ();
	type DustRemoval = ();
	type TransferPayment = ();
}

impl timestamp::Trait for Runtime {
	type Moment = u64;
	type OnTimestampSet = Aura;
}

parameter_types! {
	pub const Period: BlockNumber = 10 * MINUTES;
	pub const Offset: BlockNumber = 0;
}

type SessionHandlers = (Grandpa, Aura);
#[cfg(feature = "std")]
use serde::{Serialize, Deserialize};
impl_opaque_keys! {
	pub struct SessionKeys(grandpa::AuthorityId, AuraId);
}

// NOTE: `SessionHandler` and `SessionKeys` are co-dependent: One key will be used for each handler.
// The number and order of items in `SessionHandler` *MUST* be the same number and order of keys in
// `SessionKeys`.
// TODO: Introduce some structure to tie these together to make it a bit less of a footgun. This
// should be easy, since OneSessionHandler trait provides the `Key` as an associated type. #2858

impl session::Trait for Runtime {
	type OnSessionEnding = Staking;
	type SessionHandler = SessionHandlers;
	type ShouldEndSession = session::PeriodicSessions<Period, Offset>;
	type Event = Event;
	type Keys = SessionKeys;
}

parameter_types! {
	pub const SessionsPerEra: session::SessionIndex = 6;
	pub const BondingDuration: staking::EraIndex = 24 * 28;
}

impl staking::Trait for Runtime {
	type Currency = Balances;
	type CurrencyToVote = CurrencyToVoteHandler;
	type OnRewardMinted = Treasury;
	type Event = Event;
	type Slash = ();
	type Reward = ();
	type SessionsPerEra = SessionsPerEra;
	type BondingDuration = BondingDuration;
}

const MINUTES: BlockNumber = 6;
const BUCKS: Balance = 1_000_000_000_000;

parameter_types! {
	pub const LaunchPeriod: BlockNumber = 28 * 24 * 60 * MINUTES;
	pub const VotingPeriod: BlockNumber = 28 * 24 * 60 * MINUTES;
	pub const EmergencyVotingPeriod: BlockNumber = 3 * 24 * 60 * MINUTES;
	pub const MinimumDeposit: Balance = 100 * BUCKS;
	pub const EnactmentPeriod: BlockNumber = 30 * 24 * 60 * MINUTES;
	pub const CooloffPeriod: BlockNumber = 30 * 24 * 60 * MINUTES;
}
impl democracy::Trait for Runtime {
	type Proposal = Call;
	type Event = Event;
	type Currency = Balances;
	type EnactmentPeriod = EnactmentPeriod;
	type LaunchPeriod = LaunchPeriod;
	type VotingPeriod = VotingPeriod;
	type EmergencyVotingPeriod = EmergencyVotingPeriod;
	type MinimumDeposit = MinimumDeposit;
	type ExternalOrigin = council_motions::EnsureProportionAtLeast<_1, _2, AccountId>;
	type ExternalMajorityOrigin = council_motions::EnsureProportionAtLeast<_2, _3, AccountId>;
	type EmergencyOrigin = council_motions::EnsureProportionAtLeast<_1, _1, AccountId>;
	type CancellationOrigin = council_motions::EnsureProportionAtLeast<_2, _3, AccountId>;
	type VetoOrigin = council_motions::EnsureMember<AccountId>;
	type CooloffPeriod = CooloffPeriod;
}

impl council::Trait for Runtime {
	type Event = Event;
	type BadPresentation = ();
	type BadReaper = ();
	type BadVoterIndex = ();
	type LoserCandidate = ();
	type OnMembersChanged = CouncilMotions;
}

impl council::motions::Trait for Runtime {
	type Origin = Origin;
	type Proposal = Call;
	type Event = Event;
}

impl treasury::Trait for Runtime {
	type Currency = Balances;
	type ApproveOrigin = council_motions::EnsureMembers<_4, AccountId>;
	type RejectOrigin = council_motions::EnsureMembers<_2, AccountId>;
	type Event = Event;
	type MintedForSpending = ();
	type ProposalRejection = ();
}

impl contract::Trait for Runtime {
	type Currency = Balances;
	type Call = Call;
	type Event = Event;
	type Gas = u64;
	type DetermineContractAddress = contract::SimpleAddressDeterminator<Runtime>;
	type ComputeDispatchFee = contract::DefaultDispatchFeeComputor<Runtime>;
	type TrieIdGenerator = contract::TrieIdFromParentCounter<Runtime>;
	type GasPayment = ();
}

impl sudo::Trait for Runtime {
	type Event = Event;
	type Proposal = Call;
}

impl grandpa::Trait for Runtime {
	type Event = Event;
}

impl finality_tracker::Trait for Runtime {
	type OnFinalizationStalled = Grandpa;
}

construct_runtime!(
	pub enum Runtime where
		Block = Block,
		NodeBlock = node_primitives::Block,
		UncheckedExtrinsic = UncheckedExtrinsic
	{
		System: system::{Module, Call, Storage, Config<T>},
		Aura: aura::{Module, Config<T>, Inherent(Timestamp)},
		Timestamp: timestamp::{Module, Call, Storage, Config<T>, Inherent},
		Indices: indices,
		Balances: balances,
		Session: session::{Module, Call, Storage, Event, Config<T>},
		Staking: staking::{default, OfflineWorker},
		Democracy: democracy,
		Council: council::{Module, Call, Storage, Event<T>},
		CouncilMotions: council_motions::{Module, Call, Storage, Event<T>, Origin<T>},
		CouncilSeats: council_seats::{Config<T>},
		FinalityTracker: finality_tracker::{Module, Call, Inherent},
		Grandpa: grandpa::{Module, Call, Storage, Config<T>, Event},
		Treasury: treasury,
		Contract: contract::{Module, Call, Storage, Config<T>, Event<T>},
		Sudo: sudo,
	}
);

/// The address format for describing accounts.
pub type Address = <Indices as StaticLookup>::Source;
/// Block header type as expected by this runtime.
pub type Header = generic::Header<BlockNumber, BlakeTwo256>;
/// Block type as expected by this runtime.
pub type Block = generic::Block<Header, UncheckedExtrinsic>;
/// A Block signed with a Justification
pub type SignedBlock = generic::SignedBlock<Block>;
/// BlockId type as expected by this runtime.
pub type BlockId = generic::BlockId<Block>;
/// Unchecked extrinsic type as expected by this runtime.
pub type UncheckedExtrinsic = generic::UncheckedMortalCompactExtrinsic<Address, Index, Call, Signature>;
/// Extrinsic type that has already been checked.
pub type CheckedExtrinsic = generic::CheckedExtrinsic<AccountId, Index, Call>;
/// Executive: handles dispatch to the various modules.
pub type Executive = executive::Executive<Runtime, Block, system::ChainContext<Runtime>, Balances, Runtime, AllModules>;

impl_runtime_apis! {
	impl client_api::Core<Block> for Runtime {
		fn version() -> RuntimeVersion {
			VERSION
		}

		fn execute_block(block: Block) {
			Executive::execute_block(block)
		}

		fn initialize_block(header: &<Block as BlockT>::Header) {
			Executive::initialize_block(header)
		}
	}

	impl client_api::Metadata<Block> for Runtime {
		fn metadata() -> OpaqueMetadata {
			Runtime::metadata().into()
		}
	}

	impl block_builder_api::BlockBuilder<Block> for Runtime {
		fn apply_extrinsic(extrinsic: <Block as BlockT>::Extrinsic) -> ApplyResult {
			Executive::apply_extrinsic(extrinsic)
		}

		fn finalize_block() -> <Block as BlockT>::Header {
			Executive::finalize_block()
		}

		fn inherent_extrinsics(data: InherentData) -> Vec<<Block as BlockT>::Extrinsic> {
			data.create_extrinsics()
		}

		fn check_inherents(block: Block, data: InherentData) -> CheckInherentsResult {
			data.check_extrinsics(&block)
		}

		fn random_seed() -> <Block as BlockT>::Hash {
			System::random_seed()
		}
	}

	impl client_api::TaggedTransactionQueue<Block> for Runtime {
		fn validate_transaction(tx: <Block as BlockT>::Extrinsic) -> TransactionValidity {
			Executive::validate_transaction(tx)
		}
	}

	impl offchain_primitives::OffchainWorkerApi<Block> for Runtime {
		fn offchain_worker(number: NumberFor<Block>) {
			Executive::offchain_worker(number)
		}
	}

	impl fg_primitives::GrandpaApi<Block> for Runtime {
		fn grandpa_pending_change(digest: &DigestFor<Block>)
			-> Option<ScheduledChange<NumberFor<Block>>>
		{
			Grandpa::pending_change(digest)
		}

		fn grandpa_forced_change(digest: &DigestFor<Block>)
			-> Option<(NumberFor<Block>, ScheduledChange<NumberFor<Block>>)>
		{
			Grandpa::forced_change(digest)
		}

		fn grandpa_authorities() -> Vec<(GrandpaId, GrandpaWeight)> {
			Grandpa::grandpa_authorities()
		}
	}

	impl consensus_aura::AuraApi<Block, AuraId> for Runtime {
		fn slot_duration() -> u64 {
			Aura::slot_duration()
		}
		fn authorities() -> Vec<AuraId> {
			Aura::authorities()
		}
	}
}<|MERGE_RESOLUTION|>--- conflicted
+++ resolved
@@ -58,15 +58,9 @@
 pub const VERSION: RuntimeVersion = RuntimeVersion {
 	spec_name: create_runtime_str!("node"),
 	impl_name: create_runtime_str!("substrate-node"),
-<<<<<<< HEAD
 	authoring_version: 11,
-	spec_version: 94,
+	spec_version: 95,
 	impl_version: 95,
-=======
-	authoring_version: 10,
-	spec_version: 94,
-	impl_version: 94,
->>>>>>> 53083f16
 	apis: RUNTIME_API_VERSIONS,
 };
 
