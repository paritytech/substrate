--- conflicted
+++ resolved
@@ -81,13 +81,8 @@
 	// and set impl_version to equal spec_version. If only runtime
 	// implementation changes and behavior does not, then leave spec_version as
 	// is and increment impl_version.
-<<<<<<< HEAD
-	spec_version: 171,
-	impl_version: 171,
-=======
 	spec_version: 191,
 	impl_version: 191,
->>>>>>> ec7c6cf1
 	apis: RUNTIME_API_VERSIONS,
 };
 
