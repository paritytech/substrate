--- conflicted
+++ resolved
@@ -58,13 +58,10 @@
 	spec_name: create_runtime_str!("node"),
 	impl_name: create_runtime_str!("substrate-node"),
 	authoring_version: 10,
-<<<<<<< HEAD
 	spec_version: 81,
 	impl_version: 83,
-=======
 	spec_version: 82,
-	impl_version: 82,
->>>>>>> 8412fef0
+	impl_version: 83,
 	apis: RUNTIME_API_VERSIONS,
 };
 
