// Copyright 2018-2019 Parity Technologies (UK) Ltd.
// This file is part of Substrate.

// Substrate is free software: you can redistribute it and/or modify
// it under the terms of the GNU General Public License as published by
// the Free Software Foundation, either version 3 of the License, or
// (at your option) any later version.

// Substrate is distributed in the hope that it will be useful,
// but WITHOUT ANY WARRANTY; without even the implied warranty of
// MERCHANTABILITY or FITNESS FOR A PARTICULAR PURPOSE.  See the
// GNU General Public License for more details.

// You should have received a copy of the GNU General Public License
// along with Substrate.  If not, see <http://www.gnu.org/licenses/>.

//! The Substrate runtime. This can be compiled with ``#[no_std]`, ready for Wasm.

#![cfg_attr(not(feature = "std"), no_std)]
// `construct_runtime!` does a lot of recursion and requires us to increase the limit to 256.
#![recursion_limit="256"]

use rstd::prelude::*;
use parity_codec::{Encode, Decode};
use support::{construct_runtime, parameter_types};
use substrate_primitives::u32_trait::{_1, _2, _3, _4};
use node_primitives::{
	AccountId, AccountIndex, Balance, BlockNumber, Hash, Index, Signature, AuraId
};
use grandpa::fg_primitives::{self, ScheduledChange};
use client::{
	block_builder::api::{self as block_builder_api, InherentData, CheckInherentsResult},
	runtime_api as client_api, impl_runtime_apis
};
use runtime_primitives::{ApplyResult, generic, create_runtime_str};
use runtime_primitives::transaction_validity::TransactionValidity;
use runtime_primitives::traits::{
	BlakeTwo256, Block as BlockT, DigestFor, NumberFor, StaticLookup, Convert,
};
use version::RuntimeVersion;
use council::{motions as council_motions};
#[cfg(feature = "std")]
use council::seats as council_seats;
#[cfg(any(feature = "std", test))]
use version::NativeVersion;
use substrate_primitives::OpaqueMetadata;
use grandpa::{AuthorityId as GrandpaId, AuthorityWeight as GrandpaWeight};

#[cfg(any(feature = "std", test))]
pub use runtime_primitives::BuildStorage;
pub use timestamp::Call as TimestampCall;
pub use balances::Call as BalancesCall;
pub use runtime_primitives::{Permill, Perbill, impl_opaque_keys};
pub use support::StorageValue;
pub use staking::StakerStatus;

/// Runtime version.
pub const VERSION: RuntimeVersion = RuntimeVersion {
	spec_name: create_runtime_str!("node"),
	impl_name: create_runtime_str!("substrate-node"),
	authoring_version: 10,
<<<<<<< HEAD
	spec_version: 93,
	impl_version: 95,
=======
	spec_version: 94,
	impl_version: 94,
>>>>>>> 53083f16
	apis: RUNTIME_API_VERSIONS,
};

/// Native version.
#[cfg(any(feature = "std", test))]
pub fn native_version() -> NativeVersion {
	NativeVersion {
		runtime_version: VERSION,
		can_author_with: Default::default(),
	}
}

pub struct CurrencyToVoteHandler;

impl CurrencyToVoteHandler {
	fn factor() -> u128 { (Balances::total_issuance() / u64::max_value() as u128).max(1) }
}

impl Convert<u128, u64> for CurrencyToVoteHandler {
	fn convert(x: u128) -> u64 { (x / Self::factor()) as u64 }
}

impl Convert<u128, u128> for CurrencyToVoteHandler {
	fn convert(x: u128) -> u128 { x * Self::factor() }
}

impl system::Trait for Runtime {
	type Origin = Origin;
	type Index = Index;
	type BlockNumber = BlockNumber;
	type Hash = Hash;
	type Hashing = BlakeTwo256;
	type AccountId = AccountId;
	type Lookup = Indices;
	type Header = generic::Header<BlockNumber, BlakeTwo256>;
	type Event = Event;
}

impl aura::Trait for Runtime {
	type HandleReport = aura::StakingSlasher<Runtime>;
	type AuthorityId = AuraId;
}

impl indices::Trait for Runtime {
	type AccountIndex = AccountIndex;
	type IsDeadAccount = Balances;
	type ResolveHint = indices::SimpleResolveHint<Self::AccountId, Self::AccountIndex>;
	type Event = Event;
}

impl balances::Trait for Runtime {
	type Balance = Balance;
	type OnFreeBalanceZero = ((Staking, Contract), Session);
	type OnNewAccount = Indices;
	type Event = Event;
	type TransactionPayment = ();
	type DustRemoval = ();
	type TransferPayment = ();
}

impl timestamp::Trait for Runtime {
	type Moment = u64;
	type OnTimestampSet = Aura;
}

parameter_types! {
	pub const Period: BlockNumber = 10 * MINUTES;
	pub const Offset: BlockNumber = 0;
}

type SessionHandlers = (Grandpa, Aura);
#[cfg(feature = "std")]
use serde::{Serialize, Deserialize};
impl_opaque_keys! {
	pub struct SessionKeys(grandpa::AuthorityId, AuraId);
}

// NOTE: `SessionHandler` and `SessionKeys` are co-dependent: One key will be used for each handler.
// The number and order of items in `SessionHandler` *MUST* be the same number and order of keys in
// `SessionKeys`.
// TODO: Introduce some structure to tie these together to make it a bit less of a footgun. This
// should be easy, since OneSessionHandler trait provides the `Key` as an associated type. #2858

impl session::Trait for Runtime {
	type OnSessionEnding = Staking;
	type SessionHandler = SessionHandlers;
	type ShouldEndSession = session::PeriodicSessions<Period, Offset>;
	type Event = Event;
	type Keys = SessionKeys;
}

parameter_types! {
	pub const SessionsPerEra: session::SessionIndex = 6;
	pub const BondingDuration: staking::EraIndex = 24 * 28;
}

impl staking::Trait for Runtime {
	type Currency = Balances;
	type CurrencyToVote = CurrencyToVoteHandler;
	type OnRewardMinted = Treasury;
	type Event = Event;
	type Slash = ();
	type Reward = ();
	type SessionsPerEra = SessionsPerEra;
	type BondingDuration = BondingDuration;
}

const MINUTES: BlockNumber = 6;
const BUCKS: Balance = 1_000_000_000_000;

parameter_types! {
	pub const LaunchPeriod: BlockNumber = 28 * 24 * 60 * MINUTES;
	pub const VotingPeriod: BlockNumber = 28 * 24 * 60 * MINUTES;
	pub const EmergencyVotingPeriod: BlockNumber = 3 * 24 * 60 * MINUTES;
	pub const MinimumDeposit: Balance = 100 * BUCKS;
	pub const EnactmentPeriod: BlockNumber = 30 * 24 * 60 * MINUTES;
	pub const CooloffPeriod: BlockNumber = 30 * 24 * 60 * MINUTES;
}
impl democracy::Trait for Runtime {
	type Proposal = Call;
	type Event = Event;
	type Currency = Balances;
	type EnactmentPeriod = EnactmentPeriod;
	type LaunchPeriod = LaunchPeriod;
	type VotingPeriod = VotingPeriod;
	type EmergencyVotingPeriod = EmergencyVotingPeriod;
	type MinimumDeposit = MinimumDeposit;
	type ExternalOrigin = council_motions::EnsureProportionAtLeast<_1, _2, AccountId>;
	type ExternalMajorityOrigin = council_motions::EnsureProportionAtLeast<_2, _3, AccountId>;
	type EmergencyOrigin = council_motions::EnsureProportionAtLeast<_1, _1, AccountId>;
	type CancellationOrigin = council_motions::EnsureProportionAtLeast<_2, _3, AccountId>;
	type VetoOrigin = council_motions::EnsureMember<AccountId>;
	type CooloffPeriod = CooloffPeriod;
}

impl council::Trait for Runtime {
	type Event = Event;
	type BadPresentation = ();
	type BadReaper = ();
	type BadVoterIndex = ();
	type LoserCandidate = ();
	type OnMembersChanged = CouncilMotions;
}

impl council::motions::Trait for Runtime {
	type Origin = Origin;
	type Proposal = Call;
	type Event = Event;
}

impl treasury::Trait for Runtime {
	type Currency = Balances;
	type ApproveOrigin = council_motions::EnsureMembers<_4, AccountId>;
	type RejectOrigin = council_motions::EnsureMembers<_2, AccountId>;
	type Event = Event;
	type MintedForSpending = ();
	type ProposalRejection = ();
}

impl contract::Trait for Runtime {
	type Currency = Balances;
	type Call = Call;
	type Event = Event;
	type Gas = u64;
	type DetermineContractAddress = contract::SimpleAddressDeterminator<Runtime>;
	type ComputeDispatchFee = contract::DefaultDispatchFeeComputor<Runtime>;
	type TrieIdGenerator = contract::TrieIdFromParentCounter<Runtime>;
	type GasPayment = ();
}

impl sudo::Trait for Runtime {
	type Event = Event;
	type Proposal = Call;
}

impl grandpa::Trait for Runtime {
	type Event = Event;
}

impl finality_tracker::Trait for Runtime {
	type OnFinalizationStalled = Grandpa;
}

construct_runtime!(
	pub enum Runtime where
		Block = Block,
		NodeBlock = node_primitives::Block,
		UncheckedExtrinsic = UncheckedExtrinsic
	{
		System: system::{Module, Call, Storage, Config<T>},
		Aura: aura::{Module, Config<T>, Inherent(Timestamp)},
		Timestamp: timestamp::{Module, Call, Storage, Config<T>, Inherent},
		Indices: indices,
		Balances: balances,
		Session: session::{Module, Call, Storage, Event, Config<T>},
		Staking: staking::{default, OfflineWorker},
		Democracy: democracy,
		Council: council::{Module, Call, Storage, Event<T>},
		CouncilMotions: council_motions::{Module, Call, Storage, Event<T>, Origin<T>},
		CouncilSeats: council_seats::{Config<T>},
		FinalityTracker: finality_tracker::{Module, Call, Inherent},
		Grandpa: grandpa::{Module, Call, Storage, Config<T>, Event},
		Treasury: treasury,
		Contract: contract::{Module, Call, Storage, Config<T>, Event<T>},
		Sudo: sudo,
	}
);

/// The address format for describing accounts.
pub type Address = <Indices as StaticLookup>::Source;
/// Block header type as expected by this runtime.
pub type Header = generic::Header<BlockNumber, BlakeTwo256>;
/// Block type as expected by this runtime.
pub type Block = generic::Block<Header, UncheckedExtrinsic>;
/// A Block signed with a Justification
pub type SignedBlock = generic::SignedBlock<Block>;
/// BlockId type as expected by this runtime.
pub type BlockId = generic::BlockId<Block>;
/// Unchecked extrinsic type as expected by this runtime.
pub type UncheckedExtrinsic = generic::UncheckedMortalCompactExtrinsic<Address, Index, Call, Signature>;
/// Extrinsic type that has already been checked.
pub type CheckedExtrinsic = generic::CheckedExtrinsic<AccountId, Index, Call>;
/// Executive: handles dispatch to the various modules.
pub type Executive = executive::Executive<Runtime, Block, system::ChainContext<Runtime>, Balances, Runtime, AllModules>;

impl_runtime_apis! {
	impl client_api::Core<Block> for Runtime {
		fn version() -> RuntimeVersion {
			VERSION
		}

		fn execute_block(block: Block) {
			Executive::execute_block(block)
		}

		fn initialize_block(header: &<Block as BlockT>::Header) {
			Executive::initialize_block(header)
		}
	}

	impl client_api::Metadata<Block> for Runtime {
		fn metadata() -> OpaqueMetadata {
			Runtime::metadata().into()
		}
	}

	impl block_builder_api::BlockBuilder<Block> for Runtime {
		fn apply_extrinsic(extrinsic: <Block as BlockT>::Extrinsic) -> ApplyResult {
			Executive::apply_extrinsic(extrinsic)
		}

		fn finalize_block() -> <Block as BlockT>::Header {
			Executive::finalize_block()
		}

		fn inherent_extrinsics(data: InherentData) -> Vec<<Block as BlockT>::Extrinsic> {
			data.create_extrinsics()
		}

		fn check_inherents(block: Block, data: InherentData) -> CheckInherentsResult {
			data.check_extrinsics(&block)
		}

		fn random_seed() -> <Block as BlockT>::Hash {
			System::random_seed()
		}
	}

	impl client_api::TaggedTransactionQueue<Block> for Runtime {
		fn validate_transaction(tx: <Block as BlockT>::Extrinsic) -> TransactionValidity {
			Executive::validate_transaction(tx)
		}
	}

	impl offchain_primitives::OffchainWorkerApi<Block> for Runtime {
		fn offchain_worker(number: NumberFor<Block>) {
			Executive::offchain_worker(number)
		}
	}

	impl fg_primitives::GrandpaApi<Block> for Runtime {
		fn grandpa_pending_change(digest: &DigestFor<Block>)
			-> Option<ScheduledChange<NumberFor<Block>>>
		{
			Grandpa::pending_change(digest)
		}

		fn grandpa_forced_change(digest: &DigestFor<Block>)
			-> Option<(NumberFor<Block>, ScheduledChange<NumberFor<Block>>)>
		{
			Grandpa::forced_change(digest)
		}

		fn grandpa_authorities() -> Vec<(GrandpaId, GrandpaWeight)> {
			Grandpa::grandpa_authorities()
		}
	}

	impl consensus_aura::AuraApi<Block, AuraId> for Runtime {
		fn slot_duration() -> u64 {
			Aura::slot_duration()
		}
		fn authorities() -> Vec<AuraId> {
			Aura::authorities()
		}
	}
}<|MERGE_RESOLUTION|>--- conflicted
+++ resolved
@@ -59,13 +59,8 @@
 	spec_name: create_runtime_str!("node"),
 	impl_name: create_runtime_str!("substrate-node"),
 	authoring_version: 10,
-<<<<<<< HEAD
-	spec_version: 93,
-	impl_version: 95,
-=======
-	spec_version: 94,
+	spec_version: 95,
 	impl_version: 94,
->>>>>>> 53083f16
 	apis: RUNTIME_API_VERSIONS,
 };
 
