--- conflicted
+++ resolved
@@ -76,12 +76,8 @@
 	// and set impl_version to equal spec_version. If only runtime
 	// implementation changes and behavior does not, then leave spec_version as
 	// is and increment impl_version.
-<<<<<<< HEAD
-	spec_version: 118,
-=======
 	spec_version: 119,
->>>>>>> 31942f4f
-	impl_version: 119,
+	impl_version: 120,
 	apis: RUNTIME_API_VERSIONS,
 };
 
