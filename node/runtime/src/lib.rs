// Copyright 2018-2019 Parity Technologies (UK) Ltd.
// This file is part of Substrate.

// Substrate is free software: you can redistribute it and/or modify
// it under the terms of the GNU General Public License as published by
// the Free Software Foundation, either version 3 of the License, or
// (at your option) any later version.

// Substrate is distributed in the hope that it will be useful,
// but WITHOUT ANY WARRANTY; without even the implied warranty of
// MERCHANTABILITY or FITNESS FOR A PARTICULAR PURPOSE.  See the
// GNU General Public License for more details.

// You should have received a copy of the GNU General Public License
// along with Substrate.  If not, see <http://www.gnu.org/licenses/>.

//! The Substrate runtime. This can be compiled with ``#[no_std]`, ready for Wasm.

#![cfg_attr(not(feature = "std"), no_std)]
// `construct_runtime!` does a lot of recursion and requires us to increase the limit to 256.
#![recursion_limit="256"]

use rstd::prelude::*;
use support::{
	construct_runtime, parameter_types,
	traits::{SplitTwoWays, Currency}
};
use primitives::u32_trait::{_1, _2, _3, _4};
use node_primitives::{
	AccountId, AccountIndex, Balance, BlockNumber, Hash, Index,
	Moment, Signature,
};
use babe::{AuthorityId as BabeId};
use babe_primitives::EquivocationProof;
use grandpa::fg_primitives::{self, ScheduledChange, GrandpaEquivocationFrom};
use client::{
	block_builder::api::{self as block_builder_api, InherentData, CheckInherentsResult},
	runtime_api as client_api, impl_runtime_apis
};
use sr_primitives::{ApplyResult, impl_opaque_keys, generic, create_runtime_str, key_types};
use sr_primitives::transaction_validity::TransactionValidity;
use sr_primitives::weights::Weight;
use sr_primitives::traits::{
	BlakeTwo256, Block as BlockT, DigestFor, NumberFor, StaticLookup,
};
use version::RuntimeVersion;
use elections::VoteIndex;
#[cfg(any(feature = "std", test))]
use version::NativeVersion;
use primitives::OpaqueMetadata;
use grandpa::{AuthorityId as GrandpaId, AuthorityWeight as GrandpaWeight};
use im_online::{AuthorityId as ImOnlineId};
use finality_tracker::{DEFAULT_REPORT_LATENCY, DEFAULT_WINDOW_SIZE};
use session::historical;

#[cfg(any(feature = "std", test))]
pub use sr_primitives::BuildStorage;
pub use timestamp::Call as TimestampCall;
pub use balances::Call as BalancesCall;
pub use babe::Call as BabeCall;
pub use grandpa::Call as GrandpaCall;
pub use contracts::Gas;
pub use sr_primitives::{Permill, Perbill};
pub use support::StorageValue;
pub use staking::StakerStatus;

/// Implementations of some helper traits passed into runtime modules as associated types.
pub mod impls;
use impls::{CurrencyToVoteHandler, WeightMultiplierUpdateHandler, Author, WeightToFee};

/// Constant values used within the runtime.
pub mod constants;
use constants::{time::*, currency::*};

// Make the WASM binary available.
#[cfg(feature = "std")]
include!(concat!(env!("OUT_DIR"), "/wasm_binary.rs"));

/// Runtime version.
pub const VERSION: RuntimeVersion = RuntimeVersion {
	spec_name: create_runtime_str!("node"),
	impl_name: create_runtime_str!("substrate-node"),
	authoring_version: 10,
	// Per convention: if the runtime behavior changes, increment spec_version
	// and set impl_version to equal spec_version. If only runtime
	// implementation changes and behavior does not, then leave spec_version as
	// is and increment impl_version.
	spec_version: 147,
<<<<<<< HEAD
	impl_version: 147,
=======
	impl_version: 150,
>>>>>>> 2ac2f065
	apis: RUNTIME_API_VERSIONS,
};

/// Native version.
#[cfg(any(feature = "std", test))]
pub fn native_version() -> NativeVersion {
	NativeVersion {
		runtime_version: VERSION,
		can_author_with: Default::default(),
	}
}

type NegativeImbalance = <Balances as Currency<AccountId>>::NegativeImbalance;

pub type DealWithFees = SplitTwoWays<
	Balance,
	NegativeImbalance,
	_4, Treasury,   // 4 parts (80%) goes to the treasury.
	_1, Author,     // 1 part (20%) goes to the block author.
>;

parameter_types! {
	pub const BlockHashCount: BlockNumber = 250;
	pub const MaximumBlockWeight: Weight = 1_000_000_000;
	pub const AvailableBlockRatio: Perbill = Perbill::from_percent(75);
	pub const MaximumBlockLength: u32 = 5 * 1024 * 1024;
	pub const Version: RuntimeVersion = VERSION;
}

impl system::Trait for Runtime {
	type Origin = Origin;
	type Call = Call;
	type Index = Index;
	type BlockNumber = BlockNumber;
	type Hash = Hash;
	type Hashing = BlakeTwo256;
	type AccountId = AccountId;
	type Lookup = Indices;
	type Header = generic::Header<BlockNumber, BlakeTwo256>;
	type WeightMultiplierUpdate = WeightMultiplierUpdateHandler;
	type Event = Event;
	type BlockHashCount = BlockHashCount;
	type MaximumBlockWeight = MaximumBlockWeight;
	type MaximumBlockLength = MaximumBlockLength;
	type AvailableBlockRatio = AvailableBlockRatio;
	type Version = Version;
}

parameter_types! {
	pub const EpochDuration: u64 = EPOCH_DURATION_IN_SLOTS;
	pub const ExpectedBlockTime: Moment = MILLISECS_PER_BLOCK;
}

impl babe::Trait for Runtime {
	type EpochDuration = EpochDuration;
	type ExpectedBlockTime = ExpectedBlockTime;
	type IdentificationTuple = historical::IdentificationTuple<Self>;
	type Proof = historical::Proof;
	type KeyOwnerSystem = Historical;
	type ReportEquivocation = Offences;
}

impl indices::Trait for Runtime {
	type AccountIndex = AccountIndex;
	type IsDeadAccount = Balances;
	type ResolveHint = indices::SimpleResolveHint<Self::AccountId, Self::AccountIndex>;
	type Event = Event;
}

parameter_types! {
	pub const ExistentialDeposit: Balance = 1 * DOLLARS;
	pub const TransferFee: Balance = 1 * CENTS;
	pub const CreationFee: Balance = 1 * CENTS;
	pub const TransactionBaseFee: Balance = 1 * CENTS;
	pub const TransactionByteFee: Balance = 10 * MILLICENTS;
}

impl balances::Trait for Runtime {
	type Balance = Balance;
	type OnFreeBalanceZero = ((Staking, Contracts), Session);
	type OnNewAccount = Indices;
	type Event = Event;
	type TransactionPayment = DealWithFees;
	type DustRemoval = ();
	type TransferPayment = ();
	type ExistentialDeposit = ExistentialDeposit;
	type TransferFee = TransferFee;
	type CreationFee = CreationFee;
	type TransactionBaseFee = TransactionBaseFee;
	type TransactionByteFee = TransactionByteFee;
	type WeightToFee = WeightToFee;
}

parameter_types! {
	pub const MinimumPeriod: Moment = SLOT_DURATION / 2;
}
impl timestamp::Trait for Runtime {
	type Moment = Moment;
	type OnTimestampSet = Babe;
	type MinimumPeriod = MinimumPeriod;
}

parameter_types! {
	pub const UncleGenerations: BlockNumber = 5;
}

impl authorship::Trait for Runtime {
	type FindAuthor = session::FindAccountFromAuthorIndex<Self, Babe>;
	type UncleGenerations = UncleGenerations;
	type FilterUncle = ();
	type EventHandler = Staking;
}

type SessionHandlers = (Grandpa, Babe, ImOnline);

impl_opaque_keys! {
	pub struct SessionKeys {
		#[id(key_types::GRANDPA)]
		pub grandpa: GrandpaId,
		#[id(key_types::BABE)]
		pub babe: BabeId,
		#[id(key_types::IM_ONLINE)]
		pub im_online: ImOnlineId,
	}
}

// NOTE: `SessionHandler` and `SessionKeys` are co-dependent: One key will be used for each handler.
// The number and order of items in `SessionHandler` *MUST* be the same number and order of keys in
// `SessionKeys`.
// TODO: Introduce some structure to tie these together to make it a bit less of a footgun. This
// should be easy, since OneSessionHandler trait provides the `Key` as an associated type. #2858

impl session::Trait for Runtime {
	type OnSessionEnding = Staking;
	type SessionHandler = SessionHandlers;
	type ShouldEndSession = Babe;
	type Event = Event;
	type Keys = SessionKeys;
	type ValidatorId = AccountId;
	type ValidatorIdOf = staking::StashOf<Self>;
	type SelectInitialValidators = Staking;
}

impl session::historical::Trait for Runtime {
	type FullIdentification = staking::Exposure<AccountId, Balance>;
	type FullIdentificationOf = staking::ExposureOf<Runtime>;
}

parameter_types! {
	pub const SessionsPerEra: sr_staking_primitives::SessionIndex = 6;
	pub const BondingDuration: staking::EraIndex = 24 * 28;
}

impl staking::Trait for Runtime {
	type Currency = Balances;
	type Time = Timestamp;
	type CurrencyToVote = CurrencyToVoteHandler;
	type OnRewardMinted = Treasury;
	type Event = Event;
	type Slash = ();
	type Reward = ();
	type SessionsPerEra = SessionsPerEra;
	type BondingDuration = BondingDuration;
	type SessionInterface = Self;
}

parameter_types! {
	pub const LaunchPeriod: BlockNumber = 28 * 24 * 60 * MINUTES;
	pub const VotingPeriod: BlockNumber = 28 * 24 * 60 * MINUTES;
	pub const EmergencyVotingPeriod: BlockNumber = 3 * 24 * 60 * MINUTES;
	pub const MinimumDeposit: Balance = 100 * DOLLARS;
	pub const EnactmentPeriod: BlockNumber = 30 * 24 * 60 * MINUTES;
	pub const CooloffPeriod: BlockNumber = 28 * 24 * 60 * MINUTES;
}

impl democracy::Trait for Runtime {
	type Proposal = Call;
	type Event = Event;
	type Currency = Balances;
	type EnactmentPeriod = EnactmentPeriod;
	type LaunchPeriod = LaunchPeriod;
	type VotingPeriod = VotingPeriod;
	type EmergencyVotingPeriod = EmergencyVotingPeriod;
	type MinimumDeposit = MinimumDeposit;
	/// A straight majority of the council can decide what their next motion is.
	type ExternalOrigin = collective::EnsureProportionAtLeast<_1, _2, AccountId, CouncilCollective>;
	/// A super-majority can have the next scheduled referendum be a straight majority-carries vote.
	type ExternalMajorityOrigin = collective::EnsureProportionAtLeast<_3, _4, AccountId, CouncilCollective>;
	/// A unanimous council can have the next scheduled referendum be a straight default-carries
	/// (NTB) vote.
	type ExternalDefaultOrigin = collective::EnsureProportionAtLeast<_1, _1, AccountId, CouncilCollective>;
	/// Two thirds of the technical committee can have an ExternalMajority/ExternalDefault vote
	/// be tabled immediately and with a shorter voting/enactment period.
	type FastTrackOrigin = collective::EnsureProportionAtLeast<_2, _3, AccountId, TechnicalCollective>;
	// To cancel a proposal which has been passed, 2/3 of the council must agree to it.
	type CancellationOrigin = collective::EnsureProportionAtLeast<_2, _3, AccountId, CouncilCollective>;
	// Any single technical committee member may veto a coming council proposal, however they can
	// only do it once and it lasts only for the cooloff period.
	type VetoOrigin = collective::EnsureMember<AccountId, TechnicalCollective>;
	type CooloffPeriod = CooloffPeriod;
}

type CouncilCollective = collective::Instance1;
impl collective::Trait<CouncilCollective> for Runtime {
	type Origin = Origin;
	type Proposal = Call;
	type Event = Event;
}

parameter_types! {
	pub const CandidacyBond: Balance = 10 * DOLLARS;
	pub const VotingBond: Balance = 1 * DOLLARS;
	pub const VotingFee: Balance = 2 * DOLLARS;
	pub const PresentSlashPerVoter: Balance = 1 * CENTS;
	pub const CarryCount: u32 = 6;
	// one additional vote should go by before an inactive voter can be reaped.
	pub const InactiveGracePeriod: VoteIndex = 1;
	pub const ElectionsVotingPeriod: BlockNumber = 2 * DAYS;
	pub const DecayRatio: u32 = 0;
}

impl elections::Trait for Runtime {
	type Event = Event;
	type Currency = Balances;
	type BadPresentation = ();
	type BadReaper = ();
	type BadVoterIndex = ();
	type LoserCandidate = ();
	type ChangeMembers = Council;
	type CandidacyBond = CandidacyBond;
	type VotingBond = VotingBond;
	type VotingFee = VotingFee;
	type PresentSlashPerVoter = PresentSlashPerVoter;
	type CarryCount = CarryCount;
	type InactiveGracePeriod = InactiveGracePeriod;
	type VotingPeriod = ElectionsVotingPeriod;
	type DecayRatio = DecayRatio;
}

type TechnicalCollective = collective::Instance2;
impl collective::Trait<TechnicalCollective> for Runtime {
	type Origin = Origin;
	type Proposal = Call;
	type Event = Event;
}

impl membership::Trait<membership::Instance1> for Runtime {
	type Event = Event;
	type AddOrigin = collective::EnsureProportionMoreThan<_1, _2, AccountId, CouncilCollective>;
	type RemoveOrigin = collective::EnsureProportionMoreThan<_1, _2, AccountId, CouncilCollective>;
	type SwapOrigin = collective::EnsureProportionMoreThan<_1, _2, AccountId, CouncilCollective>;
	type ResetOrigin = collective::EnsureProportionMoreThan<_1, _2, AccountId, CouncilCollective>;
	type MembershipInitialized = TechnicalCommittee;
	type MembershipChanged = TechnicalCommittee;
}

parameter_types! {
	pub const ProposalBond: Permill = Permill::from_percent(5);
	pub const ProposalBondMinimum: Balance = 1 * DOLLARS;
	pub const SpendPeriod: BlockNumber = 1 * DAYS;
	pub const Burn: Permill = Permill::from_percent(50);
}

impl treasury::Trait for Runtime {
	type Currency = Balances;
	type ApproveOrigin = collective::EnsureMembers<_4, AccountId, CouncilCollective>;
	type RejectOrigin = collective::EnsureMembers<_2, AccountId, CouncilCollective>;
	type Event = Event;
	type MintedForSpending = ();
	type ProposalRejection = ();
	type ProposalBond = ProposalBond;
	type ProposalBondMinimum = ProposalBondMinimum;
	type SpendPeriod = SpendPeriod;
	type Burn = Burn;
}

parameter_types! {
	pub const ContractTransferFee: Balance = 1 * CENTS;
	pub const ContractCreationFee: Balance = 1 * CENTS;
	pub const ContractTransactionBaseFee: Balance = 1 * CENTS;
	pub const ContractTransactionByteFee: Balance = 10 * MILLICENTS;
	pub const ContractFee: Balance = 1 * CENTS;
}

impl contracts::Trait for Runtime {
	type Currency = Balances;
	type Call = Call;
	type Event = Event;
	type DetermineContractAddress = contracts::SimpleAddressDeterminator<Runtime>;
	type ComputeDispatchFee = contracts::DefaultDispatchFeeComputor<Runtime>;
	type TrieIdGenerator = contracts::TrieIdFromParentCounter<Runtime>;
	type GasPayment = ();
	type SignedClaimHandicap = contracts::DefaultSignedClaimHandicap;
	type TombstoneDeposit = contracts::DefaultTombstoneDeposit;
	type StorageSizeOffset = contracts::DefaultStorageSizeOffset;
	type RentByteFee = contracts::DefaultRentByteFee;
	type RentDepositOffset = contracts::DefaultRentDepositOffset;
	type SurchargeReward = contracts::DefaultSurchargeReward;
	type TransferFee = ContractTransferFee;
	type CreationFee = ContractCreationFee;
	type TransactionBaseFee = ContractTransactionBaseFee;
	type TransactionByteFee = ContractTransactionByteFee;
	type ContractFee = ContractFee;
	type CallBaseFee = contracts::DefaultCallBaseFee;
	type CreateBaseFee = contracts::DefaultCreateBaseFee;
	type MaxDepth = contracts::DefaultMaxDepth;
	type MaxValueSize = contracts::DefaultMaxValueSize;
	type BlockGasLimit = contracts::DefaultBlockGasLimit;
}

impl sudo::Trait for Runtime {
	type Event = Event;
	type Proposal = Call;
}

impl im_online::Trait for Runtime {
	type Call = Call;
	type Event = Event;
	type UncheckedExtrinsic = UncheckedExtrinsic;
	type ReportUnresponsiveness = Offences;
	type CurrentElectedSet = staking::CurrentElectedStashAccounts<Runtime>;
}

impl offences::Trait for Runtime {
	type Event = Event;
	type IdentificationTuple = session::historical::IdentificationTuple<Self>;
	type OnOffenceHandler = Staking;
}

impl grandpa::Trait for Runtime {
	type Event = Event;
	type IdentificationTuple = historical::IdentificationTuple<Self>;
	type Proof = historical::Proof;
	type KeyOwnerSystem = Historical;
}

parameter_types! {
	pub const WindowSize: BlockNumber = DEFAULT_WINDOW_SIZE.into();
	pub const ReportLatency: BlockNumber = DEFAULT_REPORT_LATENCY.into();
}

impl finality_tracker::Trait for Runtime {
	type OnFinalizationStalled = Grandpa;
	type WindowSize = WindowSize;
	type ReportLatency = ReportLatency;
}

construct_runtime!(
	pub enum Runtime where
		Block = Block,
		NodeBlock = node_primitives::Block,
		UncheckedExtrinsic = UncheckedExtrinsic
	{
		System: system::{Module, Call, Storage, Config, Event},
		Babe: babe::{Module, Call, Storage, Config, Inherent(Timestamp)},
		Timestamp: timestamp::{Module, Call, Storage, Inherent},
		Authorship: authorship::{Module, Call, Storage, Inherent},
		Indices: indices,
		Balances: balances,
		Historical: historical::{Module},
		Staking: staking::{default, OfflineWorker},
		Session: session::{Module, Call, Storage, Event, Config<T>},
		Democracy: democracy::{Module, Call, Storage, Config, Event<T>},
		Council: collective::<Instance1>::{Module, Call, Storage, Origin<T>, Event<T>, Config<T>},
		TechnicalCommittee: collective::<Instance2>::{Module, Call, Storage, Origin<T>, Event<T>, Config<T>},
		Elections: elections::{Module, Call, Storage, Event<T>, Config<T>},
		TechnicalMembership: membership::<Instance1>::{Module, Call, Storage, Event<T>, Config<T>},
		FinalityTracker: finality_tracker::{Module, Call, Inherent},
		Grandpa: grandpa::{Module, Call, Storage, Config, Event},
		Treasury: treasury::{Module, Call, Storage, Event<T>},
		Contracts: contracts,
		Sudo: sudo,
		ImOnline: im_online::{Module, Call, Storage, Event, ValidateUnsigned, Config},
		Offences: offences::{Module, Call, Storage, Event},
	}
);

/// The address format for describing accounts.
pub type Address = <Indices as StaticLookup>::Source;
/// Block header type as expected by this runtime.
pub type Header = generic::Header<BlockNumber, BlakeTwo256>;
/// Block type as expected by this runtime.
pub type Block = generic::Block<Header, UncheckedExtrinsic>;
/// A Block signed with a Justification
pub type SignedBlock = generic::SignedBlock<Block>;
/// BlockId type as expected by this runtime.
pub type BlockId = generic::BlockId<Block>;
/// The SignedExtension to the basic transaction logic.
pub type SignedExtra = (
	system::CheckVersion<Runtime>,
	system::CheckGenesis<Runtime>,
	system::CheckEra<Runtime>,
	system::CheckNonce<Runtime>,
	system::CheckWeight<Runtime>,
	balances::TakeFees<Runtime>
);
/// Unchecked extrinsic type as expected by this runtime.
pub type UncheckedExtrinsic = generic::UncheckedExtrinsic<Address, Call, Signature, SignedExtra>;
/// Extrinsic type that has already been checked.
pub type CheckedExtrinsic = generic::CheckedExtrinsic<AccountId, Call, SignedExtra>;
/// Executive: handles dispatch to the various modules.
pub type Executive = executive::Executive<Runtime, Block, system::ChainContext<Runtime>, Runtime, AllModules>;

impl_runtime_apis! {
	impl client_api::Core<Block> for Runtime {
		fn version() -> RuntimeVersion {
			VERSION
		}

		fn execute_block(block: Block) {
			Executive::execute_block(block)
		}

		fn initialize_block(header: &<Block as BlockT>::Header) {
			Executive::initialize_block(header)
		}
	}

	impl client_api::Metadata<Block> for Runtime {
		fn metadata() -> OpaqueMetadata {
			Runtime::metadata().into()
		}
	}

	impl block_builder_api::BlockBuilder<Block> for Runtime {
		fn apply_extrinsic(extrinsic: <Block as BlockT>::Extrinsic) -> ApplyResult {
			Executive::apply_extrinsic(extrinsic)
		}

		fn finalize_block() -> <Block as BlockT>::Header {
			Executive::finalize_block()
		}

		fn inherent_extrinsics(data: InherentData) -> Vec<<Block as BlockT>::Extrinsic> {
			data.create_extrinsics()
		}

		fn check_inherents(block: Block, data: InherentData) -> CheckInherentsResult {
			data.check_extrinsics(&block)
		}

		fn random_seed() -> <Block as BlockT>::Hash {
			System::random_seed()
		}
	}

	impl client_api::TaggedTransactionQueue<Block> for Runtime {
		fn validate_transaction(tx: <Block as BlockT>::Extrinsic) -> TransactionValidity {
			Executive::validate_transaction(tx)
		}
	}

	impl offchain_primitives::OffchainWorkerApi<Block> for Runtime {
		fn offchain_worker(number: NumberFor<Block>) {
			Executive::offchain_worker(number)
		}
	}

	impl fg_primitives::GrandpaApi<Block> for Runtime {
		fn grandpa_pending_change(digest: &DigestFor<Block>)
			-> Option<ScheduledChange<NumberFor<Block>>>
		{
			Grandpa::pending_change(digest)
		}

		fn grandpa_forced_change(digest: &DigestFor<Block>)
			-> Option<(NumberFor<Block>, ScheduledChange<NumberFor<Block>>)>
		{
			Grandpa::forced_change(digest)
		}

		fn grandpa_authorities() -> Vec<(GrandpaId, GrandpaWeight)> {
			Grandpa::grandpa_authorities()
		}

		fn construct_equivocation_transaction(
			equivocation: GrandpaEquivocationFrom<Block>
		) -> Option<Vec<u8>> {
			Grandpa::construct_equivocation_transaction(equivocation)
		}
	}

	impl babe_primitives::BabeApi<Block> for Runtime {
		fn startup_data() -> babe_primitives::BabeConfiguration {
			// The choice of `c` parameter (where `1 - c` represents the
			// probability of a slot being empty), is done in accordance to the
			// slot duration and expected target block time, for safely
			// resisting network delays of maximum two seconds.
			// <https://research.web3.foundation/en/latest/polkadot/BABE/Babe/#6-practical-results>
			babe_primitives::BabeConfiguration {
				median_required_blocks: 1000,
				slot_duration: Babe::slot_duration(),
				c: (278, 1000),
			}
		}

		fn epoch() -> babe_primitives::Epoch {
			babe_primitives::Epoch {
				start_slot: Babe::epoch_start_slot(),
				authorities: Babe::authorities(),
				epoch_index: Babe::epoch_index(),
				randomness: Babe::randomness(),
				duration: EpochDuration::get(),
				secondary_slots: Babe::secondary_slots().0,
			}
		}

		fn construct_equivocation_transaction(
			equivocation: EquivocationProof<
				<Block as BlockT>::Header,
				babe_primitives::AuthorityId,
				babe_primitives::AuthoritySignature
			>,
		) -> Option<Vec<u8>> {
			Babe::construct_equivocation_transaction(equivocation)
		}
	}

	impl consensus_primitives::ConsensusApi<Block, babe_primitives::AuthorityId> for Runtime {
		fn authorities() -> Vec<babe_primitives::AuthorityId> {
			Babe::authorities().into_iter().map(|(a, _)| a).collect()
		}
	}

	impl substrate_session::SessionKeys<Block> for Runtime {
		fn generate_session_keys(seed: Option<Vec<u8>>) -> Vec<u8> {
			let seed = seed.as_ref().map(|s| rstd::str::from_utf8(&s).expect("Seed is an utf8 string"));
			SessionKeys::generate(seed)
		}
	}
}<|MERGE_RESOLUTION|>--- conflicted
+++ resolved
@@ -86,11 +86,7 @@
 	// implementation changes and behavior does not, then leave spec_version as
 	// is and increment impl_version.
 	spec_version: 147,
-<<<<<<< HEAD
-	impl_version: 147,
-=======
 	impl_version: 150,
->>>>>>> 2ac2f065
 	apis: RUNTIME_API_VERSIONS,
 };
 
