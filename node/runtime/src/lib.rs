--- conflicted
+++ resolved
@@ -85,11 +85,7 @@
 	// implementation changes and behavior does not, then leave spec_version as
 	// is and increment impl_version.
 	spec_version: 162,
-<<<<<<< HEAD
 	impl_version: 163,
-=======
-	impl_version: 162,
->>>>>>> 426c26b8
 	apis: RUNTIME_API_VERSIONS,
 };
 
