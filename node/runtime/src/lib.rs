// Copyright 2018-2019 Parity Technologies (UK) Ltd.
// This file is part of Substrate.

// Substrate is free software: you can redistribute it and/or modify
// it under the terms of the GNU General Public License as published by
// the Free Software Foundation, either version 3 of the License, or
// (at your option) any later version.

// Substrate is distributed in the hope that it will be useful,
// but WITHOUT ANY WARRANTY; without even the implied warranty of
// MERCHANTABILITY or FITNESS FOR A PARTICULAR PURPOSE.  See the
// GNU General Public License for more details.

// You should have received a copy of the GNU General Public License
// along with Substrate.  If not, see <http://www.gnu.org/licenses/>.

//! The Substrate runtime. This can be compiled with ``#[no_std]`, ready for Wasm.

#![cfg_attr(not(feature = "std"), no_std)]
// `construct_runtime!` does a lot of recursion and requires us to increase the limit to 256.
#![recursion_limit="256"]

use rstd::prelude::*;
use support::{construct_runtime, parameter_types};
use substrate_primitives::u32_trait::{_2, _4};
use node_primitives::{
	AccountId, AccountIndex, Balance, BlockNumber, Hash, Index, AuthorityId, Signature, AuthoritySignature
};
use grandpa::fg_primitives::{self, ScheduledChange};
use client::{
	block_builder::api::{self as block_builder_api, InherentData, CheckInherentsResult},
	runtime_api as client_api, impl_runtime_apis
};
use runtime_primitives::{ApplyResult, generic, create_runtime_str};
use runtime_primitives::transaction_validity::TransactionValidity;
use runtime_primitives::traits::{
	BlakeTwo256, Block as BlockT, DigestFor, NumberFor, StaticLookup, AuthorityIdFor, Convert,
};
use version::RuntimeVersion;
use council::{motions as council_motions, voting as council_voting};
#[cfg(feature = "std")]
use council::seats as council_seats;
#[cfg(any(feature = "std", test))]
use version::NativeVersion;
use substrate_primitives::OpaqueMetadata;

#[cfg(any(feature = "std", test))]
pub use runtime_primitives::BuildStorage;
pub use consensus::Call as ConsensusCall;
pub use timestamp::Call as TimestampCall;
pub use balances::Call as BalancesCall;
pub use runtime_primitives::{Permill, Perbill};
pub use support::StorageValue;
pub use staking::StakerStatus;

/// Runtime version.
pub const VERSION: RuntimeVersion = RuntimeVersion {
	spec_name: create_runtime_str!("node"),
	impl_name: create_runtime_str!("substrate-node"),
	authoring_version: 10,
	spec_version: 89,
<<<<<<< HEAD
	impl_version: 89,
=======
	impl_version: 90,
>>>>>>> b30bff5b
	apis: RUNTIME_API_VERSIONS,
};

/// Native version.
#[cfg(any(feature = "std", test))]
pub fn native_version() -> NativeVersion {
	NativeVersion {
		runtime_version: VERSION,
		can_author_with: Default::default(),
	}
}

pub struct CurrencyToVoteHandler;

impl CurrencyToVoteHandler {
	fn factor() -> u128 { (Balances::total_issuance() / u64::max_value() as u128).max(1) }
}

impl Convert<u128, u64> for CurrencyToVoteHandler {
	fn convert(x: u128) -> u64 { (x / Self::factor()) as u64 }
}

impl Convert<u128, u128> for CurrencyToVoteHandler {
	fn convert(x: u128) -> u128 { x * Self::factor() }
}

impl system::Trait for Runtime {
	type Origin = Origin;
	type Index = Index;
	type BlockNumber = BlockNumber;
	type Hash = Hash;
	type Hashing = BlakeTwo256;
	type Digest = generic::Digest<Log>;
	type AccountId = AccountId;
	type Lookup = Indices;
	type Header = generic::Header<BlockNumber, BlakeTwo256, Log>;
	type Event = Event;
	type Log = Log;
}

impl aura::Trait for Runtime {
	type HandleReport = aura::StakingSlasher<Runtime>;
}

impl indices::Trait for Runtime {
	type AccountIndex = AccountIndex;
	type IsDeadAccount = Balances;
	type ResolveHint = indices::SimpleResolveHint<Self::AccountId, Self::AccountIndex>;
	type Event = Event;
}

impl balances::Trait for Runtime {
	type Balance = Balance;
	type OnFreeBalanceZero = ((Staking, Contract), Session);
	type OnNewAccount = Indices;
	type Event = Event;
	type TransactionPayment = ();
	type DustRemoval = ();
	type TransferPayment = ();
}

impl consensus::Trait for Runtime {
	type Log = Log;
	type SessionKey = AuthorityId;

	// The Aura module handles offline-reports internally
	// rather than using an explicit report system.
	type InherentOfflineReport = ();
}

impl timestamp::Trait for Runtime {
	type Moment = u64;
	type OnTimestampSet = Aura;
}

impl session::Trait for Runtime {
	type ConvertAccountIdToSessionKey = ();
	type OnSessionChange = (Staking, grandpa::SyncedAuthorities<Runtime>);
	type Event = Event;
}

impl staking::Trait for Runtime {
	type Currency = Balances;
	type CurrencyToVote = CurrencyToVoteHandler;
	type OnRewardMinted = Treasury;
	type Event = Event;
	type Slash = ();
	type Reward = ();
}

const MINUTES: BlockNumber = 6;
const BUCKS: Balance = 1_000_000_000_000;

parameter_types! {
	pub const LaunchPeriod: BlockNumber = 28 * 24 * 60 * MINUTES;
	pub const VotingPeriod: BlockNumber = 28 * 24 * 60 * MINUTES;
	pub const MinimumDeposit: Balance = 100 * BUCKS;
	pub const EnactmentPeriod: BlockNumber = 30 * 24 * 60 * MINUTES;
}
impl democracy::Trait for Runtime {
	type Proposal = Call;
	type Event = Event;
	type Currency = Balances;
	type EnactmentPeriod = EnactmentPeriod;
	type LaunchPeriod = LaunchPeriod;
	type VotingPeriod = VotingPeriod;
	type MinimumDeposit = MinimumDeposit;
}

impl council::Trait for Runtime {
	type Event = Event;
	type BadPresentation = ();
	type BadReaper = ();
}

impl council::voting::Trait for Runtime {
	type Event = Event;
}

impl council::motions::Trait for Runtime {
	type Origin = Origin;
	type Proposal = Call;
	type Event = Event;
}

impl treasury::Trait for Runtime {
	type Currency = Balances;
	type ApproveOrigin = council_motions::EnsureMembers<_4>;
	type RejectOrigin = council_motions::EnsureMembers<_2>;
	type Event = Event;
	type MintedForSpending = ();
	type ProposalRejection = ();
}

impl contract::Trait for Runtime {
	type Currency = Balances;
	type Call = Call;
	type Event = Event;
	type Gas = u64;
	type DetermineContractAddress = contract::SimpleAddressDeterminator<Runtime>;
	type ComputeDispatchFee = contract::DefaultDispatchFeeComputor<Runtime>;
	type TrieIdGenerator = contract::TrieIdFromParentCounter<Runtime>;
	type GasPayment = ();
}

impl sudo::Trait for Runtime {
	type Event = Event;
	type Proposal = Call;
}

impl grandpa::Trait for Runtime {
	type SessionKey = AuthorityId;
	type Log = Log;
	type Event = Event;
}

impl finality_tracker::Trait for Runtime {
	type OnFinalizationStalled = grandpa::SyncedAuthorities<Runtime>;
}

construct_runtime!(
	pub enum Runtime with Log(InternalLog: DigestItem<Hash, AuthorityId, AuthoritySignature>) where
		Block = Block,
		NodeBlock = node_primitives::Block,
		UncheckedExtrinsic = UncheckedExtrinsic
	{
		System: system::{default, Log(ChangesTrieRoot)},
		Aura: aura::{Module, Inherent(Timestamp)},
		Timestamp: timestamp::{Module, Call, Storage, Config<T>, Inherent},
		Consensus: consensus::{Module, Call, Storage, Config<T>, Log(AuthoritiesChange), Inherent},
		Indices: indices,
		Balances: balances,
		Session: session,
		Staking: staking::{default, OfflineWorker},
		Democracy: democracy,
		Council: council::{Module, Call, Storage, Event<T>},
		CouncilVoting: council_voting,
		CouncilMotions: council_motions::{Module, Call, Storage, Event<T>, Origin},
		CouncilSeats: council_seats::{Config<T>},
		FinalityTracker: finality_tracker::{Module, Call, Inherent},
		Grandpa: grandpa::{Module, Call, Storage, Config<T>, Log(), Event<T>},
		Treasury: treasury,
		Contract: contract::{Module, Call, Storage, Config<T>, Event<T>},
		Sudo: sudo,
	}
);

/// The address format for describing accounts.
pub type Address = <Indices as StaticLookup>::Source;
/// Block header type as expected by this runtime.
pub type Header = generic::Header<BlockNumber, BlakeTwo256, Log>;
/// Block type as expected by this runtime.
pub type Block = generic::Block<Header, UncheckedExtrinsic>;
/// A Block signed with a Justification
pub type SignedBlock = generic::SignedBlock<Block>;
/// BlockId type as expected by this runtime.
pub type BlockId = generic::BlockId<Block>;
/// Unchecked extrinsic type as expected by this runtime.
pub type UncheckedExtrinsic = generic::UncheckedMortalCompactExtrinsic<Address, Index, Call, Signature>;
/// Extrinsic type that has already been checked.
pub type CheckedExtrinsic = generic::CheckedExtrinsic<AccountId, Index, Call>;
/// Executive: handles dispatch to the various modules.
pub type Executive = executive::Executive<Runtime, Block, system::ChainContext<Runtime>, Balances, Runtime, AllModules>;

impl_runtime_apis! {
	impl client_api::Core<Block> for Runtime {
		fn version() -> RuntimeVersion {
			VERSION
		}

		fn execute_block(block: Block) {
			Executive::execute_block(block)
		}

		fn initialize_block(header: &<Block as BlockT>::Header) {
			Executive::initialize_block(header)
		}

		fn authorities() -> Vec<AuthorityIdFor<Block>> {
			panic!("Deprecated, please use `AuthoritiesApi`.")
		}
	}

	impl client_api::Metadata<Block> for Runtime {
		fn metadata() -> OpaqueMetadata {
			Runtime::metadata().into()
		}
	}

	impl block_builder_api::BlockBuilder<Block> for Runtime {
		fn apply_extrinsic(extrinsic: <Block as BlockT>::Extrinsic) -> ApplyResult {
			Executive::apply_extrinsic(extrinsic)
		}

		fn finalize_block() -> <Block as BlockT>::Header {
			Executive::finalize_block()
		}

		fn inherent_extrinsics(data: InherentData) -> Vec<<Block as BlockT>::Extrinsic> {
			data.create_extrinsics()
		}

		fn check_inherents(block: Block, data: InherentData) -> CheckInherentsResult {
			data.check_extrinsics(&block)
		}

		fn random_seed() -> <Block as BlockT>::Hash {
			System::random_seed()
		}
	}

	impl client_api::TaggedTransactionQueue<Block> for Runtime {
		fn validate_transaction(tx: <Block as BlockT>::Extrinsic) -> TransactionValidity {
			Executive::validate_transaction(tx)
		}
	}

	impl offchain_primitives::OffchainWorkerApi<Block> for Runtime {
		fn offchain_worker(number: NumberFor<Block>) {
			Executive::offchain_worker(number)
		}
	}

	impl fg_primitives::GrandpaApi<Block> for Runtime {
		fn grandpa_pending_change(digest: &DigestFor<Block>)
			-> Option<ScheduledChange<NumberFor<Block>>>
		{
			for log in digest.logs.iter().filter_map(|l| match l {
				Log(InternalLog::grandpa(grandpa_signal)) => Some(grandpa_signal),
				_ => None
			}) {
				if let Some(change) = Grandpa::scrape_digest_change(log) {
					return Some(change);
				}
			}
			None
		}

		fn grandpa_forced_change(digest: &DigestFor<Block>)
			-> Option<(NumberFor<Block>, ScheduledChange<NumberFor<Block>>)>
		{
			for log in digest.logs.iter().filter_map(|l| match l {
				Log(InternalLog::grandpa(grandpa_signal)) => Some(grandpa_signal),
				_ => None
			}) {
				if let Some(change) = Grandpa::scrape_digest_forced_change(log) {
					return Some(change);
				}
			}
			None
		}

		fn grandpa_authorities() -> Vec<(AuthorityId, u64)> {
			Grandpa::grandpa_authorities()
		}
	}

	impl consensus_aura::AuraApi<Block> for Runtime {
		fn slot_duration() -> u64 {
			Aura::slot_duration()
		}
	}

	impl consensus_authorities::AuthoritiesApi<Block> for Runtime {
		fn authorities() -> Vec<AuthorityIdFor<Block>> {
			Consensus::authorities()
		}
	}
}<|MERGE_RESOLUTION|>--- conflicted
+++ resolved
@@ -58,12 +58,8 @@
 	spec_name: create_runtime_str!("node"),
 	impl_name: create_runtime_str!("substrate-node"),
 	authoring_version: 10,
-	spec_version: 89,
-<<<<<<< HEAD
-	impl_version: 89,
-=======
+	spec_version: 90,
 	impl_version: 90,
->>>>>>> b30bff5b
 	apis: RUNTIME_API_VERSIONS,
 };
 
