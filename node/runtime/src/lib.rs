// Copyright 2018-2019 Parity Technologies (UK) Ltd.
// This file is part of Substrate.

// Substrate is free software: you can redistribute it and/or modify
// it under the terms of the GNU General Public License as published by
// the Free Software Foundation, either version 3 of the License, or
// (at your option) any later version.

// Substrate is distributed in the hope that it will be useful,
// but WITHOUT ANY WARRANTY; without even the implied warranty of
// MERCHANTABILITY or FITNESS FOR A PARTICULAR PURPOSE.  See the
// GNU General Public License for more details.

// You should have received a copy of the GNU General Public License
// along with Substrate.  If not, see <http://www.gnu.org/licenses/>.

//! The Substrate runtime. This can be compiled with ``#[no_std]`, ready for Wasm.

#![cfg_attr(not(feature = "std"), no_std)]
// `construct_runtime!` does a lot of recursion and requires us to increase the limit to 256.
#![recursion_limit="256"]

use rstd::prelude::*;
use support::{
	construct_runtime, parameter_types, traits::{SplitTwoWays, Currency, Randomness}
};
use primitives::u32_trait::{_1, _2, _3, _4};
use node_primitives::{
	AccountId, AccountIndex, Balance, BlockNumber, Hash, Index,
	Moment, Signature,
};
use babe_primitives::AuthorityId as BabeId;
use grandpa::fg_primitives;
use client::{
	block_builder::api::{self as block_builder_api, InherentData, CheckInherentsResult},
	runtime_api as client_api, impl_runtime_apis
};
use sr_primitives::{
	Permill, Perbill, ApplyResult, impl_opaque_keys, generic, create_runtime_str, key_types
};
use sr_primitives::curve::PiecewiseLinear;
use sr_primitives::transaction_validity::TransactionValidity;
use sr_primitives::weights::Weight;
use sr_primitives::traits::{
	self, BlakeTwo256, Block as BlockT, NumberFor, StaticLookup, SaturatedConversion,
};
use version::RuntimeVersion;
#[cfg(any(feature = "std", test))]
use version::NativeVersion;
use primitives::OpaqueMetadata;
use grandpa::{AuthorityId as GrandpaId, AuthorityWeight as GrandpaWeight};
use im_online::sr25519::{AuthorityId as ImOnlineId};
use system::offchain::TransactionSubmitter;

#[cfg(any(feature = "std", test))]
pub use sr_primitives::BuildStorage;
pub use timestamp::Call as TimestampCall;
pub use balances::Call as BalancesCall;
pub use contracts::Gas;
pub use support::StorageValue;
pub use staking::StakerStatus;

/// Implementations of some helper traits passed into runtime modules as associated types.
pub mod impls;
use impls::{CurrencyToVoteHandler, Author, LinearWeightToFee, TargetedFeeAdjustment};

/// Constant values used within the runtime.
pub mod constants;
use constants::{time::*, currency::*};

// Make the WASM binary available.
#[cfg(feature = "std")]
include!(concat!(env!("OUT_DIR"), "/wasm_binary.rs"));

/// Runtime version.
pub const VERSION: RuntimeVersion = RuntimeVersion {
	spec_name: create_runtime_str!("node"),
	impl_name: create_runtime_str!("substrate-node"),
	authoring_version: 10,
	// Per convention: if the runtime behavior changes, increment spec_version
	// and set impl_version to equal spec_version. If only runtime
	// implementation changes and behavior does not, then leave spec_version as
	// is and increment impl_version.
<<<<<<< HEAD
	spec_version: 185,
	impl_version: 185,
=======
	spec_version: 188,
	impl_version: 188,
>>>>>>> 6e83db09
	apis: RUNTIME_API_VERSIONS,
};

/// Native version.
#[cfg(any(feature = "std", test))]
pub fn native_version() -> NativeVersion {
	NativeVersion {
		runtime_version: VERSION,
		can_author_with: Default::default(),
	}
}

type NegativeImbalance = <Balances as Currency<AccountId>>::NegativeImbalance;

pub type DealWithFees = SplitTwoWays<
	Balance,
	NegativeImbalance,
	_4, Treasury,   // 4 parts (80%) goes to the treasury.
	_1, Author,     // 1 part (20%) goes to the block author.
>;

parameter_types! {
	pub const BlockHashCount: BlockNumber = 250;
	pub const MaximumBlockWeight: Weight = 1_000_000_000;
	pub const MaximumBlockLength: u32 = 5 * 1024 * 1024;
	pub const Version: RuntimeVersion = VERSION;
	pub const AvailableBlockRatio: Perbill = Perbill::from_percent(75);
}

impl system::Trait for Runtime {
	type Origin = Origin;
	type Call = Call;
	type Index = Index;
	type BlockNumber = BlockNumber;
	type Hash = Hash;
	type Hashing = BlakeTwo256;
	type AccountId = AccountId;
	type Lookup = Indices;
	type Header = generic::Header<BlockNumber, BlakeTwo256>;
	type Event = Event;
	type BlockHashCount = BlockHashCount;
	type MaximumBlockWeight = MaximumBlockWeight;
	type MaximumBlockLength = MaximumBlockLength;
	type AvailableBlockRatio = AvailableBlockRatio;
	type Version = Version;
}

impl utility::Trait for Runtime {
	type Event = Event;
	type Call = Call;
}

parameter_types! {
	pub const EpochDuration: u64 = EPOCH_DURATION_IN_SLOTS;
	pub const ExpectedBlockTime: Moment = MILLISECS_PER_BLOCK;
}

impl babe::Trait for Runtime {
	type EpochDuration = EpochDuration;
	type ExpectedBlockTime = ExpectedBlockTime;
	type EpochChangeTrigger = babe::ExternalTrigger;
}

impl indices::Trait for Runtime {
	type AccountIndex = AccountIndex;
	type IsDeadAccount = Balances;
	type ResolveHint = indices::SimpleResolveHint<Self::AccountId, Self::AccountIndex>;
	type Event = Event;
}

parameter_types! {
	pub const ExistentialDeposit: Balance = 1 * DOLLARS;
	pub const TransferFee: Balance = 1 * CENTS;
	pub const CreationFee: Balance = 1 * CENTS;
}

impl balances::Trait for Runtime {
	type Balance = Balance;
	type OnFreeBalanceZero = ((Staking, Contracts), Session);
	type OnNewAccount = Indices;
	type Event = Event;
	type DustRemoval = ();
	type TransferPayment = ();
	type ExistentialDeposit = ExistentialDeposit;
	type TransferFee = TransferFee;
	type CreationFee = CreationFee;
}

parameter_types! {
	pub const TransactionBaseFee: Balance = 1 * CENTS;
	pub const TransactionByteFee: Balance = 10 * MILLICENTS;
	// setting this to zero will disable the weight fee.
	pub const WeightFeeCoefficient: Balance = 1_000;
	// for a sane configuration, this should always be less than `AvailableBlockRatio`.
	pub const TargetBlockFullness: Perbill = Perbill::from_percent(25);
}

impl transaction_payment::Trait for Runtime {
	type Currency = Balances;
	type OnTransactionPayment = DealWithFees;
	type TransactionBaseFee = TransactionBaseFee;
	type TransactionByteFee = TransactionByteFee;
	type WeightToFee = LinearWeightToFee<WeightFeeCoefficient>;
	type FeeMultiplierUpdate = TargetedFeeAdjustment<TargetBlockFullness>;
}

parameter_types! {
	pub const MinimumPeriod: Moment = SLOT_DURATION / 2;
}
impl timestamp::Trait for Runtime {
	type Moment = Moment;
	type OnTimestampSet = Babe;
	type MinimumPeriod = MinimumPeriod;
}

parameter_types! {
	pub const UncleGenerations: BlockNumber = 5;
}

impl authorship::Trait for Runtime {
	type FindAuthor = session::FindAccountFromAuthorIndex<Self, Babe>;
	type UncleGenerations = UncleGenerations;
	type FilterUncle = ();
	type EventHandler = Staking;
}

// !!!!!!!!!!!!!
// WARNING!!!!!!  SEE NOTE BELOW BEFORE TOUCHING THIS CODE
// !!!!!!!!!!!!!
type SessionHandlers = (Grandpa, Babe, ImOnline);

impl_opaque_keys! {
	pub struct SessionKeys {
		#[id(key_types::GRANDPA)]
		pub grandpa: GrandpaId,
		#[id(key_types::BABE)]
		pub babe: BabeId,
		#[id(key_types::IM_ONLINE)]
		pub im_online: ImOnlineId,
	}
}

// NOTE: `SessionHandler` and `SessionKeys` are co-dependent: One key will be used for each handler.
// The number and order of items in `SessionHandler` *MUST* be the same number and order of keys in
// `SessionKeys`.
// TODO: Introduce some structure to tie these together to make it a bit less of a footgun. This
// should be easy, since OneSessionHandler trait provides the `Key` as an associated type. #2858
parameter_types! {
	pub const DisabledValidatorsThreshold: Perbill = Perbill::from_percent(17);
}

impl session::Trait for Runtime {
	type OnSessionEnding = Staking;
	type SessionHandler = SessionHandlers;
	type ShouldEndSession = Babe;
	type Event = Event;
	type Keys = SessionKeys;
	type ValidatorId = <Self as system::Trait>::AccountId;
	type ValidatorIdOf = staking::StashOf<Self>;
	type SelectInitialValidators = Staking;
	type DisabledValidatorsThreshold = DisabledValidatorsThreshold;
}

impl session::historical::Trait for Runtime {
	type FullIdentification = staking::Exposure<AccountId, Balance>;
	type FullIdentificationOf = staking::ExposureOf<Runtime>;
}

srml_staking_reward_curve::build! {
	const REWARD_CURVE: PiecewiseLinear<'static> = curve!(
		min_inflation: 0_025_000,
		max_inflation: 0_100_000,
		ideal_stake: 0_500_000,
		falloff: 0_050_000,
		max_piece_count: 40,
		test_precision: 0_005_000,
	);
}

parameter_types! {
	pub const SessionsPerEra: sr_staking_primitives::SessionIndex = 6;
	pub const BondingDuration: staking::EraIndex = 24 * 28;
	pub const RewardCurve: &'static PiecewiseLinear<'static> = &REWARD_CURVE;
}

impl staking::Trait for Runtime {
	type Currency = Balances;
	type Time = Timestamp;
	type CurrencyToVote = CurrencyToVoteHandler;
	type OnRewardMinted = Treasury;
	type Event = Event;
	type Slash = Treasury; // send the slashed funds to the treasury.
	type Reward = (); // rewards are minted from the void
	type SessionsPerEra = SessionsPerEra;
	type BondingDuration = BondingDuration;
	type SessionInterface = Self;
	type RewardCurve = RewardCurve;
}

parameter_types! {
	pub const LaunchPeriod: BlockNumber = 28 * 24 * 60 * MINUTES;
	pub const VotingPeriod: BlockNumber = 28 * 24 * 60 * MINUTES;
	pub const EmergencyVotingPeriod: BlockNumber = 3 * 24 * 60 * MINUTES;
	pub const MinimumDeposit: Balance = 100 * DOLLARS;
	pub const EnactmentPeriod: BlockNumber = 30 * 24 * 60 * MINUTES;
	pub const CooloffPeriod: BlockNumber = 28 * 24 * 60 * MINUTES;
}

impl democracy::Trait for Runtime {
	type Proposal = Call;
	type Event = Event;
	type Currency = Balances;
	type EnactmentPeriod = EnactmentPeriod;
	type LaunchPeriod = LaunchPeriod;
	type VotingPeriod = VotingPeriod;
	type EmergencyVotingPeriod = EmergencyVotingPeriod;
	type MinimumDeposit = MinimumDeposit;
	/// A straight majority of the council can decide what their next motion is.
	type ExternalOrigin = collective::EnsureProportionAtLeast<_1, _2, AccountId, CouncilCollective>;
	/// A super-majority can have the next scheduled referendum be a straight majority-carries vote.
	type ExternalMajorityOrigin = collective::EnsureProportionAtLeast<_3, _4, AccountId, CouncilCollective>;
	/// A unanimous council can have the next scheduled referendum be a straight default-carries
	/// (NTB) vote.
	type ExternalDefaultOrigin = collective::EnsureProportionAtLeast<_1, _1, AccountId, CouncilCollective>;
	/// Two thirds of the technical committee can have an ExternalMajority/ExternalDefault vote
	/// be tabled immediately and with a shorter voting/enactment period.
	type FastTrackOrigin = collective::EnsureProportionAtLeast<_2, _3, AccountId, TechnicalCollective>;
	// To cancel a proposal which has been passed, 2/3 of the council must agree to it.
	type CancellationOrigin = collective::EnsureProportionAtLeast<_2, _3, AccountId, CouncilCollective>;
	// Any single technical committee member may veto a coming council proposal, however they can
	// only do it once and it lasts only for the cooloff period.
	type VetoOrigin = collective::EnsureMember<AccountId, TechnicalCollective>;
	type CooloffPeriod = CooloffPeriod;
}

type CouncilCollective = collective::Instance1;
impl collective::Trait<CouncilCollective> for Runtime {
	type Origin = Origin;
	type Proposal = Call;
	type Event = Event;
}

parameter_types! {
	pub const CandidacyBond: Balance = 10 * DOLLARS;
	pub const VotingBond: Balance = 1 * DOLLARS;
}

impl elections_phragmen::Trait for Runtime {
	type Event = Event;
	type Currency = Balances;
	type CurrencyToVote = CurrencyToVoteHandler;
	type CandidacyBond = CandidacyBond;
	type VotingBond = VotingBond;
	type LoserCandidate = ();
	type BadReport = ();
	type KickedMember = ();
	type ChangeMembers = Council;
}

type TechnicalCollective = collective::Instance2;
impl collective::Trait<TechnicalCollective> for Runtime {
	type Origin = Origin;
	type Proposal = Call;
	type Event = Event;
}

impl membership::Trait<membership::Instance1> for Runtime {
	type Event = Event;
	type AddOrigin = collective::EnsureProportionMoreThan<_1, _2, AccountId, CouncilCollective>;
	type RemoveOrigin = collective::EnsureProportionMoreThan<_1, _2, AccountId, CouncilCollective>;
	type SwapOrigin = collective::EnsureProportionMoreThan<_1, _2, AccountId, CouncilCollective>;
	type ResetOrigin = collective::EnsureProportionMoreThan<_1, _2, AccountId, CouncilCollective>;
	type MembershipInitialized = TechnicalCommittee;
	type MembershipChanged = TechnicalCommittee;
}

parameter_types! {
	pub const ProposalBond: Permill = Permill::from_percent(5);
	pub const ProposalBondMinimum: Balance = 1 * DOLLARS;
	pub const SpendPeriod: BlockNumber = 1 * DAYS;
	pub const Burn: Permill = Permill::from_percent(50);
}

impl treasury::Trait for Runtime {
	type Currency = Balances;
	type ApproveOrigin = collective::EnsureMembers<_4, AccountId, CouncilCollective>;
	type RejectOrigin = collective::EnsureMembers<_2, AccountId, CouncilCollective>;
	type Event = Event;
	type ProposalRejection = ();
	type ProposalBond = ProposalBond;
	type ProposalBondMinimum = ProposalBondMinimum;
	type SpendPeriod = SpendPeriod;
	type Burn = Burn;
}

parameter_types! {
	pub const ContractTransferFee: Balance = 1 * CENTS;
	pub const ContractCreationFee: Balance = 1 * CENTS;
	pub const ContractTransactionBaseFee: Balance = 1 * CENTS;
	pub const ContractTransactionByteFee: Balance = 10 * MILLICENTS;
	pub const ContractFee: Balance = 1 * CENTS;
	pub const TombstoneDeposit: Balance = 1 * DOLLARS;
	pub const RentByteFee: Balance = 1 * DOLLARS;
	pub const RentDepositOffset: Balance = 1000 * DOLLARS;
	pub const SurchargeReward: Balance = 150 * DOLLARS;
}

impl contracts::Trait for Runtime {
	type Currency = Balances;
	type Time = Timestamp;
	type Randomness = RandomnessCollectiveFlip;
	type Call = Call;
	type Event = Event;
	type DetermineContractAddress = contracts::SimpleAddressDeterminator<Runtime>;
	type ComputeDispatchFee = contracts::DefaultDispatchFeeComputor<Runtime>;
	type TrieIdGenerator = contracts::TrieIdFromParentCounter<Runtime>;
	type GasPayment = ();
	type RentPayment = ();
	type SignedClaimHandicap = contracts::DefaultSignedClaimHandicap;
	type TombstoneDeposit = TombstoneDeposit;
	type StorageSizeOffset = contracts::DefaultStorageSizeOffset;
	type RentByteFee = RentByteFee;
	type RentDepositOffset = RentDepositOffset;
	type SurchargeReward = SurchargeReward;
	type TransferFee = ContractTransferFee;
	type CreationFee = ContractCreationFee;
	type TransactionBaseFee = ContractTransactionBaseFee;
	type TransactionByteFee = ContractTransactionByteFee;
	type ContractFee = ContractFee;
	type CallBaseFee = contracts::DefaultCallBaseFee;
	type InstantiateBaseFee = contracts::DefaultInstantiateBaseFee;
	type MaxDepth = contracts::DefaultMaxDepth;
	type MaxValueSize = contracts::DefaultMaxValueSize;
	type BlockGasLimit = contracts::DefaultBlockGasLimit;
}

impl sudo::Trait for Runtime {
	type Event = Event;
	type Proposal = Call;
}

type SubmitTransaction = TransactionSubmitter<ImOnlineId, Runtime, UncheckedExtrinsic>;

impl im_online::Trait for Runtime {
	type AuthorityId = ImOnlineId;
	type Call = Call;
	type Event = Event;
	type SubmitTransaction = SubmitTransaction;
	type ReportUnresponsiveness = Offences;
}

impl offences::Trait for Runtime {
	type Event = Event;
	type IdentificationTuple = session::historical::IdentificationTuple<Self>;
	type OnOffenceHandler = Staking;
}

<<<<<<< HEAD
=======
impl authority_discovery::Trait for Runtime {
	type AuthorityId = BabeId;
}

>>>>>>> 6e83db09
impl grandpa::Trait for Runtime {
	type Event = Event;
}

parameter_types! {
	pub const WindowSize: BlockNumber = 101;
	pub const ReportLatency: BlockNumber = 1000;
}

impl finality_tracker::Trait for Runtime {
	type OnFinalizationStalled = Grandpa;
	type WindowSize = WindowSize;
	type ReportLatency = ReportLatency;
}

parameter_types! {
	pub const ReservationFee: Balance = 1 * DOLLARS;
	pub const MinLength: usize = 3;
	pub const MaxLength: usize = 16;
}

impl nicks::Trait for Runtime {
	type Event = Event;
	type Currency = Balances;
	type ReservationFee = ReservationFee;
	type Slashed = Treasury;
	type ForceOrigin = collective::EnsureMember<AccountId, CouncilCollective>;
	type MinLength = MinLength;
	type MaxLength = MaxLength;
}

impl system::offchain::CreateTransaction<Runtime, UncheckedExtrinsic> for Runtime {
	type Public = <Signature as traits::Verify>::Signer;
	type Signature = Signature;

	fn create_transaction<F: system::offchain::Signer<Self::Public, Self::Signature>>(
		call: Call,
		public: Self::Public,
		account: AccountId,
		index: Index,
	) -> Option<(Call, <UncheckedExtrinsic as traits::Extrinsic>::SignaturePayload)> {
		let period = 1 << 8;
		let current_block = System::block_number().saturated_into::<u64>();
		let tip = 0;
		let extra: SignedExtra = (
			system::CheckVersion::<Runtime>::new(),
			system::CheckGenesis::<Runtime>::new(),
			system::CheckEra::<Runtime>::from(generic::Era::mortal(period, current_block)),
			system::CheckNonce::<Runtime>::from(index),
			system::CheckWeight::<Runtime>::new(),
			transaction_payment::ChargeTransactionPayment::<Runtime>::from(tip),
			Default::default(),
		);
		let raw_payload = SignedPayload::new(call, extra).ok()?;
		let signature = F::sign(public, &raw_payload)?;
		let address = Indices::unlookup(account);
		let (call, extra, _) = raw_payload.deconstruct();
		Some((call, (address, signature, extra)))
	}
}

construct_runtime!(
	pub enum Runtime where
		Block = Block,
		NodeBlock = node_primitives::Block,
		UncheckedExtrinsic = UncheckedExtrinsic
	{
		System: system::{Module, Call, Storage, Config, Event},
		Utility: utility::{Module, Call, Event},
		Babe: babe::{Module, Call, Storage, Config, Inherent(Timestamp)},
		Timestamp: timestamp::{Module, Call, Storage, Inherent},
		Authorship: authorship::{Module, Call, Storage, Inherent},
		Indices: indices,
		Balances: balances::{default, Error},
		TransactionPayment: transaction_payment::{Module, Storage},
		Staking: staking::{default, OfflineWorker},
		Session: session::{Module, Call, Storage, Event, Config<T>},
		Democracy: democracy::{Module, Call, Storage, Config, Event<T>},
		Council: collective::<Instance1>::{Module, Call, Storage, Origin<T>, Event<T>, Config<T>},
		TechnicalCommittee: collective::<Instance2>::{Module, Call, Storage, Origin<T>, Event<T>, Config<T>},
		Elections: elections_phragmen::{Module, Call, Storage, Event<T>, Config<T>},
		TechnicalMembership: membership::<Instance1>::{Module, Call, Storage, Event<T>, Config<T>},
		FinalityTracker: finality_tracker::{Module, Call, Inherent},
		Grandpa: grandpa::{Module, Call, Storage, Config, Event},
		Treasury: treasury::{Module, Call, Storage, Config, Event<T>},
		Contracts: contracts,
		Sudo: sudo,
		ImOnline: im_online::{Module, Call, Storage, Event<T>, ValidateUnsigned, Config<T>},
		Offences: offences::{Module, Call, Storage, Event},
		RandomnessCollectiveFlip: randomness_collective_flip::{Module, Call, Storage},
		Nicks: nicks::{Module, Call, Storage, Event<T>},
	}
);

/// The address format for describing accounts.
pub type Address = <Indices as StaticLookup>::Source;
/// Block header type as expected by this runtime.
pub type Header = generic::Header<BlockNumber, BlakeTwo256>;
/// Block type as expected by this runtime.
pub type Block = generic::Block<Header, UncheckedExtrinsic>;
/// A Block signed with a Justification
pub type SignedBlock = generic::SignedBlock<Block>;
/// BlockId type as expected by this runtime.
pub type BlockId = generic::BlockId<Block>;
/// The SignedExtension to the basic transaction logic.
pub type SignedExtra = (
	system::CheckVersion<Runtime>,
	system::CheckGenesis<Runtime>,
	system::CheckEra<Runtime>,
	system::CheckNonce<Runtime>,
	system::CheckWeight<Runtime>,
	transaction_payment::ChargeTransactionPayment<Runtime>,
	contracts::CheckBlockGasLimit<Runtime>,
);
/// Unchecked extrinsic type as expected by this runtime.
pub type UncheckedExtrinsic = generic::UncheckedExtrinsic<Address, Call, Signature, SignedExtra>;
/// The payload being signed in transactions.
pub type SignedPayload = generic::SignedPayload<Call, SignedExtra>;
/// Extrinsic type that has already been checked.
pub type CheckedExtrinsic = generic::CheckedExtrinsic<AccountId, Call, SignedExtra>;
/// Executive: handles dispatch to the various modules.
pub type Executive = executive::Executive<Runtime, Block, system::ChainContext<Runtime>, Runtime, AllModules>;

impl_runtime_apis! {
	impl client_api::Core<Block> for Runtime {
		fn version() -> RuntimeVersion {
			VERSION
		}

		fn execute_block(block: Block) {
			Executive::execute_block(block)
		}

		fn initialize_block(header: &<Block as BlockT>::Header) {
			Executive::initialize_block(header)
		}
	}

	impl client_api::Metadata<Block> for Runtime {
		fn metadata() -> OpaqueMetadata {
			Runtime::metadata().into()
		}
	}

	impl block_builder_api::BlockBuilder<Block> for Runtime {
		fn apply_extrinsic(extrinsic: <Block as BlockT>::Extrinsic) -> ApplyResult {
			Executive::apply_extrinsic(extrinsic)
		}

		fn finalize_block() -> <Block as BlockT>::Header {
			Executive::finalize_block()
		}

		fn inherent_extrinsics(data: InherentData) -> Vec<<Block as BlockT>::Extrinsic> {
			data.create_extrinsics()
		}

		fn check_inherents(block: Block, data: InherentData) -> CheckInherentsResult {
			data.check_extrinsics(&block)
		}

		fn random_seed() -> <Block as BlockT>::Hash {
			RandomnessCollectiveFlip::random_seed()
		}
	}

	impl client_api::TaggedTransactionQueue<Block> for Runtime {
		fn validate_transaction(tx: <Block as BlockT>::Extrinsic) -> TransactionValidity {
			Executive::validate_transaction(tx)
		}
	}

	impl offchain_primitives::OffchainWorkerApi<Block> for Runtime {
		fn offchain_worker(number: NumberFor<Block>) {
			Executive::offchain_worker(number)
		}
	}

	impl fg_primitives::GrandpaApi<Block> for Runtime {
		fn grandpa_authorities() -> Vec<(GrandpaId, GrandpaWeight)> {
			Grandpa::grandpa_authorities()
		}
	}

	impl babe_primitives::BabeApi<Block> for Runtime {
		fn configuration() -> babe_primitives::BabeConfiguration {
			// The choice of `c` parameter (where `1 - c` represents the
			// probability of a slot being empty), is done in accordance to the
			// slot duration and expected target block time, for safely
			// resisting network delays of maximum two seconds.
			// <https://research.web3.foundation/en/latest/polkadot/BABE/Babe/#6-practical-results>
			babe_primitives::BabeConfiguration {
				slot_duration: Babe::slot_duration(),
				epoch_length: EpochDuration::get(),
				c: PRIMARY_PROBABILITY,
				genesis_authorities: Babe::authorities(),
				randomness: Babe::randomness(),
				secondary_slots: true,
			}
		}
	}

	impl system_rpc_runtime_api::AccountNonceApi<Block, AccountId, Index> for Runtime {
		fn account_nonce(account: AccountId) -> Index {
			System::account_nonce(account)
		}
	}

	impl contracts_rpc_runtime_api::ContractsApi<Block, AccountId, Balance> for Runtime {
		fn call(
			origin: AccountId,
			dest: AccountId,
			value: Balance,
			gas_limit: u64,
			input_data: Vec<u8>,
		) -> contracts_rpc_runtime_api::ContractExecResult {
			use contracts_rpc_runtime_api::ContractExecResult;

			let exec_result = Contracts::bare_call(
				origin,
				dest.into(),
				value,
				gas_limit,
				input_data,
			);
			match exec_result {
				Ok(v) => ContractExecResult::Success {
					status: v.status,
					data: v.data,
				},
				Err(_) => ContractExecResult::Error,
			}
		}
	}

	impl substrate_session::SessionKeys<Block> for Runtime {
		fn generate_session_keys(seed: Option<Vec<u8>>) -> Vec<u8> {
			let seed = seed.as_ref().map(|s| rstd::str::from_utf8(&s).expect("Seed is an utf8 string"));
			SessionKeys::generate(seed)
		}
	}
}
#[cfg(test)]
mod tests {
	use super::*;
	use system::offchain::SubmitSignedTransaction;

	fn is_submit_signed_transaction<T>(_arg: T) where
		T: SubmitSignedTransaction<
			Runtime,
			Call,
			Extrinsic=UncheckedExtrinsic,
			CreateTransaction=Runtime,
			Signer=ImOnlineId,
		>,
	{}

	#[test]
	fn validate_bounds() {
		let x = SubmitTransaction::default();
		is_submit_signed_transaction(x);
	}
}<|MERGE_RESOLUTION|>--- conflicted
+++ resolved
@@ -81,13 +81,8 @@
 	// and set impl_version to equal spec_version. If only runtime
 	// implementation changes and behavior does not, then leave spec_version as
 	// is and increment impl_version.
-<<<<<<< HEAD
-	spec_version: 185,
-	impl_version: 185,
-=======
-	spec_version: 188,
-	impl_version: 188,
->>>>>>> 6e83db09
+	spec_version: 189,
+	impl_version: 189,
 	apis: RUNTIME_API_VERSIONS,
 };
 
@@ -445,13 +440,6 @@
 	type OnOffenceHandler = Staking;
 }
 
-<<<<<<< HEAD
-=======
-impl authority_discovery::Trait for Runtime {
-	type AuthorityId = BabeId;
-}
-
->>>>>>> 6e83db09
 impl grandpa::Trait for Runtime {
 	type Event = Event;
 }
