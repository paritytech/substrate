--- conflicted
+++ resolved
@@ -58,11 +58,7 @@
 	spec_name: create_runtime_str!("node"),
 	impl_name: create_runtime_str!("substrate-node"),
 	authoring_version: 10,
-<<<<<<< HEAD
-	spec_version: 72,
-=======
-	spec_version: 73,
->>>>>>> f481c712
+	spec_version: 74,
 	impl_version: 74,
 	apis: RUNTIME_API_VERSIONS,
 };
