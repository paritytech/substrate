--- conflicted
+++ resolved
@@ -58,11 +58,7 @@
 	spec_name: create_runtime_str!("node"),
 	impl_name: create_runtime_str!("substrate-node"),
 	authoring_version: 10,
-<<<<<<< HEAD
-	spec_version: 97,
-=======
 	spec_version: 98,
->>>>>>> 277e2f92
 	impl_version: 100,
 	apis: RUNTIME_API_VERSIONS,
 };
