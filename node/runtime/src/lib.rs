// Copyright 2018-2019 Parity Technologies (UK) Ltd.
// This file is part of Substrate.

// Substrate is free software: you can redistribute it and/or modify
// it under the terms of the GNU General Public License as published by
// the Free Software Foundation, either version 3 of the License, or
// (at your option) any later version.

// Substrate is distributed in the hope that it will be useful,
// but WITHOUT ANY WARRANTY; without even the implied warranty of
// MERCHANTABILITY or FITNESS FOR A PARTICULAR PURPOSE.  See the
// GNU General Public License for more details.

// You should have received a copy of the GNU General Public License
// along with Substrate.  If not, see <http://www.gnu.org/licenses/>.

//! The Substrate runtime. This can be compiled with ``#[no_std]`, ready for Wasm.

#![cfg_attr(not(feature = "std"), no_std)]
// `construct_runtime!` does a lot of recursion and requires us to increase the limit to 256.
#![recursion_limit="256"]

use rstd::prelude::*;
use support::{
	construct_runtime, parameter_types, traits::{SplitTwoWays, Currency}
};
use primitives::u32_trait::{_1, _2, _3, _4};
use node_primitives::{
	AccountId, AccountIndex, Balance, BlockNumber, Hash, Index,
	Moment, Signature, ContractExecResult,
};
use babe::{AuthorityId as BabeId};
use grandpa::fg_primitives::{self, ScheduledChange};
use client::{
	block_builder::api::{self as block_builder_api, InherentData, CheckInherentsResult},
	runtime_api as client_api, impl_runtime_apis
};
use sr_primitives::{
	Permill, Perbill, ApplyResult, impl_opaque_keys, generic, create_runtime_str, key_types
};
use sr_primitives::curve::PiecewiseLinear;
use sr_primitives::transaction_validity::TransactionValidity;
use sr_primitives::weights::Weight;
use sr_primitives::traits::{
	self, BlakeTwo256, Block as BlockT, DigestFor, NumberFor, StaticLookup, SaturatedConversion,
};
use version::RuntimeVersion;
use elections::VoteIndex;
#[cfg(any(feature = "std", test))]
use version::NativeVersion;
use primitives::OpaqueMetadata;
use grandpa::{AuthorityId as GrandpaId, AuthorityWeight as GrandpaWeight};
use im_online::sr25519::{AuthorityId as ImOnlineId, AuthoritySignature as ImOnlineSignature};
use authority_discovery_primitives::{AuthorityId as EncodedAuthorityId, Signature as EncodedSignature};
use codec::{Encode, Decode};
use system::offchain::TransactionSubmitter;

#[cfg(any(feature = "std", test))]
pub use sr_primitives::BuildStorage;
pub use timestamp::Call as TimestampCall;
pub use balances::Call as BalancesCall;
pub use contracts::Gas;
pub use support::StorageValue;
pub use staking::StakerStatus;

/// Implementations of some helper traits passed into runtime modules as associated types.
pub mod impls;
use impls::{CurrencyToVoteHandler, WeightMultiplierUpdateHandler, Author, WeightToFee};

/// Constant values used within the runtime.
pub mod constants;
use constants::{time::*, currency::*};

// Make the WASM binary available.
#[cfg(feature = "std")]
include!(concat!(env!("OUT_DIR"), "/wasm_binary.rs"));

/// Runtime version.
pub const VERSION: RuntimeVersion = RuntimeVersion {
	spec_name: create_runtime_str!("node"),
	impl_name: create_runtime_str!("substrate-node"),
	authoring_version: 10,
	// Per convention: if the runtime behavior changes, increment spec_version
	// and set impl_version to equal spec_version. If only runtime
	// implementation changes and behavior does not, then leave spec_version as
	// is and increment impl_version.
	spec_version: 160,
<<<<<<< HEAD
	impl_version: 160,
=======
	impl_version: 161,
>>>>>>> a2df8002
	apis: RUNTIME_API_VERSIONS,
};

/// Native version.
#[cfg(any(feature = "std", test))]
pub fn native_version() -> NativeVersion {
	NativeVersion {
		runtime_version: VERSION,
		can_author_with: Default::default(),
	}
}

type NegativeImbalance = <Balances as Currency<AccountId>>::NegativeImbalance;

pub type DealWithFees = SplitTwoWays<
	Balance,
	NegativeImbalance,
	_4, Treasury,   // 4 parts (80%) goes to the treasury.
	_1, Author,     // 1 part (20%) goes to the block author.
>;

parameter_types! {
	pub const BlockHashCount: BlockNumber = 250;
	pub const MaximumBlockWeight: Weight = 1_000_000_000;
	pub const AvailableBlockRatio: Perbill = Perbill::from_percent(75);
	pub const MaximumBlockLength: u32 = 5 * 1024 * 1024;
	pub const Version: RuntimeVersion = VERSION;
}

impl system::Trait for Runtime {
	type Origin = Origin;
	type Call = Call;
	type Index = Index;
	type BlockNumber = BlockNumber;
	type Hash = Hash;
	type Hashing = BlakeTwo256;
	type AccountId = AccountId;
	type Lookup = Indices;
	type Header = generic::Header<BlockNumber, BlakeTwo256>;
	type WeightMultiplierUpdate = WeightMultiplierUpdateHandler;
	type Event = Event;
	type BlockHashCount = BlockHashCount;
	type MaximumBlockWeight = MaximumBlockWeight;
	type MaximumBlockLength = MaximumBlockLength;
	type AvailableBlockRatio = AvailableBlockRatio;
	type Version = Version;
}

parameter_types! {
	pub const EpochDuration: u64 = EPOCH_DURATION_IN_SLOTS;
	pub const ExpectedBlockTime: Moment = MILLISECS_PER_BLOCK;
}

impl babe::Trait for Runtime {
	type EpochDuration = EpochDuration;
	type ExpectedBlockTime = ExpectedBlockTime;
}

impl indices::Trait for Runtime {
	type AccountIndex = AccountIndex;
	type IsDeadAccount = Balances;
	type ResolveHint = indices::SimpleResolveHint<Self::AccountId, Self::AccountIndex>;
	type Event = Event;
}

parameter_types! {
	pub const ExistentialDeposit: Balance = 1 * DOLLARS;
	pub const TransferFee: Balance = 1 * CENTS;
	pub const CreationFee: Balance = 1 * CENTS;
	pub const TransactionBaseFee: Balance = 1 * CENTS;
	pub const TransactionByteFee: Balance = 10 * MILLICENTS;
}

impl balances::Trait for Runtime {
	type Balance = Balance;
	type OnFreeBalanceZero = ((Staking, Contracts), Session);
	type OnNewAccount = Indices;
	type Event = Event;
	type TransactionPayment = DealWithFees;
	type DustRemoval = ();
	type TransferPayment = ();
	type ExistentialDeposit = ExistentialDeposit;
	type TransferFee = TransferFee;
	type CreationFee = CreationFee;
	type TransactionBaseFee = TransactionBaseFee;
	type TransactionByteFee = TransactionByteFee;
	type WeightToFee = WeightToFee;
}

parameter_types! {
	pub const MinimumPeriod: Moment = SLOT_DURATION / 2;
}
impl timestamp::Trait for Runtime {
	type Moment = Moment;
	type OnTimestampSet = Babe;
	type MinimumPeriod = MinimumPeriod;
}

parameter_types! {
	pub const UncleGenerations: BlockNumber = 5;
}

impl authorship::Trait for Runtime {
	type FindAuthor = session::FindAccountFromAuthorIndex<Self, Babe>;
	type UncleGenerations = UncleGenerations;
	type FilterUncle = ();
	type EventHandler = Staking;
}

type SessionHandlers = (Grandpa, Babe, ImOnline, AuthorityDiscovery);

impl_opaque_keys! {
	pub struct SessionKeys {
		#[id(key_types::GRANDPA)]
		pub grandpa: GrandpaId,
		#[id(key_types::BABE)]
		pub babe: BabeId,
		#[id(key_types::IM_ONLINE)]
		pub im_online: ImOnlineId,
	}
}

// NOTE: `SessionHandler` and `SessionKeys` are co-dependent: One key will be used for each handler.
// The number and order of items in `SessionHandler` *MUST* be the same number and order of keys in
// `SessionKeys`.
// TODO: Introduce some structure to tie these together to make it a bit less of a footgun. This
// should be easy, since OneSessionHandler trait provides the `Key` as an associated type. #2858
parameter_types! {
	pub const DisabledValidatorsThreshold: Perbill = Perbill::from_percent(17);
}

impl session::Trait for Runtime {
	type OnSessionEnding = Staking;
	type SessionHandler = SessionHandlers;
	type ShouldEndSession = Babe;
	type Event = Event;
	type Keys = SessionKeys;
	type ValidatorId = AccountId;
	type ValidatorIdOf = staking::StashOf<Self>;
	type SelectInitialValidators = Staking;
	type DisabledValidatorsThreshold = DisabledValidatorsThreshold;
}

impl session::historical::Trait for Runtime {
	type FullIdentification = staking::Exposure<AccountId, Balance>;
	type FullIdentificationOf = staking::ExposureOf<Runtime>;
}

srml_staking_reward_curve::build! {
	const REWARD_CURVE: PiecewiseLinear<'static> = curve!(
		min_inflation: 0_025_000,
		max_inflation: 0_100_000,
		ideal_stake: 0_500_000,
		falloff: 0_050_000,
		max_piece_count: 40,
		test_precision: 0_005_000,
	);
}

parameter_types! {
	pub const SessionsPerEra: sr_staking_primitives::SessionIndex = 6;
	pub const BondingDuration: staking::EraIndex = 24 * 28;
	pub const RewardCurve: &'static PiecewiseLinear<'static> = &REWARD_CURVE;
}

impl staking::Trait for Runtime {
	type Currency = Balances;
	type Time = Timestamp;
	type CurrencyToVote = CurrencyToVoteHandler;
	type OnRewardMinted = Treasury;
	type Event = Event;
	type Slash = Treasury; // send the slashed funds to the treasury.
	type Reward = (); // rewards are minted from the void
	type SessionsPerEra = SessionsPerEra;
	type BondingDuration = BondingDuration;
	type SessionInterface = Self;
	type RewardCurve = RewardCurve;
}

parameter_types! {
	pub const LaunchPeriod: BlockNumber = 28 * 24 * 60 * MINUTES;
	pub const VotingPeriod: BlockNumber = 28 * 24 * 60 * MINUTES;
	pub const EmergencyVotingPeriod: BlockNumber = 3 * 24 * 60 * MINUTES;
	pub const MinimumDeposit: Balance = 100 * DOLLARS;
	pub const EnactmentPeriod: BlockNumber = 30 * 24 * 60 * MINUTES;
	pub const CooloffPeriod: BlockNumber = 28 * 24 * 60 * MINUTES;
}

impl democracy::Trait for Runtime {
	type Proposal = Call;
	type Event = Event;
	type Currency = Balances;
	type EnactmentPeriod = EnactmentPeriod;
	type LaunchPeriod = LaunchPeriod;
	type VotingPeriod = VotingPeriod;
	type EmergencyVotingPeriod = EmergencyVotingPeriod;
	type MinimumDeposit = MinimumDeposit;
	/// A straight majority of the council can decide what their next motion is.
	type ExternalOrigin = collective::EnsureProportionAtLeast<_1, _2, AccountId, CouncilCollective>;
	/// A super-majority can have the next scheduled referendum be a straight majority-carries vote.
	type ExternalMajorityOrigin = collective::EnsureProportionAtLeast<_3, _4, AccountId, CouncilCollective>;
	/// A unanimous council can have the next scheduled referendum be a straight default-carries
	/// (NTB) vote.
	type ExternalDefaultOrigin = collective::EnsureProportionAtLeast<_1, _1, AccountId, CouncilCollective>;
	/// Two thirds of the technical committee can have an ExternalMajority/ExternalDefault vote
	/// be tabled immediately and with a shorter voting/enactment period.
	type FastTrackOrigin = collective::EnsureProportionAtLeast<_2, _3, AccountId, TechnicalCollective>;
	// To cancel a proposal which has been passed, 2/3 of the council must agree to it.
	type CancellationOrigin = collective::EnsureProportionAtLeast<_2, _3, AccountId, CouncilCollective>;
	// Any single technical committee member may veto a coming council proposal, however they can
	// only do it once and it lasts only for the cooloff period.
	type VetoOrigin = collective::EnsureMember<AccountId, TechnicalCollective>;
	type CooloffPeriod = CooloffPeriod;
}

type CouncilCollective = collective::Instance1;
impl collective::Trait<CouncilCollective> for Runtime {
	type Origin = Origin;
	type Proposal = Call;
	type Event = Event;
}

parameter_types! {
	pub const CandidacyBond: Balance = 10 * DOLLARS;
	pub const VotingBond: Balance = 1 * DOLLARS;
	pub const VotingFee: Balance = 2 * DOLLARS;
	pub const MinimumVotingLock: Balance = 1 * DOLLARS;
	pub const PresentSlashPerVoter: Balance = 1 * CENTS;
	pub const CarryCount: u32 = 6;
	// one additional vote should go by before an inactive voter can be reaped.
	pub const InactiveGracePeriod: VoteIndex = 1;
	pub const ElectionsVotingPeriod: BlockNumber = 2 * DAYS;
	pub const DecayRatio: u32 = 0;
}

impl elections::Trait for Runtime {
	type Event = Event;
	type Currency = Balances;
	type BadPresentation = ();
	type BadReaper = ();
	type BadVoterIndex = ();
	type LoserCandidate = ();
	type ChangeMembers = Council;
	type CandidacyBond = CandidacyBond;
	type VotingBond = VotingBond;
	type VotingFee = VotingFee;
	type MinimumVotingLock = MinimumVotingLock;
	type PresentSlashPerVoter = PresentSlashPerVoter;
	type CarryCount = CarryCount;
	type InactiveGracePeriod = InactiveGracePeriod;
	type VotingPeriod = ElectionsVotingPeriod;
	type DecayRatio = DecayRatio;
}

type TechnicalCollective = collective::Instance2;
impl collective::Trait<TechnicalCollective> for Runtime {
	type Origin = Origin;
	type Proposal = Call;
	type Event = Event;
}

impl membership::Trait<membership::Instance1> for Runtime {
	type Event = Event;
	type AddOrigin = collective::EnsureProportionMoreThan<_1, _2, AccountId, CouncilCollective>;
	type RemoveOrigin = collective::EnsureProportionMoreThan<_1, _2, AccountId, CouncilCollective>;
	type SwapOrigin = collective::EnsureProportionMoreThan<_1, _2, AccountId, CouncilCollective>;
	type ResetOrigin = collective::EnsureProportionMoreThan<_1, _2, AccountId, CouncilCollective>;
	type MembershipInitialized = TechnicalCommittee;
	type MembershipChanged = TechnicalCommittee;
}

parameter_types! {
	pub const ProposalBond: Permill = Permill::from_percent(5);
	pub const ProposalBondMinimum: Balance = 1 * DOLLARS;
	pub const SpendPeriod: BlockNumber = 1 * DAYS;
	pub const Burn: Permill = Permill::from_percent(50);
}

impl treasury::Trait for Runtime {
	type Currency = Balances;
	type ApproveOrigin = collective::EnsureMembers<_4, AccountId, CouncilCollective>;
	type RejectOrigin = collective::EnsureMembers<_2, AccountId, CouncilCollective>;
	type Event = Event;
	type MintedForSpending = ();
	type ProposalRejection = ();
	type ProposalBond = ProposalBond;
	type ProposalBondMinimum = ProposalBondMinimum;
	type SpendPeriod = SpendPeriod;
	type Burn = Burn;
}

parameter_types! {
	pub const ContractTransferFee: Balance = 1 * CENTS;
	pub const ContractCreationFee: Balance = 1 * CENTS;
	pub const ContractTransactionBaseFee: Balance = 1 * CENTS;
	pub const ContractTransactionByteFee: Balance = 10 * MILLICENTS;
	pub const ContractFee: Balance = 1 * CENTS;
	pub const TombstoneDeposit: Balance = 1 * DOLLARS;
	pub const RentByteFee: Balance = 1 * DOLLARS;
	pub const RentDepositOffset: Balance = 1000 * DOLLARS;
	pub const SurchargeReward: Balance = 150 * DOLLARS;
}

impl contracts::Trait for Runtime {
	type Currency = Balances;
	type Call = Call;
	type Event = Event;
	type DetermineContractAddress = contracts::SimpleAddressDeterminator<Runtime>;
	type ComputeDispatchFee = contracts::DefaultDispatchFeeComputor<Runtime>;
	type TrieIdGenerator = contracts::TrieIdFromParentCounter<Runtime>;
	type GasPayment = ();
	type SignedClaimHandicap = contracts::DefaultSignedClaimHandicap;
	type TombstoneDeposit = TombstoneDeposit;
	type StorageSizeOffset = contracts::DefaultStorageSizeOffset;
	type RentByteFee = RentByteFee;
	type RentDepositOffset = RentDepositOffset;
	type SurchargeReward = SurchargeReward;
	type TransferFee = ContractTransferFee;
	type CreationFee = ContractCreationFee;
	type TransactionBaseFee = ContractTransactionBaseFee;
	type TransactionByteFee = ContractTransactionByteFee;
	type ContractFee = ContractFee;
	type CallBaseFee = contracts::DefaultCallBaseFee;
	type CreateBaseFee = contracts::DefaultCreateBaseFee;
	type MaxDepth = contracts::DefaultMaxDepth;
	type MaxValueSize = contracts::DefaultMaxValueSize;
	type BlockGasLimit = contracts::DefaultBlockGasLimit;
}

impl sudo::Trait for Runtime {
	type Event = Event;
	type Proposal = Call;
}

type SubmitTransaction = TransactionSubmitter<ImOnlineId, Runtime, UncheckedExtrinsic>;

impl im_online::Trait for Runtime {
	type AuthorityId = ImOnlineId;
	type Call = Call;
	type Event = Event;
	type SubmitTransaction = SubmitTransaction;
	type ReportUnresponsiveness = Offences;
}

impl offences::Trait for Runtime {
	type Event = Event;
	type IdentificationTuple = session::historical::IdentificationTuple<Self>;
	type OnOffenceHandler = Staking;
}

impl authority_discovery::Trait for Runtime {}

impl grandpa::Trait for Runtime {
	type Event = Event;
}

parameter_types! {
	pub const WindowSize: BlockNumber = 101;
	pub const ReportLatency: BlockNumber = 1000;
}

impl finality_tracker::Trait for Runtime {
	type OnFinalizationStalled = Grandpa;
	type WindowSize = WindowSize;
	type ReportLatency = ReportLatency;
}

impl system::offchain::CreateTransaction<Runtime, UncheckedExtrinsic> for Runtime {
	type Signature = Signature;

	fn create_transaction<F: system::offchain::Signer<AccountId, Self::Signature>>(
		call: Call,
		account: AccountId,
		index: Index,
	) -> Option<(Call, <UncheckedExtrinsic as traits::Extrinsic>::SignaturePayload)> {
		let period = 1 << 8;
		let current_block = System::block_number().saturated_into::<u64>();
		let tip = 0;
		let extra: SignedExtra = (
			system::CheckVersion::<Runtime>::new(),
			system::CheckGenesis::<Runtime>::new(),
			system::CheckEra::<Runtime>::from(generic::Era::mortal(period, current_block)),
			system::CheckNonce::<Runtime>::from(index),
			system::CheckWeight::<Runtime>::new(),
			balances::TakeFees::<Runtime>::from(tip),
			Default::default(),
		);
		let raw_payload = SignedPayload::new(call, extra).ok()?;
		let signature = F::sign(account.clone(), &raw_payload)?;
		let address = Indices::unlookup(account);
		let (call, extra, _) = raw_payload.deconstruct();
		Some((call, (address, signature, extra)))
	}
}

construct_runtime!(
	pub enum Runtime where
		Block = Block,
		NodeBlock = node_primitives::Block,
		UncheckedExtrinsic = UncheckedExtrinsic
	{
		System: system::{Module, Call, Storage, Config, Event},
		Babe: babe::{Module, Call, Storage, Config, Inherent(Timestamp)},
		Timestamp: timestamp::{Module, Call, Storage, Inherent},
		Authorship: authorship::{Module, Call, Storage, Inherent},
		Indices: indices,
		Balances: balances::{default, Error},
		Staking: staking::{default, OfflineWorker},
		Session: session::{Module, Call, Storage, Event, Config<T>},
		Democracy: democracy::{Module, Call, Storage, Config, Event<T>},
		Council: collective::<Instance1>::{Module, Call, Storage, Origin<T>, Event<T>, Config<T>},
		TechnicalCommittee: collective::<Instance2>::{Module, Call, Storage, Origin<T>, Event<T>, Config<T>},
		Elections: elections::{Module, Call, Storage, Event<T>, Config<T>},
		TechnicalMembership: membership::<Instance1>::{Module, Call, Storage, Event<T>, Config<T>},
		FinalityTracker: finality_tracker::{Module, Call, Inherent},
		Grandpa: grandpa::{Module, Call, Storage, Config, Event},
		Treasury: treasury::{Module, Call, Storage, Event<T>},
		Contracts: contracts,
		Sudo: sudo,
		ImOnline: im_online::{Module, Call, Storage, Event<T>, ValidateUnsigned, Config<T>},
		AuthorityDiscovery: authority_discovery::{Module, Call, Config<T>},
		Offences: offences::{Module, Call, Storage, Event},
	}
);

/// The address format for describing accounts.
pub type Address = <Indices as StaticLookup>::Source;
/// Block header type as expected by this runtime.
pub type Header = generic::Header<BlockNumber, BlakeTwo256>;
/// Block type as expected by this runtime.
pub type Block = generic::Block<Header, UncheckedExtrinsic>;
/// A Block signed with a Justification
pub type SignedBlock = generic::SignedBlock<Block>;
/// BlockId type as expected by this runtime.
pub type BlockId = generic::BlockId<Block>;
/// The SignedExtension to the basic transaction logic.
pub type SignedExtra = (
	system::CheckVersion<Runtime>,
	system::CheckGenesis<Runtime>,
	system::CheckEra<Runtime>,
	system::CheckNonce<Runtime>,
	system::CheckWeight<Runtime>,
	balances::TakeFees<Runtime>,
	contracts::CheckBlockGasLimit<Runtime>,
);
/// Unchecked extrinsic type as expected by this runtime.
pub type UncheckedExtrinsic = generic::UncheckedExtrinsic<Address, Call, Signature, SignedExtra>;
/// The payload being signed in transactions.
pub type SignedPayload = generic::SignedPayload<Call, SignedExtra>;
/// Extrinsic type that has already been checked.
pub type CheckedExtrinsic = generic::CheckedExtrinsic<AccountId, Call, SignedExtra>;
/// Executive: handles dispatch to the various modules.
pub type Executive = executive::Executive<Runtime, Block, system::ChainContext<Runtime>, Runtime, AllModules>;

impl_runtime_apis! {
	impl client_api::Core<Block> for Runtime {
		fn version() -> RuntimeVersion {
			VERSION
		}

		fn execute_block(block: Block) {
			Executive::execute_block(block)
		}

		fn initialize_block(header: &<Block as BlockT>::Header) {
			Executive::initialize_block(header)
		}
	}

	impl client_api::Metadata<Block> for Runtime {
		fn metadata() -> OpaqueMetadata {
			Runtime::metadata().into()
		}
	}

	impl block_builder_api::BlockBuilder<Block> for Runtime {
		fn apply_extrinsic(extrinsic: <Block as BlockT>::Extrinsic) -> ApplyResult {
			Executive::apply_extrinsic(extrinsic)
		}

		fn finalize_block() -> <Block as BlockT>::Header {
			Executive::finalize_block()
		}

		fn inherent_extrinsics(data: InherentData) -> Vec<<Block as BlockT>::Extrinsic> {
			data.create_extrinsics()
		}

		fn check_inherents(block: Block, data: InherentData) -> CheckInherentsResult {
			data.check_extrinsics(&block)
		}

		fn random_seed() -> <Block as BlockT>::Hash {
			System::random_seed()
		}
	}

	impl client_api::TaggedTransactionQueue<Block> for Runtime {
		fn validate_transaction(tx: <Block as BlockT>::Extrinsic) -> TransactionValidity {
			Executive::validate_transaction(tx)
		}
	}

	impl offchain_primitives::OffchainWorkerApi<Block> for Runtime {
		fn offchain_worker(number: NumberFor<Block>) {
			Executive::offchain_worker(number)
		}
	}

	impl fg_primitives::GrandpaApi<Block> for Runtime {
		fn grandpa_pending_change(digest: &DigestFor<Block>)
			-> Option<ScheduledChange<NumberFor<Block>>>
		{
			Grandpa::pending_change(digest)
		}

		fn grandpa_forced_change(digest: &DigestFor<Block>)
			-> Option<(NumberFor<Block>, ScheduledChange<NumberFor<Block>>)>
		{
			Grandpa::forced_change(digest)
		}

		fn grandpa_authorities() -> Vec<(GrandpaId, GrandpaWeight)> {
			Grandpa::grandpa_authorities()
		}
	}

	impl babe_primitives::BabeApi<Block> for Runtime {
		fn startup_data() -> babe_primitives::BabeConfiguration {
			// The choice of `c` parameter (where `1 - c` represents the
			// probability of a slot being empty), is done in accordance to the
			// slot duration and expected target block time, for safely
			// resisting network delays of maximum two seconds.
			// <https://research.web3.foundation/en/latest/polkadot/BABE/Babe/#6-practical-results>
			babe_primitives::BabeConfiguration {
				median_required_blocks: 1000,
				slot_duration: Babe::slot_duration(),
				c: PRIMARY_PROBABILITY,
			}
		}

		fn epoch() -> babe_primitives::Epoch {
			babe_primitives::Epoch {
				start_slot: Babe::epoch_start_slot(),
				authorities: Babe::authorities(),
				epoch_index: Babe::epoch_index(),
				randomness: Babe::randomness(),
				duration: EpochDuration::get(),
				secondary_slots: Babe::secondary_slots().0,
			}
		}
	}

	impl authority_discovery_primitives::AuthorityDiscoveryApi<Block> for Runtime {
		fn authorities() -> Vec<EncodedAuthorityId> {
			AuthorityDiscovery::authorities().into_iter()
				.map(|id| id.encode())
				.map(EncodedAuthorityId)
				.collect()
		}

		fn sign(payload: &Vec<u8>) -> Option<(EncodedSignature, EncodedAuthorityId)> {
			  AuthorityDiscovery::sign(payload).map(|(sig, id)| {
            (EncodedSignature(sig.encode()), EncodedAuthorityId(id.encode()))
        })
		}

		fn verify(payload: &Vec<u8>, signature: &EncodedSignature, authority_id: &EncodedAuthorityId) -> bool {
			let signature = match ImOnlineSignature::decode(&mut &signature.0[..]) {
				Ok(s) => s,
				_ => return false,
			};

			let authority_id = match ImOnlineId::decode(&mut &authority_id.0[..]) {
				Ok(id) => id,
				_ => return false,
			};

			AuthorityDiscovery::verify(payload, signature, authority_id)
		}
	}

	impl node_primitives::AccountNonceApi<Block> for Runtime {
		fn account_nonce(account: AccountId) -> Index {
			System::account_nonce(account)
		}
	}

	impl node_primitives::ContractsApi<Block> for Runtime {
		fn call(
			origin: AccountId,
			dest: AccountId,
			value: Balance,
			gas_limit: u64,
			input_data: Vec<u8>,
		) -> ContractExecResult {
			let exec_result = Contracts::bare_call(
				origin,
				dest.into(),
				value,
				gas_limit,
				input_data,
			);
			match exec_result {
				Ok(v) => ContractExecResult::Success {
					status: v.status,
					data: v.data,
				},
				Err(_) => ContractExecResult::Error,
			}
		}
	}

	impl substrate_session::SessionKeys<Block> for Runtime {
		fn generate_session_keys(seed: Option<Vec<u8>>) -> Vec<u8> {
			let seed = seed.as_ref().map(|s| rstd::str::from_utf8(&s).expect("Seed is an utf8 string"));
			SessionKeys::generate(seed)
		}
	}
}

#[cfg(test)]
mod tests {
	use super::*;
	use sr_primitives::app_crypto::RuntimeAppPublic;
	use system::offchain::SubmitSignedTransaction;

	fn is_submit_signed_transaction<T, Signer>(_arg: T) where
		T: SubmitSignedTransaction<
			Runtime,
			Call,
			Extrinsic=UncheckedExtrinsic,
			CreateTransaction=Runtime,
			Signer=Signer,
		>,
		Signer: RuntimeAppPublic + From<AccountId>,
		Signer::Signature: Into<Signature>,
	{}

	#[test]
	fn validate_bounds() {
		let x = SubmitTransaction::default();
		is_submit_signed_transaction(x);
	}
}<|MERGE_RESOLUTION|>--- conflicted
+++ resolved
@@ -84,12 +84,8 @@
 	// and set impl_version to equal spec_version. If only runtime
 	// implementation changes and behavior does not, then leave spec_version as
 	// is and increment impl_version.
-	spec_version: 160,
-<<<<<<< HEAD
-	impl_version: 160,
-=======
+	spec_version: 161,
 	impl_version: 161,
->>>>>>> a2df8002
 	apis: RUNTIME_API_VERSIONS,
 };
 
