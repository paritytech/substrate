// Copyright 2018-2019 Parity Technologies (UK) Ltd.
// This file is part of Substrate.

// Substrate is free software: you can redistribute it and/or modify
// it under the terms of the GNU General Public License as published by
// the Free Software Foundation, either version 3 of the License, or
// (at your option) any later version.

// Substrate is distributed in the hope that it will be useful,
// but WITHOUT ANY WARRANTY; without even the implied warranty of
// MERCHANTABILITY or FITNESS FOR A PARTICULAR PURPOSE.  See the
// GNU General Public License for more details.

// You should have received a copy of the GNU General Public License
// along with Substrate.  If not, see <http://www.gnu.org/licenses/>.

//! The Substrate runtime. This can be compiled with ``#[no_std]`, ready for Wasm.

#![cfg_attr(not(feature = "std"), no_std)]
// `construct_runtime!` does a lot of recursion and requires us to increase the limit to 256.
#![recursion_limit="256"]

use rstd::prelude::*;
use support::construct_runtime;
use substrate_primitives::u32_trait::{_2, _4};
use node_primitives::{
	AccountId, AccountIndex, Balance, BlockNumber, Hash, Index, AuthorityId, Signature, AuthoritySignature
};
use grandpa::fg_primitives::{self, ScheduledChange};
use client::{
	block_builder::api::{self as block_builder_api, InherentData, CheckInherentsResult},
	runtime_api as client_api, impl_runtime_apis
};
use runtime_primitives::{ApplyResult, generic, create_runtime_str};
use runtime_primitives::transaction_validity::TransactionValidity;
use runtime_primitives::traits::{
	BlakeTwo256, Block as BlockT, DigestFor, NumberFor, StaticLookup, CurrencyToVoteHandler,
	AuthorityIdFor,
};
use version::RuntimeVersion;
use council::{motions as council_motions, voting as council_voting};
#[cfg(feature = "std")]
use council::seats as council_seats;
#[cfg(any(feature = "std", test))]
use version::NativeVersion;
use substrate_primitives::OpaqueMetadata;

#[cfg(any(feature = "std", test))]
pub use runtime_primitives::BuildStorage;
pub use consensus::Call as ConsensusCall;
pub use timestamp::Call as TimestampCall;
pub use balances::Call as BalancesCall;
pub use runtime_primitives::{Permill, Perbill};
pub use support::StorageValue;
pub use staking::StakerStatus;

/// Runtime version.
pub const VERSION: RuntimeVersion = RuntimeVersion {
	spec_name: create_runtime_str!("node"),
	impl_name: create_runtime_str!("substrate-node"),
	authoring_version: 10,
<<<<<<< HEAD
	spec_version: 61,
	impl_version: 61,
=======
	spec_version: 59,
	impl_version: 60,
>>>>>>> b2e6b08a
	apis: RUNTIME_API_VERSIONS,
};

/// Native version.
#[cfg(any(feature = "std", test))]
pub fn native_version() -> NativeVersion {
	NativeVersion {
		runtime_version: VERSION,
		can_author_with: Default::default(),
	}
}

impl system::Trait for Runtime {
	type Origin = Origin;
	type Index = Index;
	type BlockNumber = BlockNumber;
	type Hash = Hash;
	type Hashing = BlakeTwo256;
	type Digest = generic::Digest<Log>;
	type AccountId = AccountId;
	type Lookup = Indices;
	type Header = generic::Header<BlockNumber, BlakeTwo256, Log>;
	type Event = Event;
	type Log = Log;
}

impl aura::Trait for Runtime {
	type HandleReport = aura::StakingSlasher<Runtime>;
}

impl indices::Trait for Runtime {
	type AccountIndex = AccountIndex;
	type IsDeadAccount = Balances;
	type ResolveHint = indices::SimpleResolveHint<Self::AccountId, Self::AccountIndex>;
	type Event = Event;
}

impl balances::Trait for Runtime {
	type Balance = Balance;
	type OnFreeBalanceZero = ((Staking, Contract), Session);
	type OnNewAccount = Indices;
	type Event = Event;
	type TransactionPayment = ();
	type DustRemoval = ();
	type TransferPayment = ();
}

impl consensus::Trait for Runtime {
	type Log = Log;
	type SessionKey = AuthorityId;

	// The Aura module handles offline-reports internally
	// rather than using an explicit report system.
	type InherentOfflineReport = ();
}

impl timestamp::Trait for Runtime {
	type Moment = u64;
	type OnTimestampSet = Aura;
}

impl session::Trait for Runtime {
	type ConvertAccountIdToSessionKey = ();
	type OnSessionChange = (Staking, grandpa::SyncedAuthorities<Runtime>);
	type Event = Event;
}

impl staking::Trait for Runtime {
	type Currency = Balances;
	type CurrencyToVote = CurrencyToVoteHandler;
	type OnRewardMinted = Treasury;
	type Event = Event;
	type Slash = ();
	type Reward = ();
}

impl democracy::Trait for Runtime {
	type Currency = Balances;
	type Proposal = Call;
	type Event = Event;
}

impl council::Trait for Runtime {
	type Event = Event;
	type BadPresentation = ();
	type BadReaper = ();
}

impl council::voting::Trait for Runtime {
	type Event = Event;
}

impl council::motions::Trait for Runtime {
	type Origin = Origin;
	type Proposal = Call;
	type Event = Event;
}

impl treasury::Trait for Runtime {
	type Currency = Balances;
	type ApproveOrigin = council_motions::EnsureMembers<_4>;
	type RejectOrigin = council_motions::EnsureMembers<_2>;
	type Event = Event;
	type MintedForSpending = ();
	type ProposalRejection = ();
}

impl contract::Trait for Runtime {
	type Currency = Balances;
	type Call = Call;
	type Event = Event;
	type Gas = u64;
	type DetermineContractAddress = contract::SimpleAddressDeterminator<Runtime>;
	type ComputeDispatchFee = contract::DefaultDispatchFeeComputor<Runtime>;
	type TrieIdGenerator = contract::TrieIdFromParentCounter<Runtime>;
	type GasPayment = ();
}

impl sudo::Trait for Runtime {
	type Event = Event;
	type Proposal = Call;
}

impl grandpa::Trait for Runtime {
	type SessionKey = AuthorityId;
	type Log = Log;
	type Event = Event;
}

impl finality_tracker::Trait for Runtime {
	type OnFinalizationStalled = grandpa::SyncedAuthorities<Runtime>;
}

construct_runtime!(
	pub enum Runtime with Log(InternalLog: DigestItem<Hash, AuthorityId, AuthoritySignature>) where
		Block = Block,
		NodeBlock = node_primitives::Block,
		UncheckedExtrinsic = UncheckedExtrinsic
	{
		System: system::{default, Log(ChangesTrieRoot)},
		Aura: aura::{Module, Inherent(Timestamp)},
		Timestamp: timestamp::{Module, Call, Storage, Config<T>, Inherent},
		Consensus: consensus::{Module, Call, Storage, Config<T>, Log(AuthoritiesChange), Inherent},
		Indices: indices,
		Balances: balances,
		Session: session,
		Staking: staking::{default, OfflineWorker},
		Democracy: democracy,
		Council: council::{Module, Call, Storage, Event<T>},
		CouncilVoting: council_voting,
		CouncilMotions: council_motions::{Module, Call, Storage, Event<T>, Origin},
		CouncilSeats: council_seats::{Config<T>},
		FinalityTracker: finality_tracker::{Module, Call, Inherent},
		Grandpa: grandpa::{Module, Call, Storage, Config<T>, Log(), Event<T>},
		Treasury: treasury,
		Contract: contract::{Module, Call, Storage, Config<T>, Event<T>},
		Sudo: sudo,
	}
);

/// The address format for describing accounts.
pub type Address = <Indices as StaticLookup>::Source;
/// Block header type as expected by this runtime.
pub type Header = generic::Header<BlockNumber, BlakeTwo256, Log>;
/// Block type as expected by this runtime.
pub type Block = generic::Block<Header, UncheckedExtrinsic>;
/// A Block signed with a Justification
pub type SignedBlock = generic::SignedBlock<Block>;
/// BlockId type as expected by this runtime.
pub type BlockId = generic::BlockId<Block>;
/// Unchecked extrinsic type as expected by this runtime.
pub type UncheckedExtrinsic = generic::UncheckedMortalCompactExtrinsic<Address, Index, Call, Signature>;
/// Extrinsic type that has already been checked.
pub type CheckedExtrinsic = generic::CheckedExtrinsic<AccountId, Index, Call>;
/// Executive: handles dispatch to the various modules.
pub type Executive = executive::Executive<Runtime, Block, system::ChainContext<Runtime>, Balances, AllModules>;

impl_runtime_apis! {
	impl client_api::Core<Block> for Runtime {
		fn version() -> RuntimeVersion {
			VERSION
		}

		fn execute_block(block: Block) {
			Executive::execute_block(block)
		}

		fn initialize_block(header: &<Block as BlockT>::Header) {
			Executive::initialize_block(header)
		}

		fn authorities() -> Vec<AuthorityIdFor<Block>> {
			panic!("Deprecated, please use `AuthoritiesApi`.")
		}
	}

	impl client_api::Metadata<Block> for Runtime {
		fn metadata() -> OpaqueMetadata {
			Runtime::metadata().into()
		}
	}

	impl block_builder_api::BlockBuilder<Block> for Runtime {
		fn apply_extrinsic(extrinsic: <Block as BlockT>::Extrinsic) -> ApplyResult {
			Executive::apply_extrinsic(extrinsic)
		}

		fn finalize_block() -> <Block as BlockT>::Header {
			Executive::finalize_block()
		}

		fn inherent_extrinsics(data: InherentData) -> Vec<<Block as BlockT>::Extrinsic> {
			data.create_extrinsics()
		}

		fn check_inherents(block: Block, data: InherentData) -> CheckInherentsResult {
			data.check_extrinsics(&block)
		}

		fn random_seed() -> <Block as BlockT>::Hash {
			System::random_seed()
		}
	}

	impl client_api::TaggedTransactionQueue<Block> for Runtime {
		fn validate_transaction(tx: <Block as BlockT>::Extrinsic) -> TransactionValidity {
			Executive::validate_transaction(tx)
		}
	}

	impl offchain_primitives::OffchainWorkerApi<Block> for Runtime {
		fn offchain_worker(number: NumberFor<Block>) {
			Executive::offchain_worker(number)
		}
	}

	impl fg_primitives::GrandpaApi<Block> for Runtime {
		fn grandpa_pending_change(digest: &DigestFor<Block>)
			-> Option<ScheduledChange<NumberFor<Block>>>
		{
			for log in digest.logs.iter().filter_map(|l| match l {
				Log(InternalLog::grandpa(grandpa_signal)) => Some(grandpa_signal),
				_ => None
			}) {
				if let Some(change) = Grandpa::scrape_digest_change(log) {
					return Some(change);
				}
			}
			None
		}

		fn grandpa_forced_change(digest: &DigestFor<Block>)
			-> Option<(NumberFor<Block>, ScheduledChange<NumberFor<Block>>)>
		{
			for log in digest.logs.iter().filter_map(|l| match l {
				Log(InternalLog::grandpa(grandpa_signal)) => Some(grandpa_signal),
				_ => None
			}) {
				if let Some(change) = Grandpa::scrape_digest_forced_change(log) {
					return Some(change);
				}
			}
			None
		}

		fn grandpa_authorities() -> Vec<(AuthorityId, u64)> {
			Grandpa::grandpa_authorities()
		}
	}

	impl consensus_aura::AuraApi<Block> for Runtime {
		fn slot_duration() -> u64 {
			Aura::slot_duration()
		}
	}

	impl consensus_authorities::AuthoritiesApi<Block> for Runtime {
		fn authorities() -> Vec<AuthorityIdFor<Block>> {
			Consensus::authorities()
		}
	}
}<|MERGE_RESOLUTION|>--- conflicted
+++ resolved
@@ -59,13 +59,8 @@
 	spec_name: create_runtime_str!("node"),
 	impl_name: create_runtime_str!("substrate-node"),
 	authoring_version: 10,
-<<<<<<< HEAD
-	spec_version: 61,
-	impl_version: 61,
-=======
-	spec_version: 59,
-	impl_version: 60,
->>>>>>> b2e6b08a
+	spec_version: 62,
+	impl_version: 62,
 	apis: RUNTIME_API_VERSIONS,
 };
 
