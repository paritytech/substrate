// Copyright 2018-2019 Parity Technologies (UK) Ltd.
// This file is part of Substrate.

// Substrate is free software: you can redistribute it and/or modify
// it under the terms of the GNU General Public License as published by
// the Free Software Foundation, either version 3 of the License, or
// (at your option) any later version.

// Substrate is distributed in the hope that it will be useful,
// but WITHOUT ANY WARRANTY; without even the implied warranty of
// MERCHANTABILITY or FITNESS FOR A PARTICULAR PURPOSE.  See the
// GNU General Public License for more details.

// You should have received a copy of the GNU General Public License
// along with Substrate.  If not, see <http://www.gnu.org/licenses/>.

//! The Substrate runtime. This can be compiled with ``#[no_std]`, ready for Wasm.

#![cfg_attr(not(feature = "std"), no_std)]
// `construct_runtime!` does a lot of recursion and requires us to increase the limit to 256.
#![recursion_limit="256"]

use rstd::prelude::*;
use support::{
	construct_runtime, parameter_types, traits::{SplitTwoWays, Currency}
};
use primitives::u32_trait::{_1, _2, _3, _4};
use node_primitives::{
	AccountId, AccountIndex, Balance, BlockNumber, Hash, Index,
	Moment, Signature,
};
use babe::{AuthorityId as BabeId};
use grandpa::fg_primitives::{self, ScheduledChange};
use client::{
	block_builder::api::{self as block_builder_api, InherentData, CheckInherentsResult},
	runtime_api as client_api, impl_runtime_apis
};
use sr_primitives::{ApplyResult, impl_opaque_keys, generic, create_runtime_str, key_types};
use sr_primitives::transaction_validity::TransactionValidity;
use sr_primitives::weights::Weight;
use sr_primitives::traits::{
	BlakeTwo256, Block as BlockT, DigestFor, NumberFor, StaticLookup,
};
use version::RuntimeVersion;
use elections::VoteIndex;
#[cfg(any(feature = "std", test))]
use version::NativeVersion;
use primitives::OpaqueMetadata;
use grandpa::{AuthorityId as GrandpaId, AuthorityWeight as GrandpaWeight};
use im_online::{AuthorityId as ImOnlineId};
use finality_tracker::{DEFAULT_REPORT_LATENCY, DEFAULT_WINDOW_SIZE};

#[cfg(any(feature = "std", test))]
pub use sr_primitives::BuildStorage;
pub use timestamp::Call as TimestampCall;
pub use balances::Call as BalancesCall;
pub use contracts::Gas;
pub use sr_primitives::{Permill, Perbill};
pub use support::StorageValue;
pub use staking::StakerStatus;

/// Implementations of some helper traits passed into runtime modules as associated types.
pub mod impls;
use impls::{CurrencyToVoteHandler, WeightMultiplierUpdateHandler, Author, WeightToFee};

/// Constant values used within the runtime.
pub mod constants;
use constants::{time::*, currency::*};

// Make the WASM binary available.
#[cfg(feature = "std")]
include!(concat!(env!("OUT_DIR"), "/wasm_binary.rs"));

/// Runtime version.
pub const VERSION: RuntimeVersion = RuntimeVersion {
	spec_name: create_runtime_str!("node"),
	impl_name: create_runtime_str!("substrate-node"),
	authoring_version: 10,
	// Per convention: if the runtime behavior changes, increment spec_version
	// and set impl_version to equal spec_version. If only runtime
	// implementation changes and behavior does not, then leave spec_version as
	// is and increment impl_version.
	spec_version: 135,
<<<<<<< HEAD
	impl_version: 135,
=======
	impl_version: 136,
>>>>>>> 225c1b52
	apis: RUNTIME_API_VERSIONS,
};

/// Native version.
#[cfg(any(feature = "std", test))]
pub fn native_version() -> NativeVersion {
	NativeVersion {
		runtime_version: VERSION,
		can_author_with: Default::default(),
	}
}

type NegativeImbalance = <Balances as Currency<AccountId>>::NegativeImbalance;

pub type DealWithFees = SplitTwoWays<
	Balance,
	NegativeImbalance,
	_4, Treasury,   // 4 parts (80%) goes to the treasury.
	_1, Author,     // 1 part (20%) goes to the block author.
>;

parameter_types! {
	pub const BlockHashCount: BlockNumber = 250;
	pub const MaximumBlockWeight: Weight = 1_000_000_000;
	pub const AvailableBlockRatio: Perbill = Perbill::from_percent(75);
	pub const MaximumBlockLength: u32 = 5 * 1024 * 1024;
}

impl system::Trait for Runtime {
	type Origin = Origin;
	type Call = Call;
	type Index = Index;
	type BlockNumber = BlockNumber;
	type Hash = Hash;
	type Hashing = BlakeTwo256;
	type AccountId = AccountId;
	type Lookup = Indices;
	type Header = generic::Header<BlockNumber, BlakeTwo256>;
	type WeightMultiplierUpdate = WeightMultiplierUpdateHandler;
	type Event = Event;
	type BlockHashCount = BlockHashCount;
	type MaximumBlockWeight = MaximumBlockWeight;
	type MaximumBlockLength = MaximumBlockLength;
	type AvailableBlockRatio = AvailableBlockRatio;
}

parameter_types! {
	pub const EpochDuration: u64 = EPOCH_DURATION_IN_SLOTS;
	pub const ExpectedBlockTime: Moment = MILLISECS_PER_BLOCK;
}

impl babe::Trait for Runtime {
	type EpochDuration = EpochDuration;
	type ExpectedBlockTime = ExpectedBlockTime;
}

impl indices::Trait for Runtime {
	type AccountIndex = AccountIndex;
	type IsDeadAccount = Balances;
	type ResolveHint = indices::SimpleResolveHint<Self::AccountId, Self::AccountIndex>;
	type Event = Event;
}

parameter_types! {
	pub const ExistentialDeposit: Balance = 1 * DOLLARS;
	pub const TransferFee: Balance = 1 * CENTS;
	pub const CreationFee: Balance = 1 * CENTS;
	pub const TransactionBaseFee: Balance = 1 * CENTS;
	pub const TransactionByteFee: Balance = 10 * MILLICENTS;
}

impl balances::Trait for Runtime {
	type Balance = Balance;
	type OnFreeBalanceZero = ((Staking, Contracts), Session);
	type OnNewAccount = Indices;
	type Event = Event;
	type TransactionPayment = DealWithFees;
	type DustRemoval = ();
	type TransferPayment = ();
	type ExistentialDeposit = ExistentialDeposit;
	type TransferFee = TransferFee;
	type CreationFee = CreationFee;
	type TransactionBaseFee = TransactionBaseFee;
	type TransactionByteFee = TransactionByteFee;
	type WeightToFee = WeightToFee;
}

parameter_types! {
	pub const MinimumPeriod: Moment = SLOT_DURATION / 2;
}
impl timestamp::Trait for Runtime {
	type Moment = Moment;
	type OnTimestampSet = Babe;
	type MinimumPeriod = MinimumPeriod;
}

parameter_types! {
	pub const UncleGenerations: u64 = 5;
}

impl authorship::Trait for Runtime {
	type FindAuthor = session::FindAccountFromAuthorIndex<Self, Babe>;
	type UncleGenerations = UncleGenerations;
	type FilterUncle = ();
	type EventHandler = Staking;
}

type SessionHandlers = (Grandpa, Babe, ImOnline);

impl_opaque_keys! {
	pub struct SessionKeys {
		#[id(key_types::GRANDPA)]
		pub grandpa: GrandpaId,
		#[id(key_types::BABE)]
		pub babe: BabeId,
		#[id(key_types::IM_ONLINE)]
		pub im_online: ImOnlineId,
	}
}

// NOTE: `SessionHandler` and `SessionKeys` are co-dependent: One key will be used for each handler.
// The number and order of items in `SessionHandler` *MUST* be the same number and order of keys in
// `SessionKeys`.
// TODO: Introduce some structure to tie these together to make it a bit less of a footgun. This
// should be easy, since OneSessionHandler trait provides the `Key` as an associated type. #2858

impl session::Trait for Runtime {
	type OnSessionEnding = Staking;
	type SessionHandler = SessionHandlers;
	type ShouldEndSession = Babe;
	type Event = Event;
	type Keys = SessionKeys;
	type ValidatorId = AccountId;
	type ValidatorIdOf = staking::StashOf<Self>;
	type SelectInitialValidators = Staking;
}

impl session::historical::Trait for Runtime {
	type FullIdentification = staking::Exposure<AccountId, Balance>;
	type FullIdentificationOf = staking::ExposureOf<Runtime>;
}

parameter_types! {
	pub const SessionsPerEra: session::SessionIndex = 6;
	pub const BondingDuration: staking::EraIndex = 24 * 28;
}

impl staking::Trait for Runtime {
	type Currency = Balances;
	type Time = Timestamp;
	type CurrencyToVote = CurrencyToVoteHandler;
	type OnRewardMinted = Treasury;
	type Event = Event;
	type Slash = ();
	type Reward = ();
	type SessionsPerEra = SessionsPerEra;
	type BondingDuration = BondingDuration;
	type SessionInterface = Self;
}

parameter_types! {
	pub const LaunchPeriod: BlockNumber = 28 * 24 * 60 * MINUTES;
	pub const VotingPeriod: BlockNumber = 28 * 24 * 60 * MINUTES;
	pub const EmergencyVotingPeriod: BlockNumber = 3 * 24 * 60 * MINUTES;
	pub const MinimumDeposit: Balance = 100 * DOLLARS;
	pub const EnactmentPeriod: BlockNumber = 30 * 24 * 60 * MINUTES;
	pub const CooloffPeriod: BlockNumber = 28 * 24 * 60 * MINUTES;
}

impl democracy::Trait for Runtime {
	type Proposal = Call;
	type Event = Event;
	type Currency = Balances;
	type EnactmentPeriod = EnactmentPeriod;
	type LaunchPeriod = LaunchPeriod;
	type VotingPeriod = VotingPeriod;
	type EmergencyVotingPeriod = EmergencyVotingPeriod;
	type MinimumDeposit = MinimumDeposit;
	/// A straight majority of the council can decide what their next motion is.
	type ExternalOrigin = collective::EnsureProportionAtLeast<_1, _2, AccountId, CouncilCollective>;
	/// A super-majority can have the next scheduled referendum be a straight majority-carries vote.
	type ExternalMajorityOrigin = collective::EnsureProportionAtLeast<_3, _4, AccountId, CouncilCollective>;
	/// A unanimous council can have the next scheduled referendum be a straight default-carries
	/// (NTB) vote.
	type ExternalDefaultOrigin = collective::EnsureProportionAtLeast<_1, _1, AccountId, CouncilCollective>;
	/// Two thirds of the technical committee can have an ExternalMajority/ExternalDefault vote
	/// be tabled immediately and with a shorter voting/enactment period.
	type FastTrackOrigin = collective::EnsureProportionAtLeast<_2, _3, AccountId, TechnicalCollective>;
	// To cancel a proposal which has been passed, 2/3 of the council must agree to it.
	type CancellationOrigin = collective::EnsureProportionAtLeast<_2, _3, AccountId, CouncilCollective>;
	// Any single technical committee member may veto a coming council proposal, however they can
	// only do it once and it lasts only for the cooloff period.
	type VetoOrigin = collective::EnsureMember<AccountId, TechnicalCollective>;
	type CooloffPeriod = CooloffPeriod;
}

type CouncilCollective = collective::Instance1;
impl collective::Trait<CouncilCollective> for Runtime {
	type Origin = Origin;
	type Proposal = Call;
	type Event = Event;
}

parameter_types! {
	pub const CandidacyBond: Balance = 10 * DOLLARS;
	pub const VotingBond: Balance = 1 * DOLLARS;
	pub const VotingFee: Balance = 2 * DOLLARS;
	pub const PresentSlashPerVoter: Balance = 1 * CENTS;
	pub const CarryCount: u32 = 6;
	// one additional vote should go by before an inactive voter can be reaped.
	pub const InactiveGracePeriod: VoteIndex = 1;
	pub const ElectionsVotingPeriod: BlockNumber = 2 * DAYS;
	pub const DecayRatio: u32 = 0;
}

impl elections::Trait for Runtime {
	type Event = Event;
	type Currency = Balances;
	type BadPresentation = ();
	type BadReaper = ();
	type BadVoterIndex = ();
	type LoserCandidate = ();
	type ChangeMembers = Council;
	type CandidacyBond = CandidacyBond;
	type VotingBond = VotingBond;
	type VotingFee = VotingFee;
	type PresentSlashPerVoter = PresentSlashPerVoter;
	type CarryCount = CarryCount;
	type InactiveGracePeriod = InactiveGracePeriod;
	type VotingPeriod = ElectionsVotingPeriod;
	type DecayRatio = DecayRatio;
}

type TechnicalCollective = collective::Instance2;
impl collective::Trait<TechnicalCollective> for Runtime {
	type Origin = Origin;
	type Proposal = Call;
	type Event = Event;
}

impl membership::Trait<membership::Instance1> for Runtime {
	type Event = Event;
	type AddOrigin = collective::EnsureProportionMoreThan<_1, _2, AccountId, CouncilCollective>;
	type RemoveOrigin = collective::EnsureProportionMoreThan<_1, _2, AccountId, CouncilCollective>;
	type SwapOrigin = collective::EnsureProportionMoreThan<_1, _2, AccountId, CouncilCollective>;
	type ResetOrigin = collective::EnsureProportionMoreThan<_1, _2, AccountId, CouncilCollective>;
	type MembershipInitialized = TechnicalCommittee;
	type MembershipChanged = TechnicalCommittee;
}

parameter_types! {
	pub const ProposalBond: Permill = Permill::from_percent(5);
	pub const ProposalBondMinimum: Balance = 1 * DOLLARS;
	pub const SpendPeriod: BlockNumber = 1 * DAYS;
	pub const Burn: Permill = Permill::from_percent(50);
}

impl treasury::Trait for Runtime {
	type Currency = Balances;
	type ApproveOrigin = collective::EnsureMembers<_4, AccountId, CouncilCollective>;
	type RejectOrigin = collective::EnsureMembers<_2, AccountId, CouncilCollective>;
	type Event = Event;
	type MintedForSpending = ();
	type ProposalRejection = ();
	type ProposalBond = ProposalBond;
	type ProposalBondMinimum = ProposalBondMinimum;
	type SpendPeriod = SpendPeriod;
	type Burn = Burn;
}

parameter_types! {
	pub const ContractTransferFee: Balance = 1 * CENTS;
	pub const ContractCreationFee: Balance = 1 * CENTS;
	pub const ContractTransactionBaseFee: Balance = 1 * CENTS;
	pub const ContractTransactionByteFee: Balance = 10 * MILLICENTS;
	pub const ContractFee: Balance = 1 * CENTS;
}

impl contracts::Trait for Runtime {
	type Currency = Balances;
	type Call = Call;
	type Event = Event;
	type DetermineContractAddress = contracts::SimpleAddressDeterminator<Runtime>;
	type ComputeDispatchFee = contracts::DefaultDispatchFeeComputor<Runtime>;
	type TrieIdGenerator = contracts::TrieIdFromParentCounter<Runtime>;
	type GasPayment = ();
	type SignedClaimHandicap = contracts::DefaultSignedClaimHandicap;
	type TombstoneDeposit = contracts::DefaultTombstoneDeposit;
	type StorageSizeOffset = contracts::DefaultStorageSizeOffset;
	type RentByteFee = contracts::DefaultRentByteFee;
	type RentDepositOffset = contracts::DefaultRentDepositOffset;
	type SurchargeReward = contracts::DefaultSurchargeReward;
	type TransferFee = ContractTransferFee;
	type CreationFee = ContractCreationFee;
	type TransactionBaseFee = ContractTransactionBaseFee;
	type TransactionByteFee = ContractTransactionByteFee;
	type ContractFee = ContractFee;
	type CallBaseFee = contracts::DefaultCallBaseFee;
	type CreateBaseFee = contracts::DefaultCreateBaseFee;
	type MaxDepth = contracts::DefaultMaxDepth;
	type MaxValueSize = contracts::DefaultMaxValueSize;
	type BlockGasLimit = contracts::DefaultBlockGasLimit;
}

impl sudo::Trait for Runtime {
	type Event = Event;
	type Proposal = Call;
}

impl im_online::Trait for Runtime {
	type Call = Call;
	type Event = Event;
	type UncheckedExtrinsic = UncheckedExtrinsic;
}

impl grandpa::Trait for Runtime {
	type Event = Event;
}

parameter_types! {
	pub const WindowSize: BlockNumber = DEFAULT_WINDOW_SIZE.into();
	pub const ReportLatency: BlockNumber = DEFAULT_REPORT_LATENCY.into();
}

impl finality_tracker::Trait for Runtime {
	type OnFinalizationStalled = Grandpa;
	type WindowSize = WindowSize;
	type ReportLatency = ReportLatency;
}

construct_runtime!(
	pub enum Runtime where
		Block = Block,
		NodeBlock = node_primitives::Block,
		UncheckedExtrinsic = UncheckedExtrinsic
	{
		System: system::{Module, Call, Storage, Config, Event},
		Babe: babe::{Module, Call, Storage, Config, Inherent(Timestamp)},
		Timestamp: timestamp::{Module, Call, Storage, Inherent},
		Authorship: authorship::{Module, Call, Storage, Inherent},
		Indices: indices,
		Balances: balances,
		Staking: staking::{default, OfflineWorker},
		Session: session::{Module, Call, Storage, Event, Config<T>},
		Democracy: democracy::{Module, Call, Storage, Config, Event<T>},
		Council: collective::<Instance1>::{Module, Call, Storage, Origin<T>, Event<T>, Config<T>},
		TechnicalCommittee: collective::<Instance2>::{Module, Call, Storage, Origin<T>, Event<T>, Config<T>},
		Elections: elections::{Module, Call, Storage, Event<T>, Config<T>},
		TechnicalMembership: membership::<Instance1>::{Module, Call, Storage, Event<T>, Config<T>},
		FinalityTracker: finality_tracker::{Module, Call, Inherent},
		Grandpa: grandpa::{Module, Call, Storage, Config, Event},
		Treasury: treasury::{Module, Call, Storage, Event<T>},
		Contracts: contracts,
		Sudo: sudo,
		ImOnline: im_online::{Module, Call, Storage, Event, ValidateUnsigned, Config<T>},
	}
);

/// The address format for describing accounts.
pub type Address = <Indices as StaticLookup>::Source;
/// Block header type as expected by this runtime.
pub type Header = generic::Header<BlockNumber, BlakeTwo256>;
/// Block type as expected by this runtime.
pub type Block = generic::Block<Header, UncheckedExtrinsic>;
/// A Block signed with a Justification
pub type SignedBlock = generic::SignedBlock<Block>;
/// BlockId type as expected by this runtime.
pub type BlockId = generic::BlockId<Block>;
/// The SignedExtension to the basic transaction logic.
pub type SignedExtra = (
	system::CheckGenesis<Runtime>,
	system::CheckEra<Runtime>,
	system::CheckNonce<Runtime>,
	system::CheckWeight<Runtime>,
	balances::TakeFees<Runtime>
);
/// Unchecked extrinsic type as expected by this runtime.
pub type UncheckedExtrinsic = generic::UncheckedExtrinsic<Address, Call, Signature, SignedExtra>;
/// Extrinsic type that has already been checked.
pub type CheckedExtrinsic = generic::CheckedExtrinsic<AccountId, Call, SignedExtra>;
/// Executive: handles dispatch to the various modules.
pub type Executive = executive::Executive<Runtime, Block, system::ChainContext<Runtime>, Runtime, AllModules>;

impl_runtime_apis! {
	impl client_api::Core<Block> for Runtime {
		fn version() -> RuntimeVersion {
			VERSION
		}

		fn execute_block(block: Block) {
			Executive::execute_block(block)
		}

		fn initialize_block(header: &<Block as BlockT>::Header) {
			Executive::initialize_block(header)
		}
	}

	impl client_api::Metadata<Block> for Runtime {
		fn metadata() -> OpaqueMetadata {
			Runtime::metadata().into()
		}
	}

	impl block_builder_api::BlockBuilder<Block> for Runtime {
		fn apply_extrinsic(extrinsic: <Block as BlockT>::Extrinsic) -> ApplyResult {
			Executive::apply_extrinsic(extrinsic)
		}

		fn finalize_block() -> <Block as BlockT>::Header {
			Executive::finalize_block()
		}

		fn inherent_extrinsics(data: InherentData) -> Vec<<Block as BlockT>::Extrinsic> {
			data.create_extrinsics()
		}

		fn check_inherents(block: Block, data: InherentData) -> CheckInherentsResult {
			data.check_extrinsics(&block)
		}

		fn random_seed() -> <Block as BlockT>::Hash {
			System::random_seed()
		}
	}

	impl client_api::TaggedTransactionQueue<Block> for Runtime {
		fn validate_transaction(tx: <Block as BlockT>::Extrinsic) -> TransactionValidity {
			Executive::validate_transaction(tx)
		}
	}

	impl offchain_primitives::OffchainWorkerApi<Block> for Runtime {
		fn offchain_worker(number: NumberFor<Block>) {
			Executive::offchain_worker(number)
		}
	}

	impl fg_primitives::GrandpaApi<Block> for Runtime {
		fn grandpa_pending_change(digest: &DigestFor<Block>)
			-> Option<ScheduledChange<NumberFor<Block>>>
		{
			Grandpa::pending_change(digest)
		}

		fn grandpa_forced_change(digest: &DigestFor<Block>)
			-> Option<(NumberFor<Block>, ScheduledChange<NumberFor<Block>>)>
		{
			Grandpa::forced_change(digest)
		}

		fn grandpa_authorities() -> Vec<(GrandpaId, GrandpaWeight)> {
			Grandpa::grandpa_authorities()
		}
	}

	impl babe_primitives::BabeApi<Block> for Runtime {
		fn startup_data() -> babe_primitives::BabeConfiguration {
			// The choice of `c` parameter (where `1 - c` represents the
			// probability of a slot being empty), is done in accordance to the
			// slot duration and expected target block time, for safely
			// resisting network delays of maximum two seconds.
			// <https://research.web3.foundation/en/latest/polkadot/BABE/Babe/#6-practical-results>
			babe_primitives::BabeConfiguration {
				median_required_blocks: 1000,
				slot_duration: Babe::slot_duration(),
				c: (278, 1000),
			}
		}

		fn epoch() -> babe_primitives::Epoch {
			babe_primitives::Epoch {
				start_slot: Babe::epoch_start_slot(),
				authorities: Babe::authorities(),
				epoch_index: Babe::epoch_index(),
				randomness: Babe::randomness(),
				duration: EpochDuration::get(),
			}
		}
	}

	impl consensus_primitives::ConsensusApi<Block, babe_primitives::AuthorityId> for Runtime {
		fn authorities() -> Vec<babe_primitives::AuthorityId> {
			Babe::authorities().into_iter().map(|(a, _)| a).collect()
		}
	}

	impl substrate_session::SessionKeys<Block> for Runtime {
		fn generate_session_keys(seed: Option<Vec<u8>>) -> Vec<u8> {
			let seed = seed.as_ref().map(|s| rstd::str::from_utf8(&s).expect("Seed is an utf8 string"));
			SessionKeys::generate(seed)
		}
	}
}<|MERGE_RESOLUTION|>--- conflicted
+++ resolved
@@ -80,12 +80,8 @@
 	// and set impl_version to equal spec_version. If only runtime
 	// implementation changes and behavior does not, then leave spec_version as
 	// is and increment impl_version.
-	spec_version: 135,
-<<<<<<< HEAD
-	impl_version: 135,
-=======
+	spec_version: 136,
 	impl_version: 136,
->>>>>>> 225c1b52
 	apis: RUNTIME_API_VERSIONS,
 };
 
