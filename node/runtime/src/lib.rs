// Copyright 2018-2019 Parity Technologies (UK) Ltd.
// This file is part of Substrate.

// Substrate is free software: you can redistribute it and/or modify
// it under the terms of the GNU General Public License as published by
// the Free Software Foundation, either version 3 of the License, or
// (at your option) any later version.

// Substrate is distributed in the hope that it will be useful,
// but WITHOUT ANY WARRANTY; without even the implied warranty of
// MERCHANTABILITY or FITNESS FOR A PARTICULAR PURPOSE.  See the
// GNU General Public License for more details.

// You should have received a copy of the GNU General Public License
// along with Substrate.  If not, see <http://www.gnu.org/licenses/>.

//! The Substrate runtime. This can be compiled with ``#[no_std]`, ready for Wasm.

#![cfg_attr(not(feature = "std"), no_std)]
// `construct_runtime!` does a lot of recursion and requires us to increase the limit to 256.
#![recursion_limit="256"]

use rstd::prelude::*;
use support::construct_runtime;
use substrate_primitives::u32_trait::{_2, _4};
use node_primitives::{
	AccountId, AccountIndex, Balance, BlockNumber, Hash, Index, AuthorityId, Signature, AuthoritySignature
};
use grandpa::fg_primitives::{self, ScheduledChange};
use client::{
	block_builder::api::{self as block_builder_api, InherentData, CheckInherentsResult},
	runtime_api as client_api, impl_runtime_apis
};
use runtime_primitives::{ApplyResult, generic, create_runtime_str};
use runtime_primitives::transaction_validity::TransactionValidity;
use runtime_primitives::traits::{
	BlakeTwo256, Block as BlockT, DigestFor, NumberFor, StaticLookup, CurrencyToVoteHandler
};
use version::RuntimeVersion;
use council::{motions as council_motions, voting as council_voting};
#[cfg(feature = "std")]
use council::seats as council_seats;
#[cfg(any(feature = "std", test))]
use version::NativeVersion;
use substrate_primitives::OpaqueMetadata;

#[cfg(any(feature = "std", test))]
pub use runtime_primitives::BuildStorage;
pub use consensus::Call as ConsensusCall;
pub use timestamp::Call as TimestampCall;
pub use balances::Call as BalancesCall;
pub use runtime_primitives::{Permill, Perbill};
pub use support::StorageValue;
pub use staking::StakerStatus;

/// Runtime version.
pub const VERSION: RuntimeVersion = RuntimeVersion {
	spec_name: create_runtime_str!("node"),
	impl_name: create_runtime_str!("substrate-node"),
	authoring_version: 10,
<<<<<<< HEAD
	spec_version: 49,
	impl_version: 51,
=======
	spec_version: 50,
	impl_version: 50,
>>>>>>> 8bf08ca6
	apis: RUNTIME_API_VERSIONS,
};

/// Native version.
#[cfg(any(feature = "std", test))]
pub fn native_version() -> NativeVersion {
	NativeVersion {
		runtime_version: VERSION,
		can_author_with: Default::default(),
	}
}

impl system::Trait for Runtime {
	type Origin = Origin;
	type Index = Index;
	type BlockNumber = BlockNumber;
	type Hash = Hash;
	type Hashing = BlakeTwo256;
	type Digest = generic::Digest<Log>;
	type AccountId = AccountId;
	type Lookup = Indices;
	type Header = generic::Header<BlockNumber, BlakeTwo256, Log>;
	type Event = Event;
	type Log = Log;
}

impl aura::Trait for Runtime {
	type HandleReport = aura::StakingSlasher<Runtime>;
}

impl indices::Trait for Runtime {
	type AccountIndex = AccountIndex;
	type IsDeadAccount = Balances;
	type ResolveHint = indices::SimpleResolveHint<Self::AccountId, Self::AccountIndex>;
	type Event = Event;
}

impl balances::Trait for Runtime {
	type Balance = Balance;
	type OnFreeBalanceZero = ((Staking, Contract), Session);
	type OnNewAccount = Indices;
	type Event = Event;
	type TransactionPayment = ();
	type DustRemoval = ();
	type TransferPayment = ();
}

impl consensus::Trait for Runtime {
	type Log = Log;
	type SessionKey = AuthorityId;

	// The Aura module handles offline-reports internally
	// rather than using an explicit report system.
	type InherentOfflineReport = ();
}

impl timestamp::Trait for Runtime {
	type Moment = u64;
	type OnTimestampSet = Aura;
}

impl session::Trait for Runtime {
	type ConvertAccountIdToSessionKey = ();
	type OnSessionChange = (Staking, grandpa::SyncedAuthorities<Runtime>);
	type Event = Event;
}

impl staking::Trait for Runtime {
	type Currency = balances::Module<Self>;
	type CurrencyToVote = CurrencyToVoteHandler;
	type OnRewardMinted = Treasury;
	type Event = Event;
	type Slash = ();
	type Reward = ();
}

impl democracy::Trait for Runtime {
	type Currency = balances::Module<Self>;
	type Proposal = Call;
	type Event = Event;
}

impl council::Trait for Runtime {
	type Event = Event;
	type BadPresentation = ();
	type BadReaper = ();
}

impl council::voting::Trait for Runtime {
	type Event = Event;
}

impl council::motions::Trait for Runtime {
	type Origin = Origin;
	type Proposal = Call;
	type Event = Event;
}

impl treasury::Trait for Runtime {
	type Currency = balances::Module<Self>;
	type ApproveOrigin = council_motions::EnsureMembers<_4>;
	type RejectOrigin = council_motions::EnsureMembers<_2>;
	type Event = Event;
	type MintedForSpending = ();
	type ProposalRejection = ();
}

impl contract::Trait for Runtime {
	type Currency = balances::Module<Runtime>;
	type Call = Call;
	type Event = Event;
	type Gas = u64;
	type DetermineContractAddress = contract::SimpleAddressDeterminator<Runtime>;
	type ComputeDispatchFee = contract::DefaultDispatchFeeComputor<Runtime>;
	type TrieIdGenerator = contract::TrieIdFromParentCounter<Runtime>;
	type GasPayment = ();
}

impl sudo::Trait for Runtime {
	type Event = Event;
	type Proposal = Call;
}

impl grandpa::Trait for Runtime {
	type SessionKey = AuthorityId;
	type Log = Log;
	type Event = Event;
}

impl finality_tracker::Trait for Runtime {
	type OnFinalizationStalled = grandpa::SyncedAuthorities<Runtime>;
}

construct_runtime!(
	pub enum Runtime with Log(InternalLog: DigestItem<Hash, AuthorityId, AuthoritySignature>) where
		Block = Block,
		NodeBlock = node_primitives::Block,
		UncheckedExtrinsic = UncheckedExtrinsic
	{
		System: system::{default, Log(ChangesTrieRoot)},
		Aura: aura::{Module, Inherent(Timestamp)},
		Timestamp: timestamp::{Module, Call, Storage, Config<T>, Inherent},
		Consensus: consensus::{Module, Call, Storage, Config<T>, Log(AuthoritiesChange), Inherent},
		Indices: indices,
		Balances: balances,
		Session: session,
		Staking: staking::{default, OfflineWorker},
		Democracy: democracy,
		Council: council::{Module, Call, Storage, Event<T>},
		CouncilVoting: council_voting,
		CouncilMotions: council_motions::{Module, Call, Storage, Event<T>, Origin},
		CouncilSeats: council_seats::{Config<T>},
		FinalityTracker: finality_tracker::{Module, Call, Inherent},
		Grandpa: grandpa::{Module, Call, Storage, Config<T>, Log(), Event<T>},
		Treasury: treasury,
		Contract: contract::{Module, Call, Storage, Config<T>, Event<T>},
		Sudo: sudo,
	}
);

/// The address format for describing accounts.
pub type Address = <Indices as StaticLookup>::Source;
/// Block header type as expected by this runtime.
pub type Header = generic::Header<BlockNumber, BlakeTwo256, Log>;
/// Block type as expected by this runtime.
pub type Block = generic::Block<Header, UncheckedExtrinsic>;
/// A Block signed with a Justification
pub type SignedBlock = generic::SignedBlock<Block>;
/// BlockId type as expected by this runtime.
pub type BlockId = generic::BlockId<Block>;
/// Unchecked extrinsic type as expected by this runtime.
pub type UncheckedExtrinsic = generic::UncheckedMortalCompactExtrinsic<Address, Index, Call, Signature>;
/// Extrinsic type that has already been checked.
pub type CheckedExtrinsic = generic::CheckedExtrinsic<AccountId, Index, Call>;
/// Executive: handles dispatch to the various modules.
pub type Executive = executive::Executive<Runtime, Block, system::ChainContext<Runtime>, Balances, AllModules>;

impl_runtime_apis! {
	impl client_api::Core<Block> for Runtime {
		fn version() -> RuntimeVersion {
			VERSION
		}

		fn authorities() -> Vec<AuthorityId> {
			Consensus::authorities()
		}

		fn execute_block(block: Block) {
			Executive::execute_block(block)
		}

		fn initialize_block(header: &<Block as BlockT>::Header) {
			Executive::initialize_block(header)
		}
	}

	impl client_api::Metadata<Block> for Runtime {
		fn metadata() -> OpaqueMetadata {
			Runtime::metadata().into()
		}
	}

	impl block_builder_api::BlockBuilder<Block> for Runtime {
		fn apply_extrinsic(extrinsic: <Block as BlockT>::Extrinsic) -> ApplyResult {
			Executive::apply_extrinsic(extrinsic)
		}

		fn finalize_block() -> <Block as BlockT>::Header {
			Executive::finalize_block()
		}

		fn inherent_extrinsics(data: InherentData) -> Vec<<Block as BlockT>::Extrinsic> {
			data.create_extrinsics()
		}

		fn check_inherents(block: Block, data: InherentData) -> CheckInherentsResult {
			data.check_extrinsics(&block)
		}

		fn random_seed() -> <Block as BlockT>::Hash {
			System::random_seed()
		}
	}

	impl client_api::TaggedTransactionQueue<Block> for Runtime {
		fn validate_transaction(tx: <Block as BlockT>::Extrinsic) -> TransactionValidity {
			Executive::validate_transaction(tx)
		}
	}

	impl offchain_primitives::OffchainWorkerApi<Block> for Runtime {
		fn offchain_worker(number: NumberFor<Block>) {
			Executive::offchain_worker(number)
		}
	}

	impl fg_primitives::GrandpaApi<Block> for Runtime {
		fn grandpa_pending_change(digest: &DigestFor<Block>)
			-> Option<ScheduledChange<NumberFor<Block>>>
		{
			for log in digest.logs.iter().filter_map(|l| match l {
				Log(InternalLog::grandpa(grandpa_signal)) => Some(grandpa_signal),
				_ => None
			}) {
				if let Some(change) = Grandpa::scrape_digest_change(log) {
					return Some(change);
				}
			}
			None
		}

		fn grandpa_forced_change(digest: &DigestFor<Block>)
			-> Option<(NumberFor<Block>, ScheduledChange<NumberFor<Block>>)>
		{
			for log in digest.logs.iter().filter_map(|l| match l {
				Log(InternalLog::grandpa(grandpa_signal)) => Some(grandpa_signal),
				_ => None
			}) {
				if let Some(change) = Grandpa::scrape_digest_forced_change(log) {
					return Some(change);
				}
			}
			None
		}

		fn grandpa_authorities() -> Vec<(AuthorityId, u64)> {
			Grandpa::grandpa_authorities()
		}
	}

	impl consensus_aura::AuraApi<Block> for Runtime {
		fn slot_duration() -> u64 {
			Aura::slot_duration()
		}
	}
}<|MERGE_RESOLUTION|>--- conflicted
+++ resolved
@@ -58,13 +58,8 @@
 	spec_name: create_runtime_str!("node"),
 	impl_name: create_runtime_str!("substrate-node"),
 	authoring_version: 10,
-<<<<<<< HEAD
-	spec_version: 49,
+	spec_version: 50,
 	impl_version: 51,
-=======
-	spec_version: 50,
-	impl_version: 50,
->>>>>>> 8bf08ca6
 	apis: RUNTIME_API_VERSIONS,
 };
 
