--- conflicted
+++ resolved
@@ -113,15 +113,9 @@
 }
 
 impl fees::Trait for Runtime {
-<<<<<<< HEAD
 	type Event = Event;
 	type Amount = Balance;
 	type TransferAsset = Balances;
-=======
-	type Amount = Balance;
-	type TransferAsset = Balances;
-	type Event = Event;
->>>>>>> b23cd670
 }
 
 impl consensus::Trait for Runtime {
