--- conflicted
+++ resolved
@@ -58,11 +58,7 @@
 	spec_name: create_runtime_str!("node"),
 	impl_name: create_runtime_str!("substrate-node"),
 	authoring_version: 10,
-<<<<<<< HEAD
-	spec_version: 92,
-=======
 	spec_version: 93,
->>>>>>> b96ddc30
 	impl_version: 94,
 	apis: RUNTIME_API_VERSIONS,
 };
