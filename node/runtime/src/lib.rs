--- conflicted
+++ resolved
@@ -58,13 +58,8 @@
 	spec_name: create_runtime_str!("node"),
 	impl_name: create_runtime_str!("substrate-node"),
 	authoring_version: 10,
-<<<<<<< HEAD
-	spec_version: 82,
-	impl_version: 83,
-=======
 	spec_version: 88,
-	impl_version: 88,
->>>>>>> b1a951c7
+	impl_version: 89,
 	apis: RUNTIME_API_VERSIONS,
 };
 
