// Copyright 2018-2019 Parity Technologies (UK) Ltd.
// This file is part of Substrate.

// Substrate is free software: you can redistribute it and/or modify
// it under the terms of the GNU General Public License as published by
// the Free Software Foundation, either version 3 of the License, or
// (at your option) any later version.

// Substrate is distributed in the hope that it will be useful,
// but WITHOUT ANY WARRANTY; without even the implied warranty of
// MERCHANTABILITY or FITNESS FOR A PARTICULAR PURPOSE.  See the
// GNU General Public License for more details.

// You should have received a copy of the GNU General Public License
// along with Substrate.  If not, see <http://www.gnu.org/licenses/>.

//! The Substrate runtime. This can be compiled with ``#[no_std]`, ready for Wasm.

#![cfg_attr(not(feature = "std"), no_std)]
// `construct_runtime!` does a lot of recursion and requires us to increase the limit to 256.
#![recursion_limit="256"]

use rstd::prelude::*;
use support::{construct_runtime, parameter_types};
use substrate_primitives::u32_trait::{_1, _2, _3, _4};
use node_primitives::{
	AccountId, AccountIndex, Balance, BlockNumber, Hash, Index, Signature, AuraId
};
use grandpa::fg_primitives::{self, ScheduledChange};
use client::{
	block_builder::api::{self as block_builder_api, InherentData, CheckInherentsResult},
	runtime_api as client_api, impl_runtime_apis
};
use runtime_primitives::{ApplyResult, generic, create_runtime_str};
use runtime_primitives::transaction_validity::TransactionValidity;
use runtime_primitives::traits::{
	BlakeTwo256, Block as BlockT, DigestFor, NumberFor, StaticLookup, Convert,
};
use version::RuntimeVersion;
use council::{motions as council_motions};
#[cfg(feature = "std")]
use council::seats as council_seats;
#[cfg(any(feature = "std", test))]
use version::NativeVersion;
use substrate_primitives::OpaqueMetadata;
use grandpa::{AuthorityId as GrandpaId, AuthorityWeight as GrandpaWeight};

#[cfg(any(feature = "std", test))]
pub use runtime_primitives::BuildStorage;
pub use timestamp::Call as TimestampCall;
pub use balances::Call as BalancesCall;
pub use runtime_primitives::{Permill, Perbill, impl_opaque_keys};
pub use support::StorageValue;
pub use staking::StakerStatus;

/// Runtime version.
pub const VERSION: RuntimeVersion = RuntimeVersion {
	spec_name: create_runtime_str!("node"),
	impl_name: create_runtime_str!("substrate-node"),
	authoring_version: 10,
<<<<<<< HEAD
	spec_version: 97,
	impl_version: 98,
=======
	spec_version: 98,
	impl_version: 100,
>>>>>>> 277e2f92
	apis: RUNTIME_API_VERSIONS,
};

/// Native version.
#[cfg(any(feature = "std", test))]
pub fn native_version() -> NativeVersion {
	NativeVersion {
		runtime_version: VERSION,
		can_author_with: Default::default(),
	}
}

pub struct CurrencyToVoteHandler;

impl CurrencyToVoteHandler {
	fn factor() -> u128 { (Balances::total_issuance() / u64::max_value() as u128).max(1) }
}

impl Convert<u128, u64> for CurrencyToVoteHandler {
	fn convert(x: u128) -> u64 { (x / Self::factor()) as u64 }
}

impl Convert<u128, u128> for CurrencyToVoteHandler {
	fn convert(x: u128) -> u128 { x * Self::factor() }
}

impl system::Trait for Runtime {
	type Origin = Origin;
	type Index = Index;
	type BlockNumber = BlockNumber;
	type Hash = Hash;
	type Hashing = BlakeTwo256;
	type AccountId = AccountId;
	type Lookup = Indices;
	type Header = generic::Header<BlockNumber, BlakeTwo256>;
	type Event = Event;
}

impl aura::Trait for Runtime {
	type HandleReport = aura::StakingSlasher<Runtime>;
	type AuthorityId = AuraId;
}

impl indices::Trait for Runtime {
	type AccountIndex = AccountIndex;
	type IsDeadAccount = Balances;
	type ResolveHint = indices::SimpleResolveHint<Self::AccountId, Self::AccountIndex>;
	type Event = Event;
}

impl balances::Trait for Runtime {
	type Balance = Balance;
	type OnFreeBalanceZero = ((Staking, Contracts), Session);
	type OnNewAccount = Indices;
	type Event = Event;
	type TransactionPayment = ();
	type DustRemoval = ();
	type TransferPayment = ();
}

impl timestamp::Trait for Runtime {
	type Moment = u64;
	type OnTimestampSet = Aura;
}

parameter_types! {
	pub const Period: BlockNumber = 10 * MINUTES;
	pub const Offset: BlockNumber = 0;
}

type SessionHandlers = (Grandpa, Aura);
impl_opaque_keys! {
	pub struct SessionKeys(grandpa::AuthorityId, AuraId);
}

// NOTE: `SessionHandler` and `SessionKeys` are co-dependent: One key will be used for each handler.
// The number and order of items in `SessionHandler` *MUST* be the same number and order of keys in
// `SessionKeys`.
// TODO: Introduce some structure to tie these together to make it a bit less of a footgun. This
// should be easy, since OneSessionHandler trait provides the `Key` as an associated type. #2858

impl session::Trait for Runtime {
	type OnSessionEnding = Staking;
	type SessionHandler = SessionHandlers;
	type ShouldEndSession = session::PeriodicSessions<Period, Offset>;
	type Event = Event;
	type Keys = SessionKeys;
}

parameter_types! {
	pub const SessionsPerEra: session::SessionIndex = 6;
	pub const BondingDuration: staking::EraIndex = 24 * 28;
}

impl staking::Trait for Runtime {
	type Currency = Balances;
	type CurrencyToVote = CurrencyToVoteHandler;
	type OnRewardMinted = Treasury;
	type Event = Event;
	type Slash = ();
	type Reward = ();
	type SessionsPerEra = SessionsPerEra;
	type BondingDuration = BondingDuration;
}

const MINUTES: BlockNumber = 6;
const BUCKS: Balance = 1_000_000_000_000;

parameter_types! {
	pub const LaunchPeriod: BlockNumber = 28 * 24 * 60 * MINUTES;
	pub const VotingPeriod: BlockNumber = 28 * 24 * 60 * MINUTES;
	pub const EmergencyVotingPeriod: BlockNumber = 3 * 24 * 60 * MINUTES;
	pub const MinimumDeposit: Balance = 100 * BUCKS;
	pub const EnactmentPeriod: BlockNumber = 30 * 24 * 60 * MINUTES;
	pub const CooloffPeriod: BlockNumber = 30 * 24 * 60 * MINUTES;
}
impl democracy::Trait for Runtime {
	type Proposal = Call;
	type Event = Event;
	type Currency = Balances;
	type EnactmentPeriod = EnactmentPeriod;
	type LaunchPeriod = LaunchPeriod;
	type VotingPeriod = VotingPeriod;
	type EmergencyVotingPeriod = EmergencyVotingPeriod;
	type MinimumDeposit = MinimumDeposit;
	type ExternalOrigin = council_motions::EnsureProportionAtLeast<_1, _2, AccountId>;
	type ExternalMajorityOrigin = council_motions::EnsureProportionAtLeast<_2, _3, AccountId>;
	type EmergencyOrigin = council_motions::EnsureProportionAtLeast<_1, _1, AccountId>;
	type CancellationOrigin = council_motions::EnsureProportionAtLeast<_2, _3, AccountId>;
	type VetoOrigin = council_motions::EnsureMember<AccountId>;
	type CooloffPeriod = CooloffPeriod;
}

impl council::Trait for Runtime {
	type Event = Event;
	type BadPresentation = ();
	type BadReaper = ();
	type BadVoterIndex = ();
	type LoserCandidate = ();
	type OnMembersChanged = CouncilMotions;
}

impl council::motions::Trait for Runtime {
	type Origin = Origin;
	type Proposal = Call;
	type Event = Event;
}

impl treasury::Trait for Runtime {
	type Currency = Balances;
	type ApproveOrigin = council_motions::EnsureMembers<_4, AccountId>;
	type RejectOrigin = council_motions::EnsureMembers<_2, AccountId>;
	type Event = Event;
	type MintedForSpending = ();
	type ProposalRejection = ();
}

impl contracts::Trait for Runtime {
	type Currency = Balances;
	type Call = Call;
	type Event = Event;
	type Gas = u64;
	type DetermineContractAddress = contracts::SimpleAddressDeterminator<Runtime>;
	type ComputeDispatchFee = contracts::DefaultDispatchFeeComputor<Runtime>;
	type TrieIdGenerator = contracts::TrieIdFromParentCounter<Runtime>;
	type GasPayment = ();
}

impl sudo::Trait for Runtime {
	type Event = Event;
	type Proposal = Call;
}

impl grandpa::Trait for Runtime {
	type Event = Event;
}

impl finality_tracker::Trait for Runtime {
	type OnFinalizationStalled = Grandpa;
}

construct_runtime!(
	pub enum Runtime where
		Block = Block,
		NodeBlock = node_primitives::Block,
		UncheckedExtrinsic = UncheckedExtrinsic
	{
		System: system,
		Aura: aura::{Module, Config<T>, Inherent(Timestamp)},
		Timestamp: timestamp::{Module, Call, Storage, Config<T>, Inherent},
		Indices: indices,
		Balances: balances,
		Session: session::{Module, Call, Storage, Event, Config<T>},
		Staking: staking::{default, OfflineWorker},
		Democracy: democracy,
		Council: council::{Module, Call, Storage, Event<T>},
		CouncilMotions: council_motions::{Module, Call, Storage, Event<T>, Origin<T>},
		CouncilSeats: council_seats::{Config<T>},
		FinalityTracker: finality_tracker::{Module, Call, Inherent},
		Grandpa: grandpa::{Module, Call, Storage, Config<T>, Event},
		Treasury: treasury,
		Contracts: contracts,
		Sudo: sudo,
	}
);

/// The address format for describing accounts.
pub type Address = <Indices as StaticLookup>::Source;
/// Block header type as expected by this runtime.
pub type Header = generic::Header<BlockNumber, BlakeTwo256>;
/// Block type as expected by this runtime.
pub type Block = generic::Block<Header, UncheckedExtrinsic>;
/// A Block signed with a Justification
pub type SignedBlock = generic::SignedBlock<Block>;
/// BlockId type as expected by this runtime.
pub type BlockId = generic::BlockId<Block>;
/// Unchecked extrinsic type as expected by this runtime.
pub type UncheckedExtrinsic = generic::UncheckedMortalCompactExtrinsic<Address, Index, Call, Signature>;
/// Extrinsic type that has already been checked.
pub type CheckedExtrinsic = generic::CheckedExtrinsic<AccountId, Index, Call>;
/// Executive: handles dispatch to the various modules.
pub type Executive = executive::Executive<Runtime, Block, system::ChainContext<Runtime>, Balances, Runtime, AllModules>;

impl_runtime_apis! {
	impl client_api::Core<Block> for Runtime {
		fn version() -> RuntimeVersion {
			VERSION
		}

		fn execute_block(block: Block) {
			Executive::execute_block(block)
		}

		fn initialize_block(header: &<Block as BlockT>::Header) {
			Executive::initialize_block(header)
		}
	}

	impl client_api::Metadata<Block> for Runtime {
		fn metadata() -> OpaqueMetadata {
			Runtime::metadata().into()
		}
	}

	impl block_builder_api::BlockBuilder<Block> for Runtime {
		fn apply_extrinsic(extrinsic: <Block as BlockT>::Extrinsic) -> ApplyResult {
			Executive::apply_extrinsic(extrinsic)
		}

		fn finalize_block() -> <Block as BlockT>::Header {
			Executive::finalize_block()
		}

		fn inherent_extrinsics(data: InherentData) -> Vec<<Block as BlockT>::Extrinsic> {
			data.create_extrinsics()
		}

		fn check_inherents(block: Block, data: InherentData) -> CheckInherentsResult {
			data.check_extrinsics(&block)
		}

		fn random_seed() -> <Block as BlockT>::Hash {
			System::random_seed()
		}
	}

	impl client_api::TaggedTransactionQueue<Block> for Runtime {
		fn validate_transaction(tx: <Block as BlockT>::Extrinsic) -> TransactionValidity {
			Executive::validate_transaction(tx)
		}
	}

	impl offchain_primitives::OffchainWorkerApi<Block> for Runtime {
		fn offchain_worker(number: NumberFor<Block>) {
			Executive::offchain_worker(number)
		}
	}

	impl fg_primitives::GrandpaApi<Block> for Runtime {
		fn grandpa_pending_change(digest: &DigestFor<Block>)
			-> Option<ScheduledChange<NumberFor<Block>>>
		{
			Grandpa::pending_change(digest)
		}

		fn grandpa_forced_change(digest: &DigestFor<Block>)
			-> Option<(NumberFor<Block>, ScheduledChange<NumberFor<Block>>)>
		{
			Grandpa::forced_change(digest)
		}

		fn grandpa_authorities() -> Vec<(GrandpaId, GrandpaWeight)> {
			Grandpa::grandpa_authorities()
		}
	}

	impl consensus_aura::AuraApi<Block, AuraId> for Runtime {
		fn slot_duration() -> u64 {
			Aura::slot_duration()
		}
		fn authorities() -> Vec<AuraId> {
			Aura::authorities()
		}
	}
}<|MERGE_RESOLUTION|>--- conflicted
+++ resolved
@@ -58,13 +58,8 @@
 	spec_name: create_runtime_str!("node"),
 	impl_name: create_runtime_str!("substrate-node"),
 	authoring_version: 10,
-<<<<<<< HEAD
-	spec_version: 97,
-	impl_version: 98,
-=======
 	spec_version: 98,
-	impl_version: 100,
->>>>>>> 277e2f92
+	impl_version: 101,
 	apis: RUNTIME_API_VERSIONS,
 };
 
