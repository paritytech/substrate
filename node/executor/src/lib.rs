// Copyright 2018-2019 Parity Technologies (UK) Ltd.
// This file is part of Substrate.

// Substrate is free software: you can redistribute it and/or modify
// it under the terms of the GNU General Public License as published by
// the Free Software Foundation, either version 3 of the License, or
// (at your option) any later version.

// Substrate is distributed in the hope that it will be useful,
// but WITHOUT ANY WARRANTY; without even the implied warranty of
// MERCHANTABILITY or FITNESS FOR A PARTICULAR PURPOSE.  See the
// GNU General Public License for more details.

// You should have received a copy of the GNU General Public License
// along with Substrate.  If not, see <http://www.gnu.org/licenses/>.

//! A `CodeExecutor` specialization which uses natively compiled runtime when the wasm to be
//! executed is equivalent to the natively compiled code.

#![cfg_attr(feature = "benchmarks", feature(test))]

#[cfg(feature = "benchmarks")] extern crate test;

pub use substrate_executor::NativeExecutor;
pub use substrate_executor::RuntimesCache;
use substrate_executor::native_executor_instance;

// Declare an instance of the native executor named `Executor`. Include the wasm binary as the
// equivalent wasm code.
native_executor_instance!(
	pub Executor,
	node_runtime::api::dispatch,
	node_runtime::native_version,
	node_runtime::WASM_BINARY
);

#[cfg(test)]
mod tests {
	use super::Executor;
	use {balances, contracts, indices, staking, system, timestamp};
	use runtime_io;
	use substrate_executor::WasmExecutor;
	use codec::{Encode, Decode, Joiner};
	use keyring::{AccountKeyring, Ed25519Keyring, Sr25519Keyring};
	use runtime_support::{Hashable, StorageValue, StorageMap, assert_eq_error_rate, traits::Currency};
	use state_machine::{CodeExecutor, Externalities, TestExternalities as CoreTestExternalities};
	use primitives::{ twox_128, blake2_256, Blake2Hasher, ChangesTrieConfiguration, NeverNativeValue, NativeOrEncoded};
	use node_primitives::{Hash, BlockNumber, AccountId, Balance, Index};
	use sr_primitives::traits::{Header as HeaderT, Hash as HashT, Convert};
	use sr_primitives::{generic::Era, ApplyOutcome, ApplyError, ApplyResult, Perbill};
	use sr_primitives::weights::{WeightMultiplier, GetDispatchInfo};
	use contracts::ContractAddressFor;
	use system::{EventRecord, Phase};
	use node_runtime::{
		Header, Block, UncheckedExtrinsic, CheckedExtrinsic, Call, Runtime, Balances, BuildStorage,
		GenesisConfig, BalancesConfig, SessionConfig, StakingConfig, System, SystemConfig,
		GrandpaConfig, IndicesConfig, ContractsConfig, Event, SessionKeys, SignedExtra,
		TransferFee, TransactionBaseFee, TransactionByteFee,
	};
	use node_runtime::constants::currency::*;
	use node_runtime::impls::WeightToFee;
	use wabt;
	use primitives::map;

	/// The wasm runtime code.
	///
	/// `compact` since it is after post-processing with wasm-gc which performs tree-shaking thus
	/// making the binary slimmer. There is a convention to use compact version of the runtime
	/// as canonical. This is why `native_executor_instance` also uses the compact version of the
	/// runtime.
	const COMPACT_CODE: &[u8] = node_runtime::WASM_BINARY;

	/// The wasm runtime binary which hasn't undergone the compacting process.
	///
	/// The idea here is to pass it as the current runtime code to the executor so the executor will
	/// have to execute provided wasm code instead of the native equivalent. This trick is used to
	/// test code paths that differ between native and wasm versions.
	const BLOATY_CODE: &[u8] = node_runtime::WASM_BINARY_BLOATY;

	const GENESIS_HASH: [u8; 32] = [69u8; 32];

	type TestExternalities<H> = CoreTestExternalities<H, u64>;

	/// Default transfer fee
	fn transfer_fee<E: Encode>(extrinsic: &E) -> Balance {
		let length_fee = TransactionBaseFee::get() +
			TransactionByteFee::get() *
			(extrinsic.encode().len() as Balance);

		let weight = default_transfer_call().get_dispatch_info().weight;
		// NOTE: this is really hard to apply, since the multiplier of each block needs to be fetched
		// before the block, while we compute this after the block.
		// weight = <system::Module<Runtime>>::next_weight_multiplier().apply_to(weight);
		let weight_fee = <Runtime as balances::Trait>::WeightToFee::convert(weight);
		length_fee + weight_fee + TransferFee::get()
	}

	fn alice() -> AccountId {
		AccountKeyring::Alice.into()
	}

	fn bob() -> AccountId {
		AccountKeyring::Bob.into()
	}

	fn charlie() -> AccountId {
		AccountKeyring::Charlie.into()
	}

	fn dave() -> AccountId {
		AccountKeyring::Dave.into()
	}

	fn eve() -> AccountId {
		AccountKeyring::Eve.into()
	}

	fn ferdie() -> AccountId {
		AccountKeyring::Ferdie.into()
	}

	fn sign(xt: CheckedExtrinsic) -> UncheckedExtrinsic {
		match xt.signed {
			Some((signed, extra)) => {
				let payload = (xt.function, extra.clone(), GENESIS_HASH, GENESIS_HASH);
				let key = AccountKeyring::from_public(&signed).unwrap();
				let signature = payload.using_encoded(|b| {
					if b.len() > 256 {
						key.sign(&runtime_io::blake2_256(b))
					} else {
						key.sign(b)
					}
				}).into();
				UncheckedExtrinsic {
					signature: Some((indices::address::Address::Id(signed), signature, extra)),
					function: payload.0,
				}
			}
			None => UncheckedExtrinsic {
				signature: None,
				function: xt.function,
			},
		}
	}

	fn signed_extra(nonce: Index, extra_fee: Balance) -> SignedExtra {
		(
			system::CheckGenesis::new(),
			system::CheckEra::from(Era::mortal(256, 0)),
			system::CheckNonce::from(nonce),
			system::CheckWeight::new(),
			balances::TakeFees::from(extra_fee)
		)
	}

	fn default_transfer_call() -> balances::Call<Runtime> {
		balances::Call::transfer::<Runtime>(bob().into(), 69 * DOLLARS)
	}

	fn xt() -> UncheckedExtrinsic {
		sign(CheckedExtrinsic {
			signed: Some((alice(), signed_extra(0, 0))),
			function: Call::Balances(default_transfer_call()),
		})
	}

	fn from_block_number(n: u64) -> Header {
		Header::new(n, Default::default(), Default::default(), [69; 32].into(), Default::default())
	}

	fn executor() -> ::substrate_executor::NativeExecutor<Executor> {
		substrate_executor::NativeExecutor::new(None)
	}

	#[test]
	fn panic_execution_with_foreign_code_gives_error() {
		let mut t = TestExternalities::<Blake2Hasher>::new_with_code(BLOATY_CODE, map![
			blake2_256(&<balances::FreeBalance<Runtime>>::key_for(alice())).to_vec() => {
				69_u128.encode()
			},
			twox_128(<balances::TotalIssuance<Runtime>>::key()).to_vec() => {
				69_u128.encode()
			},
			twox_128(<indices::NextEnumSet<Runtime>>::key()).to_vec() => {
				0_u128.encode()
			},
			blake2_256(&<system::BlockHash<Runtime>>::key_for(0)).to_vec() => {
				vec![0u8; 32]
			}
		]);

		let r = executor().call::<_, NeverNativeValue, fn() -> _>(
			&mut t,
			"Core_initialize_block",
			&vec![].and(&from_block_number(1u64)),
			true,
			None,
		).0;
		assert!(r.is_ok());
		let v = executor().call::<_, NeverNativeValue, fn() -> _>(
			&mut t,
			"BlockBuilder_apply_extrinsic",
			&vec![].and(&xt()),
			true,
			None,
		).0.unwrap();
		let r = ApplyResult::decode(&mut &v.as_encoded()[..]).unwrap();
		assert_eq!(r, Err(ApplyError::CantPay));
	}

	#[test]
	fn bad_extrinsic_with_native_equivalent_code_gives_error() {
		let mut t = TestExternalities::<Blake2Hasher>::new_with_code(COMPACT_CODE, map![
			blake2_256(&<balances::FreeBalance<Runtime>>::key_for(alice())).to_vec() => {
				69_u128.encode()
			},
			twox_128(<balances::TotalIssuance<Runtime>>::key()).to_vec() => {
				69_u128.encode()
			},
			twox_128(<indices::NextEnumSet<Runtime>>::key()).to_vec() => {
				0_u128.encode()
			},
			blake2_256(&<system::BlockHash<Runtime>>::key_for(0)).to_vec() => {
				vec![0u8; 32]
			}
		]);

		let r = executor().call::<_, NeverNativeValue, fn() -> _>(
			&mut t,
			"Core_initialize_block",
			&vec![].and(&from_block_number(1u64)),
			true,
			None,
		).0;
		assert!(r.is_ok());
		let v = executor().call::<_, NeverNativeValue, fn() -> _>(
			&mut t,
			"BlockBuilder_apply_extrinsic",
			&vec![].and(&xt()),
			true,
			None,
		).0.unwrap();
		let r = ApplyResult::decode(&mut &v.as_encoded()[..]).unwrap();
		assert_eq!(r, Err(ApplyError::CantPay));
	}

	#[test]
	fn successful_execution_with_native_equivalent_code_gives_ok() {
		let mut t = TestExternalities::<Blake2Hasher>::new_with_code(COMPACT_CODE, map![
			blake2_256(&<balances::FreeBalance<Runtime>>::key_for(alice())).to_vec() => {
				(111 * DOLLARS).encode()
			},
			twox_128(<balances::TotalIssuance<Runtime>>::key()).to_vec() => {
				(111 * DOLLARS).encode()
			},
			twox_128(<indices::NextEnumSet<Runtime>>::key()).to_vec() => vec![0u8; 16],
			blake2_256(&<system::BlockHash<Runtime>>::key_for(0)).to_vec() => vec![0u8; 32]
		]);

		let r = executor().call::<_, NeverNativeValue, fn() -> _>(
			&mut t,
			"Core_initialize_block",
			&vec![].and(&from_block_number(1u64)),
			true,
			None,
		).0;
		assert!(r.is_ok());
		let r = executor().call::<_, NeverNativeValue, fn() -> _>(
			&mut t,
			"BlockBuilder_apply_extrinsic",
			&vec![].and(&xt()),
			true,
			None,
		).0;
		assert!(r.is_ok());

		runtime_io::with_externalities(&mut t, || {
			assert_eq!(Balances::total_balance(&alice()), 42 * DOLLARS - transfer_fee(&xt()));
			assert_eq!(Balances::total_balance(&bob()), 69 * DOLLARS);
		});
	}

	#[test]
	fn successful_execution_with_foreign_code_gives_ok() {
		let mut t = TestExternalities::<Blake2Hasher>::new_with_code(BLOATY_CODE, map![
			blake2_256(&<balances::FreeBalance<Runtime>>::key_for(alice())).to_vec() => {
				(111 * DOLLARS).encode()
			},
			twox_128(<balances::TotalIssuance<Runtime>>::key()).to_vec() => {
				(111 * DOLLARS).encode()
			},
			twox_128(<indices::NextEnumSet<Runtime>>::key()).to_vec() => vec![0u8; 16],
			blake2_256(&<system::BlockHash<Runtime>>::key_for(0)).to_vec() => vec![0u8; 32]
		]);

		let r = executor().call::<_, NeverNativeValue, fn() -> _>(
			&mut t,
			"Core_initialize_block",
			&vec![].and(&from_block_number(1u64)),
			true,
			None,
		).0;
		assert!(r.is_ok());
		let r = executor().call::<_, NeverNativeValue, fn() -> _>(
			&mut t,
			"BlockBuilder_apply_extrinsic",
			&vec![].and(&xt()),
			true,
			None,
		).0;
		assert!(r.is_ok());

		runtime_io::with_externalities(&mut t, || {
			assert_eq!(Balances::total_balance(&alice()), 42 * DOLLARS - transfer_fee(&xt()));
			assert_eq!(Balances::total_balance(&bob()), 69 * DOLLARS);
		});
	}

	fn to_session_keys(
		ed25519_keyring: &Ed25519Keyring,
		sr25519_keyring: &Sr25519Keyring,
	) -> SessionKeys {
		SessionKeys {
			grandpa: ed25519_keyring.to_owned().public().into(),
			babe: sr25519_keyring.to_owned().public().into(),
			im_online: sr25519_keyring.to_owned().public().into(),
		}
	}

	fn new_test_ext(code: &[u8], support_changes_trie: bool) -> TestExternalities<Blake2Hasher> {
		let mut ext = TestExternalities::new_with_code_with_children(code, GenesisConfig {
			system: Some(SystemConfig {
				changes_trie_config: if support_changes_trie { Some(ChangesTrieConfiguration {
					digest_interval: 2,
					digest_levels: 2,
				}) } else { None },
				.. Default::default()
			}),
			indices: Some(IndicesConfig {
				ids: vec![alice(), bob(), charlie(), dave(), eve(), ferdie()],
			}),
			balances: Some(BalancesConfig {
				balances: vec![
					(alice(), 111 * DOLLARS),
					(bob(), 100 * DOLLARS),
					(charlie(), 100_000_000 * DOLLARS),
					(dave(), 111 * DOLLARS),
					(eve(), 101 * DOLLARS),
					(ferdie(), 100 * DOLLARS),
				],
				vesting: vec![],
			}),
			session: Some(SessionConfig {
				keys: vec![
					(alice(), to_session_keys(
						&Ed25519Keyring::Alice,
						&Sr25519Keyring::Alice,
					)),
					(bob(), to_session_keys(
						&Ed25519Keyring::Bob,
						&Sr25519Keyring::Bob,
					)),
					(charlie(), to_session_keys(
						&Ed25519Keyring::Charlie,
						&Sr25519Keyring::Charlie,
					)),
				]
			}),
			staking: Some(StakingConfig {
				current_era: 0,
				stakers: vec![®
					(dave(), alice(), 111 * DOLLARS, staking::StakerStatus::Validator),
					(eve(), bob(), 100 * DOLLARS, staking::StakerStatus::Validator),
					(ferdie(), charlie(), 100 * DOLLARS, staking::StakerStatus::Validator)
				],
				validator_count: 3,
				minimum_validator_count: 0,
				offline_slash: Perbill::zero(),
				offline_slash_grace: 0,
				invulnerables: vec![alice(), bob(), charlie()],
			}),
<<<<<<< HEAD
=======
			democracy: Some(Default::default()),
			collective_Instance1: Some(Default::default()),
			collective_Instance2: Some(Default::default()),
			membership_Instance1: Some(Default::default()),
			elections: Some(Default::default()),
>>>>>>> 30b62a76
			contracts: Some(ContractsConfig {
				current_schedule: Default::default(),
				gas_price: 1 * MILLICENTS,
			}),
			grandpa: Some(GrandpaConfig {
				authorities: vec![],
			}),
			.. Some(Default::default())
		}.build_storage().unwrap());
		ext.changes_trie_storage().insert(0, GENESIS_HASH.into(), Default::default());
		ext
	}

	fn construct_block(
		env: &mut TestExternalities<Blake2Hasher>,
		number: BlockNumber,
		parent_hash: Hash,
		extrinsics: Vec<CheckedExtrinsic>,
	) -> (Vec<u8>, Hash) {
		use trie::{TrieConfiguration, trie_types::Layout};

		// sign extrinsics.
		let extrinsics = extrinsics.into_iter().map(sign).collect::<Vec<_>>();

		// calculate the header fields that we can.
		let extrinsics_root = Layout::<Blake2Hasher>::ordered_trie_root(
				extrinsics.iter().map(Encode::encode)
			).to_fixed_bytes()
			.into();

		let header = Header {
			parent_hash,
			number,
			extrinsics_root,
			state_root: Default::default(),
			digest: Default::default(),
		};

		// execute the block to get the real header.
		executor().call::<_, NeverNativeValue, fn() -> _>(
			env,
			"Core_initialize_block",
			&header.encode(),
			true,
			None,
		).0.unwrap();

		for i in extrinsics.iter() {
			executor().call::<_, NeverNativeValue, fn() -> _>(
				env,
				"BlockBuilder_apply_extrinsic",
				&i.encode(),
				true,
				None,
			).0.unwrap();
		}

		let header = match executor().call::<_, NeverNativeValue, fn() -> _>(
			env,
			"BlockBuilder_finalize_block",
			&[0u8;0],
			true,
			None,
		).0.unwrap() {
			NativeOrEncoded::Native(_) => unreachable!(),
			NativeOrEncoded::Encoded(h) => Header::decode(&mut &h[..]).unwrap(),
		};

		let hash = header.blake2_256();
		(Block { header, extrinsics }.encode(), hash.into())
	}

	fn changes_trie_block() -> (Vec<u8>, Hash) {
		construct_block(
			&mut new_test_ext(COMPACT_CODE, true),
			1,
			GENESIS_HASH.into(),
			vec![
				CheckedExtrinsic {
					signed: None,
					function: Call::Timestamp(timestamp::Call::set(42 * 1000)),
				},
				CheckedExtrinsic {
					signed: Some((alice(), signed_extra(0, 0))),
					function: Call::Balances(balances::Call::transfer(bob().into(), 69 * DOLLARS)),
				},
			]
		)
	}

	// block 1 and 2 must be created together to ensure transactions are only signed once (since they
	// are not guaranteed to be deterministic) and to ensure that the correct state is propagated
	// from block1's execution to block2 to derive the correct storage_root.
	fn blocks() -> ((Vec<u8>, Hash), (Vec<u8>, Hash)) {
		let mut t = new_test_ext(COMPACT_CODE, false);
		let block1 = construct_block(
			&mut t,
			1,
			GENESIS_HASH.into(),
			vec![
				CheckedExtrinsic {
					signed: None,
					function: Call::Timestamp(timestamp::Call::set(42 * 1000)),
				},
				CheckedExtrinsic {
					signed: Some((alice(), signed_extra(0, 0))),
					function: Call::Balances(balances::Call::transfer(bob().into(), 69 * DOLLARS)),
				},
			]
		);
		let block2 = construct_block(
			&mut t,
			2,
			block1.1.clone(),
			vec![
				CheckedExtrinsic {
					signed: None,
					function: Call::Timestamp(timestamp::Call::set(52 * 1000)),
				},
				CheckedExtrinsic {
					signed: Some((bob(), signed_extra(0, 0))),
					function: Call::Balances(balances::Call::transfer(alice().into(), 5 * DOLLARS)),
				},
				CheckedExtrinsic {
					signed: Some((alice(), signed_extra(1, 0))),
					function: Call::Balances(balances::Call::transfer(bob().into(), 15 * DOLLARS)),
				}
			]
		);

		// session change => consensus authorities change => authorities change digest item appears
		let digest = Header::decode(&mut &block2.0[..]).unwrap().digest;
		assert_eq!(digest.logs().len(), 0);

		(block1, block2)
	}

	fn block_with_size(time: u64, nonce: u64, size: usize) -> (Vec<u8>, Hash) {
		construct_block(
			&mut new_test_ext(COMPACT_CODE, false),
			1,
			GENESIS_HASH.into(),
			vec![
				CheckedExtrinsic {
					signed: None,
					function: Call::Timestamp(timestamp::Call::set(time * 1000)),
				},
				CheckedExtrinsic {
					signed: Some((alice(), signed_extra(nonce, 0))),
					function: Call::System(system::Call::remark(vec![0; size])),
				}
			]
		)
	}

	#[test]
	fn full_native_block_import_works() {
		let mut t = new_test_ext(COMPACT_CODE, false);

		let (block1, block2) = blocks();

		executor().call::<_, NeverNativeValue, fn() -> _>(
			&mut t,
			"Core_execute_block",
			&block1.0,
			true,
			None,
		).0.unwrap();

		runtime_io::with_externalities(&mut t, || {
			assert_eq!(Balances::total_balance(&alice()), 42 * DOLLARS - transfer_fee(&xt()));
			assert_eq!(Balances::total_balance(&bob()), 169 * DOLLARS);
			let events = vec![
				EventRecord {
					phase: Phase::ApplyExtrinsic(0),
					event: Event::system(system::Event::ExtrinsicSuccess),
					topics: vec![],
				},
				EventRecord {
					phase: Phase::ApplyExtrinsic(1),
					event: Event::balances(balances::RawEvent::Transfer(
						alice().into(),
						bob().into(),
						69 * DOLLARS,
						1 * CENTS
					)),
					topics: vec![],
				},
				EventRecord {
					phase: Phase::ApplyExtrinsic(1),
					event: Event::system(system::Event::ExtrinsicSuccess),
					topics: vec![],
				},
			];
			assert_eq!(System::events(), events);
		});
		executor().call::<_, NeverNativeValue, fn() -> _>(
			&mut t,
			"Core_execute_block",
			&block2.0,
			true,
			None,
		).0.unwrap();

		runtime_io::with_externalities(&mut t, || {
			// NOTE: fees differ slightly in tests that execute more than one block due to the
			// weight update. Hence, using `assert_eq_error_rate`.
			assert_eq_error_rate!(
				Balances::total_balance(&alice()),
				32 * DOLLARS - 2 * transfer_fee(&xt()),
				10_000
			);
			assert_eq_error_rate!(
				Balances::total_balance(&bob()),
				179 * DOLLARS - transfer_fee(&xt()),
				10_000
			);
			let events = vec![
				EventRecord {
					phase: Phase::ApplyExtrinsic(0),
					event: Event::system(system::Event::ExtrinsicSuccess),
					topics: vec![],
				},
				EventRecord {
					phase: Phase::ApplyExtrinsic(1),
					event: Event::balances(
						balances::RawEvent::Transfer(
							bob().into(),
							alice().into(),
							5 * DOLLARS,
							1 * CENTS,
						)
					),
					topics: vec![],
				},
				EventRecord {
					phase: Phase::ApplyExtrinsic(1),
					event: Event::system(system::Event::ExtrinsicSuccess),
					topics: vec![],
				},
				EventRecord {
					phase: Phase::ApplyExtrinsic(2),
					event: Event::balances(
						balances::RawEvent::Transfer(
							alice().into(),
							bob().into(),
							15 * DOLLARS,
							1 * CENTS,
						)
					),
					topics: vec![],
				},
				EventRecord {
					phase: Phase::ApplyExtrinsic(2),
					event: Event::system(system::Event::ExtrinsicSuccess),
					topics: vec![],
				},
			];
			assert_eq!(System::events(), events);
		});
	}

	#[test]
	fn full_wasm_block_import_works() {
		let mut t = new_test_ext(COMPACT_CODE, false);

		let (block1, block2) = blocks();

		WasmExecutor::new().call(&mut t, 8, COMPACT_CODE, "Core_execute_block", &block1.0).unwrap();

		runtime_io::with_externalities(&mut t, || {
			assert_eq!(Balances::total_balance(&alice()), 42 * DOLLARS - transfer_fee(&xt()));
			assert_eq!(Balances::total_balance(&bob()), 169 * DOLLARS);
		});

		WasmExecutor::new().call(&mut t, 8, COMPACT_CODE, "Core_execute_block", &block2.0).unwrap();

		runtime_io::with_externalities(&mut t, || {
			assert_eq_error_rate!(
				Balances::total_balance(&alice()),
				32 * DOLLARS - 2 * transfer_fee(&xt()),
				10_000
			);
			assert_eq_error_rate!(
				Balances::total_balance(&bob()),
				179 * DOLLARS - 1 * transfer_fee(&xt()),
				10_000
			);
		});
	}

	const CODE_TRANSFER: &str = r#"
(module
	;; ext_call(
	;;    callee_ptr: u32,
	;;    callee_len: u32,
	;;    gas: u64,
	;;    value_ptr: u32,
	;;    value_len: u32,
	;;    input_data_ptr: u32,
	;;    input_data_len: u32
	;; ) -> u32
	(import "env" "ext_call" (func $ext_call (param i32 i32 i64 i32 i32 i32 i32) (result i32)))
	(import "env" "ext_scratch_size" (func $ext_scratch_size (result i32)))
	(import "env" "ext_scratch_copy" (func $ext_scratch_copy (param i32 i32 i32)))
	(import "env" "memory" (memory 1 1))
	(func (export "deploy")
	)
	(func (export "call")
		(block $fail
			;; load and check the input data (which is stored in the scratch buffer).
			;; fail if the input size is not != 4
			(br_if $fail
				(i32.ne
					(i32.const 4)
					(call $ext_scratch_size)
				)
			)

			(call $ext_scratch_copy
				(i32.const 0)
				(i32.const 0)
				(i32.const 4)
			)


			(br_if $fail
				(i32.ne
					(i32.load8_u (i32.const 0))
					(i32.const 0)
				)
			)
			(br_if $fail
				(i32.ne
					(i32.load8_u (i32.const 1))
					(i32.const 1)
				)
			)
			(br_if $fail
				(i32.ne
					(i32.load8_u (i32.const 2))
					(i32.const 2)
				)
			)
			(br_if $fail
				(i32.ne
					(i32.load8_u (i32.const 3))
					(i32.const 3)
				)
			)

			(drop
				(call $ext_call
					(i32.const 4)  ;; Pointer to "callee" address.
					(i32.const 32)  ;; Length of "callee" address.
					(i64.const 0)  ;; How much gas to devote for the execution. 0 = all.
					(i32.const 36)  ;; Pointer to the buffer with value to transfer
					(i32.const 16)   ;; Length of the buffer with value to transfer.
					(i32.const 0)   ;; Pointer to input data buffer address
					(i32.const 0)   ;; Length of input data buffer
				)
			)

			(return)
		)
		unreachable
	)
	;; Destination AccountId to transfer the funds.
	;; Represented by H256 (32 bytes long) in little endian.
	(data (i32.const 4)
		"\09\00\00\00\00\00\00\00\00\00\00\00\00\00\00\00\00\00\00\00\00\00\00\00\00\00\00\00\00\00"
		"\00\00\00\00\00\00\00\00\00\00\00\00\00\00\00\00\00\00\00\00\00\00\00\00\00\00\00\00\00\00"
		"\00\00\00\00"
	)
	;; Amount of value to transfer.
	;; Represented by u128 (16 bytes long) in little endian.
	(data (i32.const 36)
		"\06\00\00\00\00\00\00\00\00\00\00\00\00\00\00\00\00\00\00\00\00\00\00\00\00\00\00\00\00\00"
		"\00\00"
	)
)
"#;

	#[test]
	fn deploying_wasm_contract_should_work() {
		let transfer_code = wabt::wat2wasm(CODE_TRANSFER).unwrap();
		let transfer_ch = <Runtime as system::Trait>::Hashing::hash(&transfer_code);

		let addr = <Runtime as contracts::Trait>::DetermineContractAddress::contract_address_for(
			&transfer_ch,
			&[],
			&charlie(),
		);

		let b = construct_block(
			&mut new_test_ext(COMPACT_CODE, false),
			1,
			GENESIS_HASH.into(),
			vec![
				CheckedExtrinsic {
					signed: None,
					function: Call::Timestamp(timestamp::Call::set(42 * 1000)),
				},
				CheckedExtrinsic {
					signed: Some((charlie(), signed_extra(0, 0))),
					function: Call::Contracts(
						contracts::Call::put_code::<Runtime>(10_000, transfer_code)
					),
				},
				CheckedExtrinsic {
					signed: Some((charlie(), signed_extra(1, 0))),
					function: Call::Contracts(
						contracts::Call::create::<Runtime>(1 * DOLLARS, 10_000, transfer_ch, Vec::new())
					),
				},
				CheckedExtrinsic {
					signed: Some((charlie(), signed_extra(2, 0))),
					function: Call::Contracts(
						contracts::Call::call::<Runtime>(
							indices::address::Address::Id(addr.clone()),
							10,
							10_000,
							vec![0x00, 0x01, 0x02, 0x03]
						)
					),
				},
			]
		);

		let mut t = new_test_ext(COMPACT_CODE, false);

		WasmExecutor::new().call(&mut t, 8, COMPACT_CODE,"Core_execute_block", &b.0).unwrap();

		runtime_io::with_externalities(&mut t, || {
			// Verify that the contract constructor worked well and code of TRANSFER contract is actually deployed.
			assert_eq!(
				&contracts::ContractInfoOf::<Runtime>::get(addr)
					.and_then(|c| c.get_alive())
					.unwrap()
					.code_hash,
				&transfer_ch
			);
		});
	}

	#[test]
	fn wasm_big_block_import_fails() {
		let mut t = new_test_ext(COMPACT_CODE, false);

		let result = WasmExecutor::new().call(
			&mut t,
			4,
			COMPACT_CODE,
			"Core_execute_block",
			&block_with_size(42, 0, 120_000).0
		);
		assert!(result.is_err()); // Err(Wasmi(Trap(Trap { kind: Host(AllocatorOutOfSpace) })))
	}

	#[test]
	fn native_big_block_import_succeeds() {
		let mut t = new_test_ext(COMPACT_CODE, false);

		executor().call::<_, NeverNativeValue, fn() -> _>(
			&mut t,
			"Core_execute_block",
			&block_with_size(42, 0, 120_000).0,
			true,
			None,
		).0.unwrap();
	}

	#[test]
	fn native_big_block_import_fails_on_fallback() {
		let mut t = new_test_ext(COMPACT_CODE, false);

		assert!(
			executor().call::<_, NeverNativeValue, fn() -> _>(
				&mut t,
				"Core_execute_block",
				&block_with_size(42, 0, 120_000).0,
				false,
				None,
			).0.is_err()
		);
	}

	#[test]
	fn panic_execution_gives_error() {
		let mut t = TestExternalities::<Blake2Hasher>::new_with_code(BLOATY_CODE, map![
			blake2_256(&<balances::FreeBalance<Runtime>>::key_for(alice())).to_vec() => {
				0_u128.encode()
			},
			twox_128(<balances::TotalIssuance<Runtime>>::key()).to_vec() => {
				0_u128.encode()
			},
			twox_128(<indices::NextEnumSet<Runtime>>::key()).to_vec() => vec![0u8; 16],
			blake2_256(&<system::BlockHash<Runtime>>::key_for(0)).to_vec() => vec![0u8; 32]
		]);

		let r = WasmExecutor::new()
			.call(&mut t, 8, COMPACT_CODE, "Core_initialize_block", &vec![].and(&from_block_number(1u64)));
		assert!(r.is_ok());
		let r = WasmExecutor::new()
			.call(&mut t, 8, COMPACT_CODE, "BlockBuilder_apply_extrinsic", &vec![].and(&xt())).unwrap();
		let r = ApplyResult::decode(&mut &r[..]).unwrap();
		assert_eq!(r, Err(ApplyError::CantPay));
	}

	#[test]
	fn successful_execution_gives_ok() {
		let mut t = TestExternalities::<Blake2Hasher>::new_with_code(COMPACT_CODE, map![
			blake2_256(&<balances::FreeBalance<Runtime>>::key_for(alice())).to_vec() => {
				(111 * DOLLARS).encode()
			},
			twox_128(<balances::TotalIssuance<Runtime>>::key()).to_vec() => {
				(111 * DOLLARS).encode()
			},
			twox_128(<indices::NextEnumSet<Runtime>>::key()).to_vec() => vec![0u8; 16],
			blake2_256(&<system::BlockHash<Runtime>>::key_for(0)).to_vec() => vec![0u8; 32]
		]);

		let r = WasmExecutor::new()
			.call(&mut t, 8, COMPACT_CODE, "Core_initialize_block", &vec![].and(&from_block_number(1u64)));
		assert!(r.is_ok());
		let r = WasmExecutor::new()
			.call(&mut t, 8, COMPACT_CODE, "BlockBuilder_apply_extrinsic", &vec![].and(&xt())).unwrap();
		let r = ApplyResult::decode(&mut &r[..]).unwrap();
		assert_eq!(r, Ok(ApplyOutcome::Success));

		runtime_io::with_externalities(&mut t, || {
			assert_eq!(Balances::total_balance(&alice()), 42 * DOLLARS - 1 * transfer_fee(&xt()));
			assert_eq!(Balances::total_balance(&bob()), 69 * DOLLARS);
		});
	}

	#[test]
	fn full_native_block_import_works_with_changes_trie() {
		let block1 = changes_trie_block();
		let block_data = block1.0;
		let block = Block::decode(&mut &block_data[..]).unwrap();

		let mut t = new_test_ext(COMPACT_CODE, true);
		executor().call::<_, NeverNativeValue, fn() -> _>(
			&mut t,
			"Core_execute_block",
			&block.encode(),
			true,
			None,
		).0.unwrap();

		assert!(t.storage_changes_root(GENESIS_HASH.into()).unwrap().is_some());
	}

	#[test]
	fn full_wasm_block_import_works_with_changes_trie() {
		let block1 = changes_trie_block();

		let mut t = new_test_ext(COMPACT_CODE, true);
		WasmExecutor::new().call(&mut t, 8, COMPACT_CODE, "Core_execute_block", &block1.0).unwrap();

		assert!(t.storage_changes_root(GENESIS_HASH.into()).unwrap().is_some());
	}

	#[test]
	fn should_import_block_with_test_client() {
		use test_client::{ClientExt, TestClientBuilder, consensus::BlockOrigin};

		let client = TestClientBuilder::default()
			.build_with_native_executor::<Block, node_runtime::RuntimeApi, _>(executor())
			.0;

		let block1 = changes_trie_block();
		let block_data = block1.0;
		let block = Block::decode(&mut &block_data[..]).unwrap();

		client.import(BlockOrigin::Own, block).unwrap();
	}


	#[test]
	fn weight_multiplier_increases_and_decreases_on_big_weight() {
		let mut t = new_test_ext(COMPACT_CODE, false);

		let mut prev_multiplier = WeightMultiplier::default();

		runtime_io::with_externalities(&mut t, || {
			assert_eq!(System::next_weight_multiplier(), prev_multiplier);
		});

		let mut tt = new_test_ext(COMPACT_CODE, false);

		// big one in terms of weight.
		let block1 = construct_block(
			&mut tt,
			1,
			GENESIS_HASH.into(),
			vec![
				CheckedExtrinsic {
				signed: None,
				function: Call::Timestamp(timestamp::Call::set(42 * 1000)),
				},
				CheckedExtrinsic {
					signed: Some((charlie(), signed_extra(0, 0))),
					function: Call::System(system::Call::fill_block()),
				}
			]
		);

		// small one in terms of weight.
		let block2 = construct_block(
			&mut tt,
			2,
			block1.1.clone(),
			vec![
				CheckedExtrinsic {
				signed: None,
				function: Call::Timestamp(timestamp::Call::set(52 * 1000)),
				},
				CheckedExtrinsic {
					signed: Some((charlie(), signed_extra(1, 0))),
					function: Call::System(system::Call::remark(vec![0; 1])),
				}
			]
		);

		println!("++ Block 1 size: {} / Block 2 size {}", block1.0.encode().len(), block2.0.encode().len());

		// execute a big block.
		executor().call::<_, NeverNativeValue, fn() -> _>(
			&mut t,
			"Core_execute_block",
			&block1.0,
			true,
			None,
		).0.unwrap();

		// weight multiplier is increased for next block.
		runtime_io::with_externalities(&mut t, || {
			let fm = System::next_weight_multiplier();
			println!("After a big block: {:?} -> {:?}", prev_multiplier, fm);
			assert!(fm > prev_multiplier);
			prev_multiplier = fm;
		});

		// execute a big block.
		executor().call::<_, NeverNativeValue, fn() -> _>(
			&mut t,
			"Core_execute_block",
			&block2.0,
			true,
			None,
		).0.unwrap();

		// weight multiplier is increased for next block.
		runtime_io::with_externalities(&mut t, || {
			let fm = System::next_weight_multiplier();
			println!("After a small block: {:?} -> {:?}", prev_multiplier, fm);
			assert!(fm < prev_multiplier);
		});
	}

	#[test]
	fn transaction_fee_is_correct_ultimate() {
		// This uses the exact values of substrate-node.
		//
		// weight of transfer call as of now: 1_000_000
		// if weight of the cheapest weight would be 10^7, this would be 10^9, which is:
		//   - 1 MILLICENTS in substrate node.
		//   - 1 milldot based on current polkadot runtime.
		// (this baed on assigning 0.1 CENT to the cheapest tx with `weight = 100`)
		let mut t = TestExternalities::<Blake2Hasher>::new_with_code(COMPACT_CODE, map![
			blake2_256(&<balances::FreeBalance<Runtime>>::key_for(alice())).to_vec() => {
				(100 * DOLLARS).encode()
			},
			blake2_256(&<balances::FreeBalance<Runtime>>::key_for(bob())).to_vec() => {
				(10 * DOLLARS).encode()
			},
			twox_128(<balances::TotalIssuance<Runtime>>::key()).to_vec() => {
				(110 * DOLLARS).encode()
			},
			twox_128(<indices::NextEnumSet<Runtime>>::key()).to_vec() => vec![0u8; 16],
			blake2_256(&<system::BlockHash<Runtime>>::key_for(0)).to_vec() => vec![0u8; 32]
		]);

		let tip = 1_000_000;
		let xt = sign(CheckedExtrinsic {
			signed: Some((alice(), signed_extra(0, tip))),
			function: Call::Balances(default_transfer_call()),
		});

		let r = executor().call::<_, NeverNativeValue, fn() -> _>(
			&mut t,
			"Core_initialize_block",
			&vec![].and(&from_block_number(1u64)),
			true,
			None,
		).0;

		assert!(r.is_ok());
		let r = executor().call::<_, NeverNativeValue, fn() -> _>(
			&mut t,
			"BlockBuilder_apply_extrinsic",
			&vec![].and(&xt.clone()),
			true,
			None,
		).0;
		assert!(r.is_ok());

		runtime_io::with_externalities(&mut t, || {
			assert_eq!(Balances::total_balance(&bob()), (10 + 69) * DOLLARS);
			// Components deducted from alice's balances:
			// - Weight fee
			// - Length fee
			// - Tip
			// - Creation-fee of bob's account.
			let mut balance_alice = (100 - 69) * DOLLARS;

			let length_fee = TransactionBaseFee::get() +
				TransactionByteFee::get() *
				(xt.clone().encode().len() as Balance);
			balance_alice -= length_fee;

			let weight = default_transfer_call().get_dispatch_info().weight;
			let weight_fee = WeightToFee::convert(weight);

			// we know that weight to fee multiplier is effect-less in block 1.
			assert_eq!(weight_fee as Balance, MILLICENTS);
			balance_alice -= weight_fee;

			balance_alice -= tip;
			balance_alice -= TransferFee::get();

			assert_eq!(Balances::total_balance(&alice()), balance_alice);
		});
	}

	#[test]
	#[should_panic]
	#[cfg(feature = "stress-test")]
	fn block_weight_capacity_report() {
		// Just report how many transfer calls you could fit into a block. The number should at least
		// be a few hundred (250 at the time of writing but can change over time). Runs until panic.

		// execution ext.
		let mut t = new_test_ext(COMPACT_CODE, false);
		// setup ext.
		let mut tt = new_test_ext(COMPACT_CODE, false);

		let factor = 50;
		let mut time = 10;
		let mut nonce: Index = 0;
		let mut block_number = 1;
		let mut previous_hash: Hash = GENESIS_HASH.into();

		loop {
			let num_transfers = block_number * factor;
			let mut xts = (0..num_transfers).map(|i| CheckedExtrinsic {
				signed: Some((charlie(), signed_extra(nonce + i as Index, 0))),
				function: Call::Balances(balances::Call::transfer(bob().into(), 0)),
			}).collect::<Vec<CheckedExtrinsic>>();

			xts.insert(0, CheckedExtrinsic {
				signed: None,
				function: Call::Timestamp(timestamp::Call::set(time * 1000)),
			});

			// NOTE: this is super slow. Can probably be improved.
			let block = construct_block(
				&mut tt,
				block_number,
				previous_hash,
				xts
			);

			let len = block.0.len();
			print!(
				"++ Executing block with {} transfers. Block size = {} bytes / {} kb / {} mb",
				num_transfers,
				len,
				len / 1024,
				len / 1024 / 1024,
			);

			let r = executor().call::<_, NeverNativeValue, fn() -> _>(
				&mut t,
				"Core_execute_block",
				&block.0,
				true,
				None,
			).0;

			println!(" || Result = {:?}", r);
			assert!(r.is_ok());

			previous_hash = block.1;
			nonce += num_transfers;
			time += 10;
			block_number += 1;
		}
	}

	#[test]
	#[should_panic]
	#[cfg(feature = "stress-test")]
	fn block_length_capacity_report() {
		// Just report how big a block can get. Executes until panic. Should be ignored unless if
		// manually inspected. The number should at least be a few megabytes (5 at the time of
		// writing but can change over time).

		// execution ext.
		let mut t = new_test_ext(COMPACT_CODE, false);
		// setup ext.
		let mut tt = new_test_ext(COMPACT_CODE, false);

		let factor = 256 * 1024;
		let mut time = 10;
		let mut nonce: Index = 0;
		let mut block_number = 1;
		let mut previous_hash: Hash = GENESIS_HASH.into();

		loop {
			// NOTE: this is super slow. Can probably be improved.
			let block = construct_block(
				&mut tt,
				block_number,
				previous_hash,
				vec![
					CheckedExtrinsic {
						signed: None,
						function: Call::Timestamp(timestamp::Call::set(time * 1000)),
					},
					CheckedExtrinsic {
						signed: Some((charlie(), signed_extra(nonce, 0))),
						function: Call::System(system::Call::remark(vec![0u8; (block_number * factor) as usize])),
					},
				]
			);

			let len = block.0.len();
			print!(
				"++ Executing block with big remark. Block size = {} bytes / {} kb / {} mb",
				len,
				len / 1024,
				len / 1024 / 1024,
			);

			let r = executor().call::<_, NeverNativeValue, fn() -> _>(
				&mut t,
				"Core_execute_block",
				&block.0,
				true,
				None,
			).0;

			println!(" || Result = {:?}", r);
			assert!(r.is_ok());

			previous_hash = block.1;
			nonce += 1;
			time += 10;
			block_number += 1;
		}
	}

	#[cfg(feature = "benchmarks")]
	mod benches {
		use super::*;
		use test::Bencher;

		#[bench]
		fn wasm_execute_block(b: &mut Bencher) {
			let (block1, block2) = blocks();

			b.iter(|| {
				let mut t = new_test_ext(COMPACT_CODE, false);
				WasmExecutor::new().call(&mut t, "Core_execute_block", &block1.0).unwrap();
				WasmExecutor::new().call(&mut t, "Core_execute_block", &block2.0).unwrap();
			});
		}
	}
}<|MERGE_RESOLUTION|>--- conflicted
+++ resolved
@@ -368,7 +368,7 @@
 			}),
 			staking: Some(StakingConfig {
 				current_era: 0,
-				stakers: vec![®
+				stakers: vec![
 					(dave(), alice(), 111 * DOLLARS, staking::StakerStatus::Validator),
 					(eve(), bob(), 100 * DOLLARS, staking::StakerStatus::Validator),
 					(ferdie(), charlie(), 100 * DOLLARS, staking::StakerStatus::Validator)
@@ -379,14 +379,6 @@
 				offline_slash_grace: 0,
 				invulnerables: vec![alice(), bob(), charlie()],
 			}),
-<<<<<<< HEAD
-=======
-			democracy: Some(Default::default()),
-			collective_Instance1: Some(Default::default()),
-			collective_Instance2: Some(Default::default()),
-			membership_Instance1: Some(Default::default()),
-			elections: Some(Default::default()),
->>>>>>> 30b62a76
 			contracts: Some(ContractsConfig {
 				current_schedule: Default::default(),
 				gas_price: 1 * MILLICENTS,
