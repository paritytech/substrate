// Copyright 2018-2019 Parity Technologies (UK) Ltd.
// This file is part of Substrate.

// Substrate is free software: you can redistribute it and/or modify
// it under the terms of the GNU General Public License as published by
// the Free Software Foundation, either version 3 of the License, or
// (at your option) any later version.

// Substrate is distributed in the hope that it will be useful,
// but WITHOUT ANY WARRANTY; without even the implied warranty of
// MERCHANTABILITY or FITNESS FOR A PARTICULAR PURPOSE.  See the
// GNU General Public License for more details.

// You should have received a copy of the GNU General Public License
// along with Substrate.  If not, see <http://www.gnu.org/licenses/>.

//! A `CodeExecutor` specialization which uses natively compiled runtime when the wasm to be
//! executed is equivalent to the natively compiled code.

#![cfg_attr(feature = "benchmarks", feature(test))]

#[cfg(feature = "benchmarks")] extern crate test;

pub use substrate_executor::NativeExecutor;
use substrate_executor::native_executor_instance;

// Declare an instance of the native executor named `Executor`. Include the wasm binary as the
// equivalent wasm code.
native_executor_instance!(
	pub Executor,
	node_runtime::api::dispatch,
	node_runtime::native_version,
	node_runtime::WASM_BINARY
);

#[cfg(test)]
mod tests {
	use runtime_io;
	use super::Executor;
	use substrate_executor::{WasmExecutor, NativeExecutionDispatch};
	use parity_codec::{Encode, Decode, Joiner};
	use keyring::{AuthorityKeyring, AccountKeyring};
	use runtime_support::{Hashable, StorageValue, StorageMap, traits::Currency};
	use state_machine::{CodeExecutor, Externalities, TestExternalities as CoreTestExternalities};
	use primitives::{
		twox_128, blake2_256, Blake2Hasher, ChangesTrieConfiguration, NeverNativeValue,
		NativeOrEncoded
	};
	use node_primitives::{Hash, BlockNumber, AccountId};
	use runtime_primitives::traits::{Header as HeaderT, Hash as HashT};
	use runtime_primitives::{generic::Era, ApplyOutcome, ApplyError, ApplyResult, Perbill};
	use {balances, contracts, indices, staking, system, timestamp};
	use contracts::ContractAddressFor;
	use system::{EventRecord, Phase};
	use node_runtime::{
		Header, Block, UncheckedExtrinsic, CheckedExtrinsic, Call, Runtime, Balances, BuildStorage,
		GenesisConfig, BalancesConfig, SessionConfig, StakingConfig, System, SystemConfig,
		GrandpaConfig, IndicesConfig, ContractsConfig, Event, SessionKeys, CENTS, DOLLARS, MILLICENTS
	};
	use wabt;
	use primitives::map;

	/// The wasm runtime code.
	///
	/// `compact` since it is after post-processing with wasm-gc which performs tree-shaking thus
	/// making the binary slimmer. There is a convention to use compact version of the runtime
	/// as canonical. This is why `native_executor_instance` also uses the compact version of the
	/// runtime.
	const COMPACT_CODE: &[u8] = node_runtime::WASM_BINARY;

	/// The wasm runtime binary which hasn't undergone the compacting process.
	///
	/// The idea here is to pass it as the current runtime code to the executor so the executor will
	/// have to execute provided wasm code instead of the native equivalent. This trick is used to
	/// test code paths that differ between native and wasm versions.
	const BLOATY_CODE: &[u8] = node_runtime::WASM_BINARY_BLOATY;

	const GENESIS_HASH: [u8; 32] = [69u8; 32];

	const TX_FEE: u128 = 3 * CENTS + 460 * MILLICENTS;

	type TestExternalities<H> = CoreTestExternalities<H, u64>;

	fn alice() -> AccountId {
		AccountKeyring::Alice.into()
	}

	fn bob() -> AccountId {
		AccountKeyring::Bob.into()
	}

	fn charlie() -> AccountId {
		AccountKeyring::Charlie.into()
	}

	fn dave() -> AccountId {
		AccountKeyring::Dave.into()
	}

	fn eve() -> AccountId {
		AccountKeyring::Eve.into()
	}

	fn ferdie() -> AccountId {
		AccountKeyring::Ferdie.into()
	}

	fn sign(xt: CheckedExtrinsic) -> UncheckedExtrinsic {
		match xt.signed {
			Some((signed, index)) => {
				let era = Era::mortal(256, 0);
				let payload = (index.into(), xt.function, era, GENESIS_HASH);
				let key = AccountKeyring::from_public(&signed).unwrap();
				let signature = payload.using_encoded(|b| {
					if b.len() > 256 {
						key.sign(&runtime_io::blake2_256(b))
					} else {
						key.sign(b)
					}
				}).into();
				UncheckedExtrinsic {
					signature: Some((indices::address::Address::Id(signed), signature, payload.0, era)),
					function: payload.1,
				}
			}
			None => UncheckedExtrinsic {
				signature: None,
				function: xt.function,
			},
		}
	}

	fn xt() -> UncheckedExtrinsic {
		sign(CheckedExtrinsic {
			signed: Some((alice(), 0)),
			function: Call::Balances(balances::Call::transfer::<Runtime>(bob().into(), 69 * DOLLARS)),
		})
	}

	fn from_block_number(n: u64) -> Header {
		Header::new(n, Default::default(), Default::default(), [69; 32].into(), Default::default())
	}

	fn executor() -> ::substrate_executor::NativeExecutor<Executor> {
		substrate_executor::NativeExecutor::new(None)
	}

	#[test]
	fn panic_execution_with_foreign_code_gives_error() {
		let mut t = TestExternalities::<Blake2Hasher>::new_with_code(BLOATY_CODE, map![
			blake2_256(&<balances::FreeBalance<Runtime>>::key_for(alice())).to_vec() => {
				vec![0u8; 16]
			},
			twox_128(<balances::TotalIssuance<Runtime>>::key()).to_vec() => {
				vec![0u8; 16]
			},
			twox_128(<indices::NextEnumSet<Runtime>>::key()).to_vec() => {
				vec![0u8; 16]
			},
			blake2_256(&<system::BlockHash<Runtime>>::key_for(0)).to_vec() => {
				vec![0u8; 32]
			}
		]);

		let r = executor().call::<_, NeverNativeValue, fn() -> _>(
			&mut t,
			"Core_initialize_block",
			&vec![].and(&from_block_number(1u64)),
			true,
			None,
		).0;
		assert!(r.is_ok());
		let v = executor().call::<_, NeverNativeValue, fn() -> _>(
			&mut t,
			"BlockBuilder_apply_extrinsic",
			&vec![].and(&xt()),
			true,
			None,
		).0.unwrap();
		let r = ApplyResult::decode(&mut &v.as_encoded()[..]).unwrap();
		assert_eq!(r, Err(ApplyError::CantPay));
	}

	#[test]
	fn bad_extrinsic_with_native_equivalent_code_gives_error() {
		let mut t = TestExternalities::<Blake2Hasher>::new_with_code(COMPACT_CODE, map![
			blake2_256(&<balances::FreeBalance<Runtime>>::key_for(alice())).to_vec() => {
				vec![0u8; 16]
			},
			twox_128(<balances::TotalIssuance<Runtime>>::key()).to_vec() => {
				vec![0u8; 16]
			},
			twox_128(<indices::NextEnumSet<Runtime>>::key()).to_vec() => {
				vec![0u8; 16]
			},
			blake2_256(&<system::BlockHash<Runtime>>::key_for(0)).to_vec() => {
				vec![0u8; 32]
			}
		]);

		let r = executor().call::<_, NeverNativeValue, fn() -> _>(
			&mut t,
			"Core_initialize_block",
			&vec![].and(&from_block_number(1u64)),
			true,
			None,
		).0;
		assert!(r.is_ok());
		let v = executor().call::<_, NeverNativeValue, fn() -> _>(
			&mut t,
			"BlockBuilder_apply_extrinsic",
			&vec![].and(&xt()),
			true,
			None,
		).0.unwrap();
		let r = ApplyResult::decode(&mut &v.as_encoded()[..]).unwrap();
		assert_eq!(r, Err(ApplyError::CantPay));
	}

	#[test]
	fn successful_execution_with_native_equivalent_code_gives_ok() {
		let mut t = TestExternalities::<Blake2Hasher>::new_with_code(COMPACT_CODE, map![
			blake2_256(&<balances::FreeBalance<Runtime>>::key_for(alice())).to_vec() => {
				(111 * DOLLARS).encode()
			},
			twox_128(<balances::TotalIssuance<Runtime>>::key()).to_vec() => {
				(111 * DOLLARS).encode()
			},
			twox_128(<indices::NextEnumSet<Runtime>>::key()).to_vec() => vec![0u8; 16],
			blake2_256(&<system::BlockHash<Runtime>>::key_for(0)).to_vec() => vec![0u8; 32]
		]);

		let r = executor().call::<_, NeverNativeValue, fn() -> _>(
			&mut t,
			"Core_initialize_block",
			&vec![].and(&from_block_number(1u64)),
			true,
			None,
		).0;
		assert!(r.is_ok());
		let r = executor().call::<_, NeverNativeValue, fn() -> _>(
			&mut t,
			"BlockBuilder_apply_extrinsic",
			&vec![].and(&xt()),
			true,
			None,
		).0;
		assert!(r.is_ok());

		runtime_io::with_externalities(&mut t, || {
			assert_eq!(Balances::total_balance(&alice()), 42 * DOLLARS - 1 * TX_FEE);
			assert_eq!(Balances::total_balance(&bob()), 69 * DOLLARS);
		});
	}

	#[test]
	fn successful_execution_with_foreign_code_gives_ok() {
		let mut t = TestExternalities::<Blake2Hasher>::new_with_code(BLOATY_CODE, map![
			blake2_256(&<balances::FreeBalance<Runtime>>::key_for(alice())).to_vec() => {
				(111 * DOLLARS).encode()
			},
			twox_128(<balances::TotalIssuance<Runtime>>::key()).to_vec() => {
				(111 * DOLLARS).encode()
			},
			twox_128(<indices::NextEnumSet<Runtime>>::key()).to_vec() => vec![0u8; 16],
			blake2_256(&<system::BlockHash<Runtime>>::key_for(0)).to_vec() => vec![0u8; 32]
		]);

		let r = executor().call::<_, NeverNativeValue, fn() -> _>(
			&mut t,
			"Core_initialize_block",
			&vec![].and(&from_block_number(1u64)),
			true,
			None,
		).0;
		assert!(r.is_ok());
		let r = executor().call::<_, NeverNativeValue, fn() -> _>(
			&mut t,
			"BlockBuilder_apply_extrinsic",
			&vec![].and(&xt()),
			true,
			None,
		).0;
		assert!(r.is_ok());

		runtime_io::with_externalities(&mut t, || {
			assert_eq!(Balances::total_balance(&alice()), 42 * DOLLARS - 1 * TX_FEE);
			assert_eq!(Balances::total_balance(&bob()), 69 * DOLLARS);
		});
	}

	fn to_session_keys(ring: &AuthorityKeyring) -> SessionKeys {
		SessionKeys(ring.to_owned().into(), ring.to_owned().into())
	}

	fn new_test_ext(code: &[u8], support_changes_trie: bool) -> TestExternalities<Blake2Hasher> {
<<<<<<< HEAD
		let three = AccountId::from_raw([3u8; 32]);
		let mut ext = TestExternalities::new_with_code_with_children(code, GenesisConfig {
=======
		let mut ext = TestExternalities::new_with_code(code, GenesisConfig {
>>>>>>> 60e8e05e
			aura: Some(Default::default()),
			system: Some(SystemConfig {
				changes_trie_config: if support_changes_trie { Some(ChangesTrieConfiguration {
					digest_interval: 2,
					digest_levels: 2,
				}) } else { None },
				..Default::default()
			}),
			indices: Some(IndicesConfig {
				ids: vec![alice(), bob(), charlie(), dave(), eve(), ferdie()],
			}),
			balances: Some(BalancesConfig {
				balances: vec![
					(alice(), 111 * DOLLARS),
					(bob(), 100 * DOLLARS),
					(charlie(), 100_000_000 * DOLLARS),
					(dave(), 111 * DOLLARS),
					(eve(), 101 * DOLLARS),
					(ferdie(), 100 * DOLLARS),
				],
				vesting: vec![],
			}),
			session: Some(SessionConfig {
				keys: vec![
					(alice(), to_session_keys(&AuthorityKeyring::Alice)),
					(bob(), to_session_keys(&AuthorityKeyring::Bob)),
					(charlie(), to_session_keys(&AuthorityKeyring::Charlie)),
				]
			}),
			staking: Some(StakingConfig {
				current_era: 0,
				stakers: vec![
					(dave(), alice(), 111 * DOLLARS, staking::StakerStatus::Validator),
					(eve(), bob(), 100 * DOLLARS, staking::StakerStatus::Validator),
					(ferdie(), charlie(), 100 * DOLLARS, staking::StakerStatus::Validator)
				],
				validator_count: 3,
				minimum_validator_count: 0,
				offline_slash: Perbill::zero(),
				session_reward: Perbill::zero(),
				current_session_reward: 0,
				offline_slash_grace: 0,
				invulnerables: vec![alice(), bob(), charlie()],
			}),
			democracy: Some(Default::default()),
			council_seats: Some(Default::default()),
			timestamp: Some(Default::default()),
			contracts: Some(ContractsConfig {
				current_schedule: Default::default(),
				gas_price: 1 * MILLICENTS,
			}),
			sudo: Some(Default::default()),
			grandpa: Some(GrandpaConfig {
				authorities: vec![],
			}),
		}.build_storage().unwrap());
		ext.changes_trie_storage().insert(0, GENESIS_HASH.into(), Default::default());
		ext
	}

	fn construct_block(
		env: &mut TestExternalities<Blake2Hasher>,
		number: BlockNumber,
		parent_hash: Hash,
		extrinsics: Vec<CheckedExtrinsic>,
	) -> (Vec<u8>, Hash) {
		use trie::ordered_trie_root;

		// sign extrinsics.
		let extrinsics = extrinsics.into_iter().map(sign).collect::<Vec<_>>();

		// calculate the header fields that we can.
		let extrinsics_root = ordered_trie_root::<Blake2Hasher, _, _>(
				extrinsics.iter().map(Encode::encode)
			).to_fixed_bytes()
			.into();

		let header = Header {
			parent_hash,
			number,
			extrinsics_root,
			state_root: Default::default(),
			digest: Default::default(),
		};

		// execute the block to get the real header.
		Executor::new(None).call::<_, NeverNativeValue, fn() -> _>(
			env,
			"Core_initialize_block",
			&header.encode(),
			true,
			None,
		).0.unwrap();

		for i in extrinsics.iter() {
			Executor::new(None).call::<_, NeverNativeValue, fn() -> _>(
				env,
				"BlockBuilder_apply_extrinsic",
				&i.encode(),
				true,
				None,
			).0.unwrap();
		}

		let header = match Executor::new(None).call::<_, NeverNativeValue, fn() -> _>(
			env,
			"BlockBuilder_finalize_block",
			&[0u8;0],
			true,
			None,
		).0.unwrap() {
			NativeOrEncoded::Native(_) => unreachable!(),
			NativeOrEncoded::Encoded(h) => Header::decode(&mut &h[..]).unwrap(),
		};

		let hash = header.blake2_256();
		(Block { header, extrinsics }.encode(), hash.into())
	}

	fn changes_trie_block() -> (Vec<u8>, Hash) {
		construct_block(
			&mut new_test_ext(COMPACT_CODE, true),
			1,
			GENESIS_HASH.into(),
			vec![
				CheckedExtrinsic {
					signed: None,
					function: Call::Timestamp(timestamp::Call::set(42)),
				},
				CheckedExtrinsic {
					signed: Some((alice(), 0)),
					function: Call::Balances(balances::Call::transfer(bob().into(), 69 * DOLLARS)),
				},
			]
		)
	}

	// block 1 and 2 must be created together to ensure transactions are only signed once (since they
	// are not guaranteed to be deterministic) and to ensure that the correct state is propagated
	// from block1's execution to block2 to derive the correct storage_root.
	fn blocks() -> ((Vec<u8>, Hash), (Vec<u8>, Hash)) {
		let mut t = new_test_ext(COMPACT_CODE, false);
		let block1 = construct_block(
			&mut t,
			1,
			GENESIS_HASH.into(),
			vec![
				CheckedExtrinsic {
					signed: None,
					function: Call::Timestamp(timestamp::Call::set(42)),
				},
				CheckedExtrinsic {
					signed: Some((alice(), 0)),
					function: Call::Balances(balances::Call::transfer(bob().into(), 69 * DOLLARS)),
				},
			]
		);
		let block2 = construct_block(
			&mut t,
			2,
			block1.1.clone(),
			vec![
				CheckedExtrinsic {
					signed: None,
					function: Call::Timestamp(timestamp::Call::set(52)),
				},
				CheckedExtrinsic {
					signed: Some((bob(), 0)),
					function: Call::Balances(balances::Call::transfer(alice().into(), 5 * DOLLARS)),
				},
				CheckedExtrinsic {
					signed: Some((alice(), 1)),
					function: Call::Balances(balances::Call::transfer(bob().into(), 15 * DOLLARS)),
				}
			]
		);

		// session change => consensus authorities change => authorities change digest item appears
		let digest = Header::decode(&mut &block2.0[..]).unwrap().digest;
		assert_eq!(digest.logs().len(), 0);
//		assert!(digest.logs()[0].as_consensus().is_some());

		(block1, block2)
	}

	fn big_block() -> (Vec<u8>, Hash) {
		construct_block(
			&mut new_test_ext(COMPACT_CODE, false),
			1,
			GENESIS_HASH.into(),
			vec![
				CheckedExtrinsic {
					signed: None,
					function: Call::Timestamp(timestamp::Call::set(42)),
				},
				CheckedExtrinsic {
					signed: Some((alice(), 0)),
					function: Call::System(system::Call::remark(vec![0; 120000])),
				}
			]
		)
	}

	#[test]
	fn full_native_block_import_works() {
		let mut t = new_test_ext(COMPACT_CODE, false);

		let (block1, block2) = blocks();

		executor().call::<_, NeverNativeValue, fn() -> _>(
			&mut t,
			"Core_execute_block",
			&block1.0,
			true,
			None,
		).0.unwrap();

		runtime_io::with_externalities(&mut t, || {
			// block1 transfers from alice 69 to bob.
			// -1 is the default fee
			assert_eq!(Balances::total_balance(&alice()), 42 * DOLLARS - 1 * TX_FEE);
			assert_eq!(Balances::total_balance(&bob()), 169 * DOLLARS);
			let events = vec![
				EventRecord {
					phase: Phase::ApplyExtrinsic(0),
					event: Event::system(system::Event::ExtrinsicSuccess),
					topics: vec![],
				},
				EventRecord {
					phase: Phase::ApplyExtrinsic(1),
					event: Event::balances(balances::RawEvent::Transfer(
						alice().into(),
						bob().into(),
						69 * DOLLARS,
						1 * CENTS
					)),
					topics: vec![],
				},
				EventRecord {
					phase: Phase::ApplyExtrinsic(1),
					event: Event::system(system::Event::ExtrinsicSuccess),
					topics: vec![],
				},
			];
			assert_eq!(System::events(), events);
		});

		executor().call::<_, NeverNativeValue, fn() -> _>(
			&mut t,
			"Core_execute_block",
			&block2.0,
			true,
			None,
		).0.unwrap();

		runtime_io::with_externalities(&mut t, || {
			// bob sends 5, alice sends 15 | bob += 10, alice -= 10
			// 111 - 69 - 10 = 32
			assert_eq!(Balances::total_balance(&alice()), 32 * DOLLARS - 2 * TX_FEE);
			// 100 + 69 + 10 = 179
			assert_eq!(Balances::total_balance(&bob()), 179 * DOLLARS - 1 * TX_FEE);
			let events = vec![
				EventRecord {
					phase: Phase::ApplyExtrinsic(0),
					event: Event::system(system::Event::ExtrinsicSuccess),
					topics: vec![],
				},
				EventRecord {
					phase: Phase::ApplyExtrinsic(1),
					event: Event::balances(
						balances::RawEvent::Transfer(
							bob().into(),
							alice().into(),
							5 * DOLLARS,
							1 * CENTS,
						)
					),
					topics: vec![],
				},
				EventRecord {
					phase: Phase::ApplyExtrinsic(1),
					event: Event::system(system::Event::ExtrinsicSuccess),
					topics: vec![],
				},
				EventRecord {
					phase: Phase::ApplyExtrinsic(2),
					event: Event::balances(
						balances::RawEvent::Transfer(
							alice().into(),
							bob().into(),
							15 * DOLLARS,
							1 * CENTS,
						)
					),
					topics: vec![],
				},
				EventRecord {
					phase: Phase::ApplyExtrinsic(2),
					event: Event::system(system::Event::ExtrinsicSuccess),
					topics: vec![],
				},
			];
			assert_eq!(System::events(), events);
		});
	}

	#[test]
	fn full_wasm_block_import_works() {
		let mut t = new_test_ext(COMPACT_CODE, false);

		let (block1, block2) = blocks();

		WasmExecutor::new().call(&mut t, 8, COMPACT_CODE, "Core_execute_block", &block1.0).unwrap();

		runtime_io::with_externalities(&mut t, || {
			// block1 transfers from alice 69 to bob.
			assert_eq!(Balances::total_balance(&alice()), 42 * DOLLARS - 1 * TX_FEE);
			assert_eq!(Balances::total_balance(&bob()), 169 * DOLLARS);
		});

		WasmExecutor::new().call(&mut t, 8, COMPACT_CODE, "Core_execute_block", &block2.0).unwrap();

		runtime_io::with_externalities(&mut t, || {
			// bob sends 5, alice sends 15 | bob += 10, alice -= 10
			// 111 - 69 - 10 = 32
			assert_eq!(Balances::total_balance(&alice()), 32 * DOLLARS - 2 * TX_FEE);
			// 100 + 69 + 10 = 179
			assert_eq!(Balances::total_balance(&bob()), 179 * DOLLARS - 1 * TX_FEE);
		});
	}

	const CODE_TRANSFER: &str = r#"
(module
	;; ext_call(
	;;    callee_ptr: u32,
	;;    callee_len: u32,
	;;    gas: u64,
	;;    value_ptr: u32,
	;;    value_len: u32,
	;;    input_data_ptr: u32,
	;;    input_data_len: u32
	;; ) -> u32
	(import "env" "ext_call" (func $ext_call (param i32 i32 i64 i32 i32 i32 i32) (result i32)))
	(import "env" "ext_scratch_size" (func $ext_scratch_size (result i32)))
	(import "env" "ext_scratch_copy" (func $ext_scratch_copy (param i32 i32 i32)))
	(import "env" "memory" (memory 1 1))
	(func (export "deploy")
	)
	(func (export "call")
		(block $fail
			;; load and check the input data (which is stored in the scratch buffer).
			;; fail if the input size is not != 4
			(br_if $fail
				(i32.ne
					(i32.const 4)
					(call $ext_scratch_size)
				)
			)

			(call $ext_scratch_copy
				(i32.const 0)
				(i32.const 0)
				(i32.const 4)
			)


			(br_if $fail
				(i32.ne
					(i32.load8_u (i32.const 0))
					(i32.const 0)
				)
			)
			(br_if $fail
				(i32.ne
					(i32.load8_u (i32.const 1))
					(i32.const 1)
				)
			)
			(br_if $fail
				(i32.ne
					(i32.load8_u (i32.const 2))
					(i32.const 2)
				)
			)
			(br_if $fail
				(i32.ne
					(i32.load8_u (i32.const 3))
					(i32.const 3)
				)
			)

			(drop
				(call $ext_call
					(i32.const 4)  ;; Pointer to "callee" address.
					(i32.const 32)  ;; Length of "callee" address.
					(i64.const 0)  ;; How much gas to devote for the execution. 0 = all.
					(i32.const 36)  ;; Pointer to the buffer with value to transfer
					(i32.const 16)   ;; Length of the buffer with value to transfer.
					(i32.const 0)   ;; Pointer to input data buffer address
					(i32.const 0)   ;; Length of input data buffer
				)
			)

			(return)
		)
		unreachable
	)
	;; Destination AccountId to transfer the funds.
	;; Represented by H256 (32 bytes long) in little endian.
	(data (i32.const 4)
		"\09\00\00\00\00\00\00\00\00\00\00\00\00\00\00\00\00\00\00\00\00\00\00\00\00\00\00\00\00\00"
		"\00\00\00\00\00\00\00\00\00\00\00\00\00\00\00\00\00\00\00\00\00\00\00\00\00\00\00\00\00\00"
		"\00\00\00\00"
	)
	;; Amount of value to transfer.
	;; Represented by u128 (16 bytes long) in little endian.
	(data (i32.const 36)
		"\06\00\00\00\00\00\00\00\00\00\00\00\00\00\00\00\00\00\00\00\00\00\00\00\00\00\00\00\00\00"
		"\00\00"
	)
)
"#;

	#[test]
	fn deploying_wasm_contract_should_work() {

		let transfer_code = wabt::wat2wasm(CODE_TRANSFER).unwrap();
		let transfer_ch = <Runtime as system::Trait>::Hashing::hash(&transfer_code);

		let addr = <Runtime as contracts::Trait>::DetermineContractAddress::contract_address_for(
			&transfer_ch,
			&[],
			&charlie(),
		);

		let b = construct_block(
			&mut new_test_ext(COMPACT_CODE, false),
			1,
			GENESIS_HASH.into(),
			vec![
				CheckedExtrinsic {
					signed: None,
					function: Call::Timestamp(timestamp::Call::set(42)),
				},
				CheckedExtrinsic {
					signed: Some((charlie(), 0)),
					function: Call::Contracts(
						contracts::Call::put_code::<Runtime>(10_000, transfer_code)
					),
				},
				CheckedExtrinsic {
					signed: Some((charlie(), 1)),
					function: Call::Contracts(
						contracts::Call::create::<Runtime>(1 * DOLLARS, 10_000, transfer_ch, Vec::new())
					),
				},
				CheckedExtrinsic {
					signed: Some((charlie(), 2)),
					function: Call::Contracts(
						contracts::Call::call::<Runtime>(
							indices::address::Address::Id(addr.clone()),
							10,
							10_000,
							vec![0x00, 0x01, 0x02, 0x03]
						)
					),
				},
			]
		);

		let mut t = new_test_ext(COMPACT_CODE, false);

		WasmExecutor::new().call(&mut t, 8, COMPACT_CODE,"Core_execute_block", &b.0).unwrap();

		runtime_io::with_externalities(&mut t, || {
			// Verify that the contract constructor worked well and code of TRANSFER contract is actually deployed.
			assert_eq!(
				&contracts::ContractInfoOf::<Runtime>::get(addr)
					.and_then(|c| c.get_alive())
					.unwrap()
					.code_hash,
				&transfer_ch
			);
		});
	}

	#[test]
	fn wasm_big_block_import_fails() {
		let mut t = new_test_ext(COMPACT_CODE, false);

		assert!(
			WasmExecutor::new().call(
				&mut t,
				4,
				COMPACT_CODE,
				"Core_execute_block",
				&big_block().0
			).is_err()
		);
	}

	#[test]
	fn native_big_block_import_succeeds() {
		let mut t = new_test_ext(COMPACT_CODE, false);

		Executor::new(None).call::<_, NeverNativeValue, fn() -> _>(
			&mut t,
			"Core_execute_block",
			&big_block().0,
			true,
			None,
		).0.unwrap();
	}

	#[test]
	fn native_big_block_import_fails_on_fallback() {
		let mut t = new_test_ext(COMPACT_CODE, false);

		assert!(
			Executor::new(None).call::<_, NeverNativeValue, fn() -> _>(
				&mut t,
				"Core_execute_block",
				&big_block().0,
				false,
				None,
			).0.is_err()
		);
	}

	#[test]
	fn panic_execution_gives_error() {
		let mut t = TestExternalities::<Blake2Hasher>::new_with_code(BLOATY_CODE, map![
			blake2_256(&<balances::FreeBalance<Runtime>>::key_for(alice())).to_vec() => {
				vec![0u8; 16]
			},
			twox_128(<balances::TotalIssuance<Runtime>>::key()).to_vec() => {
				vec![0u8; 16]
			},
			twox_128(<indices::NextEnumSet<Runtime>>::key()).to_vec() => vec![0u8; 16],
			blake2_256(&<system::BlockHash<Runtime>>::key_for(0)).to_vec() => vec![0u8; 32]
		]);

		let r = WasmExecutor::new()
			.call(&mut t, 8, COMPACT_CODE, "Core_initialize_block", &vec![].and(&from_block_number(1u64)));
		assert!(r.is_ok());
		let r = WasmExecutor::new()
			.call(&mut t, 8, COMPACT_CODE, "BlockBuilder_apply_extrinsic", &vec![].and(&xt())).unwrap();
		let r = ApplyResult::decode(&mut &r[..]).unwrap();
		assert_eq!(r, Err(ApplyError::CantPay));
	}

	#[test]
	fn successful_execution_gives_ok() {
		let mut t = TestExternalities::<Blake2Hasher>::new_with_code(COMPACT_CODE, map![
			blake2_256(&<balances::FreeBalance<Runtime>>::key_for(alice())).to_vec() => {
				(111 * DOLLARS).encode()
			},
			twox_128(<balances::TotalIssuance<Runtime>>::key()).to_vec() => {
				(111 * DOLLARS).encode()
			},
			twox_128(<indices::NextEnumSet<Runtime>>::key()).to_vec() => vec![0u8; 16],
			blake2_256(&<system::BlockHash<Runtime>>::key_for(0)).to_vec() => vec![0u8; 32]
		]);

		let r = WasmExecutor::new()
			.call(&mut t, 8, COMPACT_CODE, "Core_initialize_block", &vec![].and(&from_block_number(1u64)));
		assert!(r.is_ok());
		let r = WasmExecutor::new()
			.call(&mut t, 8, COMPACT_CODE, "BlockBuilder_apply_extrinsic", &vec![].and(&xt())).unwrap();
		let r = ApplyResult::decode(&mut &r[..]).unwrap();
		assert_eq!(r, Ok(ApplyOutcome::Success));

		runtime_io::with_externalities(&mut t, || {
			assert_eq!(Balances::total_balance(&alice()), 42 * DOLLARS - 1 * TX_FEE);
			assert_eq!(Balances::total_balance(&bob()), 69 * DOLLARS);
		});
	}

	#[test]
	fn full_native_block_import_works_with_changes_trie() {
		let block1 = changes_trie_block();
		let block_data = block1.0;
		let block = Block::decode(&mut &block_data[..]).unwrap();

		let mut t = new_test_ext(COMPACT_CODE, true);
		Executor::new(None).call::<_, NeverNativeValue, fn() -> _>(
			&mut t,
			"Core_execute_block",
			&block.encode(),
			true,
			None,
		).0.unwrap();

		assert!(t.storage_changes_root(GENESIS_HASH.into()).unwrap().is_some());
	}

	#[test]
	fn full_wasm_block_import_works_with_changes_trie() {
		let block1 = changes_trie_block();

		let mut t = new_test_ext(COMPACT_CODE, true);
		WasmExecutor::new()
			.call(&mut t, 8, COMPACT_CODE, "Core_execute_block", &block1.0).unwrap();

		assert!(t.storage_changes_root(GENESIS_HASH.into()).unwrap().is_some());
	}

	#[test]
	fn should_import_block_with_test_client() {
		use test_client::{ClientExt, TestClientBuilder, consensus::BlockOrigin};

		let client = TestClientBuilder::default()
			.build_with_native_executor::<Block, node_runtime::RuntimeApi, _>(executor())
			.0;

		let block1 = changes_trie_block();
		let block_data = block1.0;
		let block = Block::decode(&mut &block_data[..]).unwrap();

		client.import(BlockOrigin::Own, block).unwrap();
	}

	#[cfg(feature = "benchmarks")]
	mod benches {
		use super::*;
		use test::Bencher;

		#[bench]
		fn wasm_execute_block(b: &mut Bencher) {
			let (block1, block2) = blocks();

			b.iter(|| {
				let mut t = new_test_ext(COMPACT_CODE, false);
				WasmExecutor::new().call(&mut t, "Core_execute_block", &block1.0).unwrap();
				WasmExecutor::new().call(&mut t, "Core_execute_block", &block2.0).unwrap();
			});
		}
	}
}<|MERGE_RESOLUTION|>--- conflicted
+++ resolved
@@ -294,12 +294,7 @@
 	}
 
 	fn new_test_ext(code: &[u8], support_changes_trie: bool) -> TestExternalities<Blake2Hasher> {
-<<<<<<< HEAD
-		let three = AccountId::from_raw([3u8; 32]);
 		let mut ext = TestExternalities::new_with_code_with_children(code, GenesisConfig {
-=======
-		let mut ext = TestExternalities::new_with_code(code, GenesisConfig {
->>>>>>> 60e8e05e
 			aura: Some(Default::default()),
 			system: Some(SystemConfig {
 				changes_trie_config: if support_changes_trie { Some(ChangesTrieConfiguration {
