--- conflicted
+++ resolved
@@ -43,28 +43,19 @@
 	use codec::{Encode, Decode, Joiner};
 	use runtime_support::{Hashable, StorageValue, StorageMap, assert_eq_error_rate, traits::Currency};
 	use state_machine::{CodeExecutor, Externalities, TestExternalities as CoreTestExternalities};
-<<<<<<< HEAD
-	use primitives::{twox_128, blake2_256, Blake2Hasher, NeverNativeValue, NativeOrEncoded, map};
-=======
-	use primitives::{twox_128, blake2_256, Blake2Hasher, ChangesTrieConfiguration, NeverNativeValue, NativeOrEncoded};
-	use node_primitives::{Hash, BlockNumber, AccountId, Balance, Index};
->>>>>>> 04e5c332
+	use primitives::{
+		twox_128, blake2_256, Blake2Hasher, ChangesTrieConfiguration, NeverNativeValue, NativeOrEncoded. map
+	};
 	use sr_primitives::traits::{Header as HeaderT, Hash as HashT, Convert};
 	use sr_primitives::{ApplyOutcome, ApplyError, ApplyResult};
 	use sr_primitives::weights::{WeightMultiplier, GetDispatchInfo};
 	use contracts::ContractAddressFor;
 	use system::{EventRecord, Phase};
-	use node_primitives::{Hash, BlockNumber, Balance};
+	use node_primitives::{Hash, BlockNumber, AccountId, Balance, Index};
 	use node_runtime::{
 		Header, Block, UncheckedExtrinsic, CheckedExtrinsic, Call, Runtime, Balances, BuildStorage,
-<<<<<<< HEAD
 		System, Event,
 		TransferFee, TransactionBaseFee, TransactionByteFee,
-=======
-		GenesisConfig, BalancesConfig, SessionConfig, StakingConfig, System, SystemConfig,
-		GrandpaConfig, IndicesConfig, ContractsConfig, Event, SessionKeys, SignedExtra,
-		TransferFee, TransactionBaseFee, TransactionByteFee
->>>>>>> 04e5c332
 	};
 	use node_runtime::constants::currency::*;
 	use node_runtime::impls::WeightToFee;
@@ -93,7 +84,7 @@
 	type TestExternalities<H> = CoreTestExternalities<H, u64>;
 
 	fn sign(xt: CheckedExtrinsic) -> UncheckedExtrinsic {
-		node_testing::keyring::sign(xt, GENESIS_HASH)
+		node_testing::keyring::sign(xt, VERSION, GENESIS_HASH)
 	}
 
 	/// Default transfer fee
@@ -110,68 +101,6 @@
 		length_fee + weight_fee + TransferFee::get()
 	}
 
-<<<<<<< HEAD
-=======
-	fn alice() -> AccountId {
-		AccountKeyring::Alice.into()
-	}
-
-	fn bob() -> AccountId {
-		AccountKeyring::Bob.into()
-	}
-
-	fn charlie() -> AccountId {
-		AccountKeyring::Charlie.into()
-	}
-
-	fn dave() -> AccountId {
-		AccountKeyring::Dave.into()
-	}
-
-	fn eve() -> AccountId {
-		AccountKeyring::Eve.into()
-	}
-
-	fn ferdie() -> AccountId {
-		AccountKeyring::Ferdie.into()
-	}
-
-	fn sign(xt: CheckedExtrinsic) -> UncheckedExtrinsic {
-		match xt.signed {
-			Some((signed, extra)) => {
-				let payload = (xt.function, extra.clone(), VERSION, GENESIS_HASH, GENESIS_HASH);
-				let key = AccountKeyring::from_public(&signed).unwrap();
-				let signature = payload.using_encoded(|b| {
-					if b.len() > 256 {
-						key.sign(&runtime_io::blake2_256(b))
-					} else {
-						key.sign(b)
-					}
-				}).into();
-				UncheckedExtrinsic {
-					signature: Some((indices::address::Address::Id(signed), signature, extra)),
-					function: payload.0,
-				}
-			}
-			None => UncheckedExtrinsic {
-				signature: None,
-				function: xt.function,
-			},
-		}
-	}
-
-	fn signed_extra(nonce: Index, extra_fee: Balance) -> SignedExtra {
-		(
-			system::CheckVersion::new(),
-			system::CheckGenesis::new(),
-			system::CheckEra::from(Era::mortal(256, 0)),
-			system::CheckNonce::from(nonce),
-			system::CheckWeight::new(),
-			balances::TakeFees::from(extra_fee)
-		)
-	}
-
->>>>>>> 04e5c332
 	fn default_transfer_call() -> balances::Call<Runtime> {
 		balances::Call::transfer::<Runtime>(bob().into(), 69 * DOLLARS)
 	}
@@ -336,80 +265,10 @@
 	}
 
 	fn new_test_ext(code: &[u8], support_changes_trie: bool) -> TestExternalities<Blake2Hasher> {
-<<<<<<< HEAD
 		let mut ext = TestExternalities::new_with_code(
 			code,
 			node_testing::genesis::config(support_changes_trie, Some(code)).build_storage().unwrap(),
 		);
-=======
-		let mut ext = TestExternalities::new_with_code(code, GenesisConfig {
-			system: Some(SystemConfig {
-				changes_trie_config: if support_changes_trie { Some(ChangesTrieConfiguration {
-					digest_interval: 2,
-					digest_levels: 2,
-				}) } else { None },
-				.. Default::default()
-			}),
-			indices: Some(IndicesConfig {
-				ids: vec![alice(), bob(), charlie(), dave(), eve(), ferdie()],
-			}),
-			balances: Some(BalancesConfig {
-				balances: vec![
-					(alice(), 111 * DOLLARS),
-					(bob(), 100 * DOLLARS),
-					(charlie(), 100_000_000 * DOLLARS),
-					(dave(), 111 * DOLLARS),
-					(eve(), 101 * DOLLARS),
-					(ferdie(), 100 * DOLLARS),
-				],
-				vesting: vec![],
-			}),
-			session: Some(SessionConfig {
-				keys: vec![
-					(alice(), to_session_keys(
-						&Ed25519Keyring::Alice,
-						&Sr25519Keyring::Alice,
-					)),
-					(bob(), to_session_keys(
-						&Ed25519Keyring::Bob,
-						&Sr25519Keyring::Bob,
-					)),
-					(charlie(), to_session_keys(
-						&Ed25519Keyring::Charlie,
-						&Sr25519Keyring::Charlie,
-					)),
-				]
-			}),
-			staking: Some(StakingConfig {
-				current_era: 0,
-				stakers: vec![
-					(dave(), alice(), 111 * DOLLARS, staking::StakerStatus::Validator),
-					(eve(), bob(), 100 * DOLLARS, staking::StakerStatus::Validator),
-					(ferdie(), charlie(), 100 * DOLLARS, staking::StakerStatus::Validator)
-				],
-				validator_count: 3,
-				minimum_validator_count: 0,
-				slash_reward_fraction: Perbill::from_percent(10),
-				invulnerables: vec![alice(), bob(), charlie()],
-				.. Default::default()
-			}),
-			contracts: Some(ContractsConfig {
-				current_schedule: Default::default(),
-				gas_price: 1 * MILLICENTS,
-			}),
-			babe: Some(Default::default()),
-			grandpa: Some(GrandpaConfig {
-				authorities: vec![],
-			}),
-			im_online: Some(Default::default()),
-			democracy: Some(Default::default()),
-			collective_Instance1: Some(Default::default()),
-			collective_Instance2: Some(Default::default()),
-			membership_Instance1: Some(Default::default()),
-			elections: Some(Default::default()),
-			sudo: Some(Default::default()),
-		}.build_storage().unwrap());
->>>>>>> 04e5c332
 		ext.changes_trie_storage().insert(0, GENESIS_HASH.into(), Default::default());
 		ext
 	}
