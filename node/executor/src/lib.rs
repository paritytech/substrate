// Copyright 2018-2019 Parity Technologies (UK) Ltd.
// This file is part of Substrate.

// Substrate is free software: you can redistribute it and/or modify
// it under the terms of the GNU General Public License as published by
// the Free Software Foundation, either version 3 of the License, or
// (at your option) any later version.

// Substrate is distributed in the hope that it will be useful,
// but WITHOUT ANY WARRANTY; without even the implied warranty of
// MERCHANTABILITY or FITNESS FOR A PARTICULAR PURPOSE.  See the
// GNU General Public License for more details.

// You should have received a copy of the GNU General Public License
// along with Substrate.  If not, see <http://www.gnu.org/licenses/>.

//! A `CodeExecutor` specialization which uses natively compiled runtime when the wasm to be
//! executed is equivalent to the natively compiled code.

#![cfg_attr(feature = "benchmarks", feature(test))]

#[cfg(feature = "benchmarks")] extern crate test;

pub use substrate_executor::NativeExecutor;
use substrate_executor::native_executor_instance;
native_executor_instance!(pub Executor, node_runtime::api::dispatch, node_runtime::native_version, include_bytes!("../../runtime/wasm/target/wasm32-unknown-unknown/release/node_runtime.compact.wasm"));

#[cfg(test)]
mod tests {
	use runtime_io;
	use super::Executor;
	use substrate_executor::{WasmExecutor, NativeExecutionDispatch};
	use parity_codec::{Encode, Decode, Joiner};
	use keyring::{AuthorityKeyring, AccountKeyring};
	use runtime_support::{Hashable, StorageValue, StorageMap, traits::Currency};
	use state_machine::{CodeExecutor, Externalities, TestExternalities};
	use primitives::{twox_128, blake2_256, Blake2Hasher, ChangesTrieConfiguration, NeverNativeValue,
		NativeOrEncoded};
	use node_primitives::{Hash, BlockNumber, AccountId};
	use runtime_primitives::traits::{Header as HeaderT, Hash as HashT, Digest, DigestItem};
	use runtime_primitives::{generic::Era, ApplyOutcome, ApplyError, ApplyResult, Perbill};
	use {balances, indices, session, system, staking, consensus, timestamp, treasury, contract};
	use contract::ContractAddressFor;
	use system::{EventRecord, Phase};
	use node_runtime::{Header, Block, UncheckedExtrinsic, CheckedExtrinsic, Call, Runtime, Balances,
		BuildStorage, GenesisConfig, BalancesConfig, SessionConfig, StakingConfig, System,
		SystemConfig, GrandpaConfig, IndicesConfig, Event};
	use wabt;
	use primitives::map;

	const BLOATY_CODE: &[u8] = include_bytes!("../../runtime/wasm/target/wasm32-unknown-unknown/release/node_runtime.wasm");
	const COMPACT_CODE: &[u8] = include_bytes!("../../runtime/wasm/target/wasm32-unknown-unknown/release/node_runtime.compact.wasm");
	const GENESIS_HASH: [u8; 32] = [69u8; 32];

	fn alice() -> AccountId {
		AccountKeyring::Alice.into()
	}

	fn bob() -> AccountId {
		AccountKeyring::Bob.into()
	}

	fn charlie() -> AccountId {
		AccountKeyring::Charlie.into()
	}

	fn dave() -> AccountId {
		AccountKeyring::Dave.into()
	}

	fn eve() -> AccountId {
		AccountKeyring::Eve.into()
	}

	fn ferdie() -> AccountId {
		AccountKeyring::Ferdie.into()
	}

	fn sign(xt: CheckedExtrinsic) -> UncheckedExtrinsic {
		match xt.signed {
			Some((signed, index)) => {
				let era = Era::mortal(256, 0);
				let payload = (index.into(), xt.function, era, GENESIS_HASH);
				let key = AccountKeyring::from_public(&signed).unwrap();
				let signature = payload.using_encoded(|b| {
					if b.len() > 256 {
						key.sign(&runtime_io::blake2_256(b))
					} else {
						key.sign(b)
					}
				}).into();
				UncheckedExtrinsic {
					signature: Some((indices::address::Address::Id(signed), signature, payload.0, era)),
					function: payload.1,
				}
			}
			None => UncheckedExtrinsic {
				signature: None,
				function: xt.function,
			},
		}
	}

	fn xt() -> UncheckedExtrinsic {
		sign(CheckedExtrinsic {
			signed: Some((alice(), 0)),
			function: Call::Balances(balances::Call::transfer::<Runtime>(bob().into(), 69)),
		})
	}

	fn from_block_number(n: u64) -> Header {
		Header::new(n, Default::default(), Default::default(), [69; 32].into(), Default::default())
	}

	fn executor() -> ::substrate_executor::NativeExecutor<Executor> {
		::substrate_executor::NativeExecutor::new(None)
	}

	#[test]
	fn panic_execution_with_foreign_code_gives_error() {
		let mut t = TestExternalities::<Blake2Hasher>::new_with_code(BLOATY_CODE, map![
			blake2_256(&<balances::FreeBalance<Runtime>>::key_for(alice())).to_vec() => vec![69u8, 0, 0, 0, 0, 0, 0, 0, 0, 0, 0, 0, 0, 0, 0, 0],
			twox_128(<balances::TotalIssuance<Runtime>>::key()).to_vec() => vec![69u8, 0, 0, 0, 0, 0, 0, 0, 0, 0, 0, 0, 0, 0, 0, 0],
			twox_128(<balances::ExistentialDeposit<Runtime>>::key()).to_vec() => vec![0u8; 16],
			twox_128(<balances::CreationFee<Runtime>>::key()).to_vec() => vec![0u8; 16],
			twox_128(<balances::TransferFee<Runtime>>::key()).to_vec() => vec![0u8; 16],
			twox_128(<indices::NextEnumSet<Runtime>>::key()).to_vec() => vec![0u8; 16],
			blake2_256(&<system::BlockHash<Runtime>>::key_for(0)).to_vec() => vec![0u8; 32],
			twox_128(<balances::TransactionBaseFee<Runtime>>::key()).to_vec() => vec![70u8; 16],
			twox_128(<balances::TransactionByteFee<Runtime>>::key()).to_vec() => vec![0u8; 16]
		]);

		let r = executor().call::<_, NeverNativeValue, fn() -> _>(
			&mut t,
			"Core_initialize_block",
			&vec![].and(&from_block_number(1u64)),
			true,
			None,
		).0;
		assert!(r.is_ok());
		let v = executor().call::<_, NeverNativeValue, fn() -> _>(
			&mut t,
			"BlockBuilder_apply_extrinsic",
			&vec![].and(&xt()),
			true,
			None,
		).0.unwrap();
		let r = ApplyResult::decode(&mut &v.as_encoded()[..]).unwrap();
		assert_eq!(r, Err(ApplyError::CantPay));
	}

	#[test]
	fn bad_extrinsic_with_native_equivalent_code_gives_error() {
		let mut t = TestExternalities::<Blake2Hasher>::new_with_code(COMPACT_CODE, map![
			blake2_256(&<balances::FreeBalance<Runtime>>::key_for(alice())).to_vec() => vec![69u8, 0, 0, 0, 0, 0, 0, 0, 0, 0, 0, 0, 0, 0, 0, 0],
			twox_128(<balances::TotalIssuance<Runtime>>::key()).to_vec() => vec![69u8, 0, 0, 0, 0, 0, 0, 0, 0, 0, 0, 0, 0, 0, 0, 0],
			twox_128(<balances::ExistentialDeposit<Runtime>>::key()).to_vec() => vec![0u8; 16],
			twox_128(<balances::CreationFee<Runtime>>::key()).to_vec() => vec![0u8; 16],
			twox_128(<balances::TransferFee<Runtime>>::key()).to_vec() => vec![0u8; 16],
			twox_128(<indices::NextEnumSet<Runtime>>::key()).to_vec() => vec![0u8; 16],
			blake2_256(&<system::BlockHash<Runtime>>::key_for(0)).to_vec() => vec![0u8; 32],
			twox_128(<balances::TransactionBaseFee<Runtime>>::key()).to_vec() => vec![70u8; 16],
			twox_128(<balances::TransactionByteFee<Runtime>>::key()).to_vec() => vec![0u8; 16]
		]);

		let r = executor().call::<_, NeverNativeValue, fn() -> _>(
			&mut t,
			"Core_initialize_block",
			&vec![].and(&from_block_number(1u64)),
			true,
			None,
		).0;
		assert!(r.is_ok());
		let v = executor().call::<_, NeverNativeValue, fn() -> _>(
			&mut t,
			"BlockBuilder_apply_extrinsic",
			&vec![].and(&xt()),
			true,
			None,
		).0.unwrap();
		let r = ApplyResult::decode(&mut &v.as_encoded()[..]).unwrap();
		assert_eq!(r, Err(ApplyError::CantPay));
	}

	#[test]
	fn successful_execution_with_native_equivalent_code_gives_ok() {
		let mut t = TestExternalities::<Blake2Hasher>::new_with_code(COMPACT_CODE, map![
			blake2_256(&<balances::FreeBalance<Runtime>>::key_for(alice())).to_vec() => vec![111u8, 0, 0, 0, 0, 0, 0, 0, 0, 0, 0, 0, 0, 0, 0, 0],
			twox_128(<balances::TotalIssuance<Runtime>>::key()).to_vec() => vec![111u8, 0, 0, 0, 0, 0, 0, 0, 0, 0, 0, 0, 0, 0, 0, 0],
			twox_128(<balances::ExistentialDeposit<Runtime>>::key()).to_vec() => vec![0u8; 16],
			twox_128(<balances::CreationFee<Runtime>>::key()).to_vec() => vec![0u8; 16],
			twox_128(<balances::TransferFee<Runtime>>::key()).to_vec() => vec![0u8; 16],
			twox_128(<indices::NextEnumSet<Runtime>>::key()).to_vec() => vec![0u8; 16],
			blake2_256(&<system::BlockHash<Runtime>>::key_for(0)).to_vec() => vec![0u8; 32],
			twox_128(<balances::TransactionBaseFee<Runtime>>::key()).to_vec() => vec![0u8; 16],
			twox_128(<balances::TransactionByteFee<Runtime>>::key()).to_vec() => vec![0u8; 16]
		]);

		let r = executor().call::<_, NeverNativeValue, fn() -> _>(
			&mut t,
			"Core_initialize_block",
			&vec![].and(&from_block_number(1u64)),
			true,
			None,
		).0;
		assert!(r.is_ok());
		let r = executor().call::<_, NeverNativeValue, fn() -> _>(
			&mut t,
			"BlockBuilder_apply_extrinsic",
			&vec![].and(&xt()),
			true,
			None,
		).0;
		assert!(r.is_ok());

		runtime_io::with_externalities(&mut t, || {
			assert_eq!(Balances::total_balance(&alice()), 42);
			assert_eq!(Balances::total_balance(&bob()), 69);
		});
	}

	#[test]
	fn successful_execution_with_foreign_code_gives_ok() {
		let mut t = TestExternalities::<Blake2Hasher>::new_with_code(BLOATY_CODE, map![
			blake2_256(&<balances::FreeBalance<Runtime>>::key_for(alice())).to_vec() => vec![111u8, 0, 0, 0, 0, 0, 0, 0, 0, 0, 0, 0, 0, 0, 0, 0],
			twox_128(<balances::TotalIssuance<Runtime>>::key()).to_vec() => vec![111u8, 0, 0, 0, 0, 0, 0, 0, 0, 0, 0, 0, 0, 0, 0, 0],
			twox_128(<balances::ExistentialDeposit<Runtime>>::key()).to_vec() => vec![0u8; 16],
			twox_128(<balances::CreationFee<Runtime>>::key()).to_vec() => vec![0u8; 16],
			twox_128(<balances::TransferFee<Runtime>>::key()).to_vec() => vec![0u8; 16],
			twox_128(<indices::NextEnumSet<Runtime>>::key()).to_vec() => vec![0u8; 16],
			blake2_256(&<system::BlockHash<Runtime>>::key_for(0)).to_vec() => vec![0u8; 32],
			twox_128(<balances::TransactionBaseFee<Runtime>>::key()).to_vec() => vec![0u8; 16],
			twox_128(<balances::TransactionByteFee<Runtime>>::key()).to_vec() => vec![0u8; 16]
		]);

		let r = executor().call::<_, NeverNativeValue, fn() -> _>(
			&mut t,
			"Core_initialize_block",
			&vec![].and(&from_block_number(1u64)),
			true,
			None,
		).0;
		assert!(r.is_ok());
		let r = executor().call::<_, NeverNativeValue, fn() -> _>(
			&mut t,
			"BlockBuilder_apply_extrinsic",
			&vec![].and(&xt()),
			true,
			None,
		).0;
		assert!(r.is_ok());

		runtime_io::with_externalities(&mut t, || {
			assert_eq!(Balances::total_balance(&alice()), 42);
			assert_eq!(Balances::total_balance(&bob()), 69);
		});
	}

	fn new_test_ext(code: &[u8], support_changes_trie: bool) -> TestExternalities<Blake2Hasher> {
		let three = AccountId::from_raw([3u8; 32]);
		TestExternalities::new_with_code(code, GenesisConfig {
			consensus: Some(Default::default()),
			system: Some(SystemConfig {
				changes_trie_config: if support_changes_trie { Some(ChangesTrieConfiguration {
					digest_interval: 2,
					digest_levels: 2,
				}) } else { None },
				..Default::default()
			}),
			indices: Some(IndicesConfig {
				ids: vec![alice(), bob(), charlie(), dave(), eve(), ferdie()],
			}),
			balances: Some(BalancesConfig {
				transaction_base_fee: 1,
				transaction_byte_fee: 0,
				balances: vec![
					(alice(), 111),
					(bob(), 100),
					(charlie(), 100_000_000),
					(dave(), 111),
					(eve(), 101),
					(ferdie(), 100),
				],
				existential_deposit: 0,
				transfer_fee: 0,
				creation_fee: 0,
				vesting: vec![],
			}),
			session: Some(SessionConfig {
				session_length: 2,
				validators: vec![AccountKeyring::One.into(), AccountKeyring::Two.into(), three],
				keys: vec![
					(alice(), AuthorityKeyring::Alice.into()),
					(bob(), AuthorityKeyring::Bob.into()),
					(charlie(), AuthorityKeyring::Charlie.into())
				]
			}),
			staking: Some(StakingConfig {
				sessions_per_era: 2,
				current_era: 0,
				stakers: vec![
					(dave(), alice(), 111, staking::StakerStatus::Validator),
					(eve(), bob(), 100, staking::StakerStatus::Validator),
					(ferdie(), charlie(), 100, staking::StakerStatus::Validator)
				],
				validator_count: 3,
				minimum_validator_count: 0,
				bonding_duration: 0,
				offline_slash: Perbill::zero(),
				session_reward: Perbill::zero(),
				current_session_reward: 0,
				offline_slash_grace: 0,
				invulnerables: vec![alice(), bob(), charlie()],
			}),
			democracy: Some(Default::default()),
			council_seats: Some(Default::default()),
			council_voting: Some(Default::default()),
			timestamp: Some(Default::default()),
			treasury: Some(Default::default()),
			contract: Some(Default::default()),
			sudo: Some(Default::default()),
			grandpa: Some(GrandpaConfig {
				authorities: vec![],
			}),
		}.build_storage().unwrap().0)
	}

	fn construct_block(
		env: &mut TestExternalities<Blake2Hasher>,
		number: BlockNumber,
		parent_hash: Hash,
		extrinsics: Vec<CheckedExtrinsic>,
	) -> (Vec<u8>, Hash) {
		use trie::ordered_trie_root;

		// sign extrinsics.
		let extrinsics = extrinsics.into_iter().map(sign).collect::<Vec<_>>();

		// calculate the header fields that we can.
		let extrinsics_root = ordered_trie_root::<Blake2Hasher, _, _>(
				extrinsics.iter().map(Encode::encode)
			).to_fixed_bytes()
			.into();

		let header = Header {
			parent_hash,
			number,
			extrinsics_root,
			state_root: Default::default(),
			digest: Default::default(),
		};

		// execute the block to get the real header.
		Executor::new(None).call::<_, NeverNativeValue, fn() -> _>(
			env,
			"Core_initialize_block",
			&header.encode(),
			true,
			None,
		).0.unwrap();

		for i in extrinsics.iter() {
			Executor::new(None).call::<_, NeverNativeValue, fn() -> _>(
				env,
				"BlockBuilder_apply_extrinsic",
				&i.encode(),
				true,
				None,
			).0.unwrap();
		}

		let header = match Executor::new(None).call::<_, NeverNativeValue, fn() -> _>(
			env,
			"BlockBuilder_finalize_block",
			&[0u8;0],
			true,
			None,
		).0.unwrap() {
			NativeOrEncoded::Native(_) => unreachable!(),
			NativeOrEncoded::Encoded(h) => Header::decode(&mut &h[..]).unwrap(),
		};

		let hash = header.blake2_256();
		(Block { header, extrinsics }.encode(), hash.into())
	}

	fn changes_trie_block() -> (Vec<u8>, Hash) {
		construct_block(
			&mut new_test_ext(COMPACT_CODE, true),
			1,
			GENESIS_HASH.into(),
			vec![
				CheckedExtrinsic {
					signed: None,
					function: Call::Timestamp(timestamp::Call::set(42)),
				},
				CheckedExtrinsic {
					signed: Some((alice(), 0)),
					function: Call::Balances(balances::Call::transfer(bob().into(), 69)),
				},
			]
		)
	}

	// block 1 and 2 must be created together to ensure transactions are only signed once (since they
	// are not guaranteed to be deterministic) and to ensure that the correct state is propagated
	// from block1's execution to block2 to derive the correct storage_root.
	fn blocks() -> ((Vec<u8>, Hash), (Vec<u8>, Hash)) {
		let mut t = new_test_ext(COMPACT_CODE, false);
		let block1 = construct_block(
			&mut t,
			1,
			GENESIS_HASH.into(),
			vec![
				CheckedExtrinsic {
					signed: None,
					function: Call::Timestamp(timestamp::Call::set(42)),
				},
				CheckedExtrinsic {
					signed: Some((alice(), 0)),
					function: Call::Balances(balances::Call::transfer(bob().into(), 69)),
				},
			]
		);
		let block2 = construct_block(
			&mut t,
			2,
			block1.1.clone(),
			vec![
				CheckedExtrinsic {
					signed: None,
					function: Call::Timestamp(timestamp::Call::set(52)),
				},
				CheckedExtrinsic {
					signed: Some((bob(), 0)),
					function: Call::Balances(balances::Call::transfer(alice().into(), 5)),
				},
				CheckedExtrinsic {
					signed: Some((alice(), 1)),
					function: Call::Balances(balances::Call::transfer(bob().into(), 15)),
				}
			]
		);

		// session change => consensus authorities change => authorities change digest item appears
		let digest = Header::decode(&mut &block2.0[..]).unwrap().digest;
		assert_eq!(digest.logs().len(), 1);
		assert!(digest.logs()[0].as_authorities_change().is_some());

		(block1, block2)
	}

	fn big_block() -> (Vec<u8>, Hash) {
		construct_block(
			&mut new_test_ext(COMPACT_CODE, false),
			1,
			GENESIS_HASH.into(),
			vec![
				CheckedExtrinsic {
					signed: None,
					function: Call::Timestamp(timestamp::Call::set(42)),
				},
				CheckedExtrinsic {
					signed: Some((alice(), 0)),
					function: Call::Consensus(consensus::Call::remark(vec![0; 120000])),
				}
			]
		)
	}

	#[test]
	fn full_native_block_import_works() {
		let mut t = new_test_ext(COMPACT_CODE, false);

		let (block1, block2) = blocks();

		executor().call::<_, NeverNativeValue, fn() -> _>(
			&mut t,
			"Core_execute_block",
			&block1.0,
			true,
			None,
		).0.unwrap();

		runtime_io::with_externalities(&mut t, || {
			// block1 transfers from alice 69 to bob.
			// -1 is the default fee
			assert_eq!(Balances::total_balance(&alice()), 111 - 69 - 1);
			assert_eq!(Balances::total_balance(&bob()), 100 + 69);
			assert_eq!(System::events(), vec![
				EventRecord {
					phase: Phase::ApplyExtrinsic(0),
					event: Event::system(system::Event::ExtrinsicSuccess),
					topics: vec![],
				},
				EventRecord {
					phase: Phase::ApplyExtrinsic(1),
					event: Event::balances(balances::RawEvent::Transfer(
						alice().into(),
						bob().into(),
						69,
						0
					)),
					topics: vec![],
				},
				EventRecord {
					phase: Phase::ApplyExtrinsic(1),
					event: Event::system(system::Event::ExtrinsicSuccess),
					topics: vec![],
				},
				EventRecord {
					phase: Phase::Finalization,
					event: Event::treasury(treasury::RawEvent::Spending(0)),
					topics: vec![],
				},
				EventRecord {
					phase: Phase::Finalization,
					event: Event::treasury(treasury::RawEvent::Burnt(0)),
					topics: vec![],
				},
				EventRecord {
					phase: Phase::Finalization,
					event: Event::treasury(treasury::RawEvent::Rollover(0)),
					topics: vec![],
				},
			]);
		});

		executor().call::<_, NeverNativeValue, fn() -> _>(
			&mut t,
			"Core_execute_block",
			&block2.0,
			true,
			None,
		).0.unwrap();

		runtime_io::with_externalities(&mut t, || {
			// bob sends 5, alice sends 15 | bob += 10, alice -= 10
			// 111 - 69 - 1 - 10 - 1 = 30
			assert_eq!(Balances::total_balance(&alice()), 111 - 69 - 1 - 10 - 1);
			// 100 + 69 + 10 - 1     = 178
			assert_eq!(Balances::total_balance(&bob()), 100 + 69 + 10 - 1);
			assert_eq!(System::events(), vec![
				EventRecord {
					phase: Phase::ApplyExtrinsic(0),
					event: Event::system(system::Event::ExtrinsicSuccess),
					topics: vec![],
				},
				EventRecord {
					phase: Phase::ApplyExtrinsic(1),
					event: Event::balances(
						balances::RawEvent::Transfer(
							bob().into(),
							alice().into(),
							5,
							0
						)
					),
					topics: vec![],
				},
				EventRecord {
					phase: Phase::ApplyExtrinsic(1),
					event: Event::system(system::Event::ExtrinsicSuccess),
					topics: vec![],
				},
				EventRecord {
					phase: Phase::ApplyExtrinsic(2),
					event: Event::balances(
						balances::RawEvent::Transfer(
							alice().into(),
							bob().into(),
							15,
							0
						)
					),
					topics: vec![],
				},
				EventRecord {
					phase: Phase::ApplyExtrinsic(2),
					event: Event::system(system::Event::ExtrinsicSuccess),
					topics: vec![],
				},
				EventRecord {
					phase: Phase::Finalization,
<<<<<<< HEAD
					event: Event::session(session::RawEvent::NewSession(1)),
					topics: vec![],
				},
				EventRecord {
					phase: Phase::Finalization,
					event: Event::treasury(treasury::RawEvent::Spending(0)),
					topics: vec![],
=======
					event: Event::treasury(treasury::RawEvent::Spending(0))
>>>>>>> 6e67eff0
				},
				EventRecord {
					phase: Phase::Finalization,
					event: Event::treasury(treasury::RawEvent::Burnt(0)),
					topics: vec![],
				},
				EventRecord {
					phase: Phase::Finalization,
					event: Event::treasury(treasury::RawEvent::Rollover(0)),
					topics: vec![],
				},
				EventRecord {
					phase: Phase::Finalization,
					event: Event::session(session::RawEvent::NewSession(1))
				},
			]);
		});
	}

	#[test]
	fn full_wasm_block_import_works() {
		let mut t = new_test_ext(COMPACT_CODE, false);

		let (block1, block2) = blocks();

		WasmExecutor::new().call(&mut t, 8, COMPACT_CODE, "Core_execute_block", &block1.0).unwrap();

		runtime_io::with_externalities(&mut t, || {
			// block1 transfers from alice 69 to bob.
			// -1 is the default fee
			assert_eq!(Balances::total_balance(&alice()), 111 - 69 - 1);
			assert_eq!(Balances::total_balance(&bob()), 100 + 69);
		});

		WasmExecutor::new().call(&mut t, 8, COMPACT_CODE, "Core_execute_block", &block2.0).unwrap();

		runtime_io::with_externalities(&mut t, || {
			// bob sends 5, alice sends 15 | bob += 10, alice -= 10
			// 111 - 69 - 1 - 10 - 1 = 30
			assert_eq!(Balances::total_balance(&alice()), 111 - 69 - 1 - 10 - 1);
			// 100 + 69 + 10 - 1     = 178
			assert_eq!(Balances::total_balance(&bob()), 100 + 69 + 10 - 1);
		});
	}

	const CODE_TRANSFER: &str = r#"
(module
	;; ext_call(
	;;    callee_ptr: u32,
	;;    callee_len: u32,
	;;    gas: u64,
	;;    value_ptr: u32,
	;;    value_len: u32,
	;;    input_data_ptr: u32,
	;;    input_data_len: u32
	;; ) -> u32
	(import "env" "ext_call" (func $ext_call (param i32 i32 i64 i32 i32 i32 i32) (result i32)))
	(import "env" "ext_input_size" (func $ext_input_size (result i32)))
	(import "env" "ext_input_copy" (func $ext_input_copy (param i32 i32 i32)))
	(import "env" "memory" (memory 1 1))
	(func (export "deploy")
	)
	(func (export "call")
		(block $fail
			;; fail if ext_input_size != 4
			(br_if $fail
				(i32.ne
					(i32.const 4)
					(call $ext_input_size)
				)
			)

			(call $ext_input_copy
				(i32.const 0)
				(i32.const 0)
				(i32.const 4)
			)


			(br_if $fail
				(i32.ne
					(i32.load8_u (i32.const 0))
					(i32.const 0)
				)
			)
			(br_if $fail
				(i32.ne
					(i32.load8_u (i32.const 1))
					(i32.const 1)
				)
			)
			(br_if $fail
				(i32.ne
					(i32.load8_u (i32.const 2))
					(i32.const 2)
				)
			)
			(br_if $fail
				(i32.ne
					(i32.load8_u (i32.const 3))
					(i32.const 3)
				)
			)

			(drop
				(call $ext_call
					(i32.const 4)  ;; Pointer to "callee" address.
					(i32.const 32)  ;; Length of "callee" address.
					(i64.const 0)  ;; How much gas to devote for the execution. 0 = all.
					(i32.const 36)  ;; Pointer to the buffer with value to transfer
					(i32.const 16)   ;; Length of the buffer with value to transfer.
					(i32.const 0)   ;; Pointer to input data buffer address
					(i32.const 0)   ;; Length of input data buffer
				)
			)

			(return)
		)
		unreachable
	)
	;; Destination AccountId to transfer the funds.
	;; Represented by H256 (32 bytes long) in little endian.
	(data (i32.const 4) "\09\00\00\00\00\00\00\00\00\00\00\00\00\00\00\00\00\00\00\00\00\00\00\00\00\00\00\00\00\00\00\00\00\00\00\00\00\00\00\00\00\00\00\00\00\00\00\00\00\00\00\00\00\00\00\00\00\00\00\00\00\00\00\00")
	;; Amount of value to transfer.
	;; Represented by u128 (16 bytes long) in little endian.
	(data (i32.const 36) "\06\00\00\00\00\00\00\00\00\00\00\00\00\00\00\00\00\00\00\00\00\00\00\00\00\00\00\00\00\00\00\00")
)
"#;

	#[test]
	fn deploying_wasm_contract_should_work() {

		let transfer_code = wabt::wat2wasm(CODE_TRANSFER).unwrap();
		let transfer_ch = <Runtime as system::Trait>::Hashing::hash(&transfer_code);

		let addr = <Runtime as contract::Trait>::DetermineContractAddress::contract_address_for(
			&transfer_ch,
			&[],
			&charlie(),
		);

		let b = construct_block(
			&mut new_test_ext(COMPACT_CODE, false),
			1,
			GENESIS_HASH.into(),
			vec![
				CheckedExtrinsic {
					signed: None,
					function: Call::Timestamp(timestamp::Call::set(42)),
				},
				CheckedExtrinsic {
					signed: Some((charlie(), 0)),
					function: Call::Contract(
						contract::Call::put_code::<Runtime>(10_000, transfer_code)
					),
				},
				CheckedExtrinsic {
					signed: Some((charlie(), 1)),
					function: Call::Contract(
						contract::Call::create::<Runtime>(10, 10_000, transfer_ch, Vec::new())
					),
				},
				CheckedExtrinsic {
					signed: Some((charlie(), 2)),
					function: Call::Contract(
						contract::Call::call::<Runtime>(indices::address::Address::Id(addr.clone()), 10, 10_000, vec![0x00, 0x01, 0x02, 0x03])
					),
				},
			]
		);

		let mut t = new_test_ext(COMPACT_CODE, false);

		WasmExecutor::new().call(&mut t, 8, COMPACT_CODE,"Core_execute_block", &b.0).unwrap();

		runtime_io::with_externalities(&mut t, || {
			// Verify that the contract constructor worked well and code of TRANSFER contract is actually deployed.
			assert_eq!(
				&contract::ContractInfoOf::<Runtime>::get(addr)
					.and_then(|c| c.get_alive())
					.unwrap()
					.code_hash,
				&transfer_ch
			);
		});
	}

	#[test]
	fn wasm_big_block_import_fails() {
		let mut t = new_test_ext(COMPACT_CODE, false);

		assert!(
			WasmExecutor::new().call(
				&mut t,
				8,
				COMPACT_CODE,
				"Core_execute_block",
				&big_block().0
			).is_err()
		);
	}

	#[test]
	fn native_big_block_import_succeeds() {
		let mut t = new_test_ext(COMPACT_CODE, false);

		Executor::new(None).call::<_, NeverNativeValue, fn() -> _>(
			&mut t,
			"Core_execute_block",
			&big_block().0,
			true,
			None,
		).0.unwrap();
	}

	#[test]
	fn native_big_block_import_fails_on_fallback() {
		let mut t = new_test_ext(COMPACT_CODE, false);

		assert!(
			Executor::new(None).call::<_, NeverNativeValue, fn() -> _>(
				&mut t,
				"Core_execute_block",
				&big_block().0,
				false,
				None,
			).0.is_err()
		);
	}

	#[test]
	fn panic_execution_gives_error() {
		let foreign_code = include_bytes!("../../runtime/wasm/target/wasm32-unknown-unknown/release/node_runtime.wasm");
		let mut t = TestExternalities::<Blake2Hasher>::new_with_code(foreign_code, map![
			blake2_256(&<balances::FreeBalance<Runtime>>::key_for(alice())).to_vec() => vec![69u8, 0, 0, 0, 0, 0, 0, 0, 0, 0, 0, 0, 0, 0, 0, 0],
			twox_128(<balances::TotalIssuance<Runtime>>::key()).to_vec() => vec![69u8, 0, 0, 0, 0, 0, 0, 0, 0, 0, 0, 0, 0, 0, 0, 0],
			twox_128(<balances::ExistentialDeposit<Runtime>>::key()).to_vec() => vec![0u8; 16],
			twox_128(<balances::CreationFee<Runtime>>::key()).to_vec() => vec![0u8; 16],
			twox_128(<balances::TransferFee<Runtime>>::key()).to_vec() => vec![0u8; 16],
			twox_128(<indices::NextEnumSet<Runtime>>::key()).to_vec() => vec![0u8; 16],
			blake2_256(&<system::BlockHash<Runtime>>::key_for(0)).to_vec() => vec![0u8; 32],
			twox_128(<balances::TransactionBaseFee<Runtime>>::key()).to_vec() => vec![70u8; 16],
			twox_128(<balances::TransactionByteFee<Runtime>>::key()).to_vec() => vec![0u8; 16]
		]);

		let r = WasmExecutor::new().call(&mut t, 8, COMPACT_CODE, "Core_initialize_block", &vec![].and(&from_block_number(1u64)));
		assert!(r.is_ok());
		let r = WasmExecutor::new().call(&mut t, 8, COMPACT_CODE, "BlockBuilder_apply_extrinsic", &vec![].and(&xt())).unwrap();
		let r = ApplyResult::decode(&mut &r[..]).unwrap();
		assert_eq!(r, Err(ApplyError::CantPay));
	}

	#[test]
	fn successful_execution_gives_ok() {
		let foreign_code = include_bytes!("../../runtime/wasm/target/wasm32-unknown-unknown/release/node_runtime.compact.wasm");
		let mut t = TestExternalities::<Blake2Hasher>::new_with_code(foreign_code, map![
			blake2_256(&<balances::FreeBalance<Runtime>>::key_for(alice())).to_vec() => vec![111u8, 0, 0, 0, 0, 0, 0, 0, 0, 0, 0, 0, 0, 0, 0, 0],
			twox_128(<balances::TotalIssuance<Runtime>>::key()).to_vec() => vec![111u8, 0, 0, 0, 0, 0, 0, 0, 0, 0, 0, 0, 0, 0, 0, 0],
			twox_128(<balances::ExistentialDeposit<Runtime>>::key()).to_vec() => vec![0u8; 16],
			twox_128(<balances::CreationFee<Runtime>>::key()).to_vec() => vec![0u8; 16],
			twox_128(<balances::TransferFee<Runtime>>::key()).to_vec() => vec![0u8; 16],
			twox_128(<indices::NextEnumSet<Runtime>>::key()).to_vec() => vec![0u8; 16],
			blake2_256(&<system::BlockHash<Runtime>>::key_for(0)).to_vec() => vec![0u8; 32],
			twox_128(<balances::TransactionBaseFee<Runtime>>::key()).to_vec() => vec![0u8; 16],
			twox_128(<balances::TransactionByteFee<Runtime>>::key()).to_vec() => vec![0u8; 16]
		]);

		let r = WasmExecutor::new().call(&mut t, 8, COMPACT_CODE, "Core_initialize_block", &vec![].and(&from_block_number(1u64)));
		assert!(r.is_ok());
		let r = WasmExecutor::new().call(&mut t, 8, COMPACT_CODE, "BlockBuilder_apply_extrinsic", &vec![].and(&xt())).unwrap();
		let r = ApplyResult::decode(&mut &r[..]).unwrap();
		assert_eq!(r, Ok(ApplyOutcome::Success));

		runtime_io::with_externalities(&mut t, || {
			assert_eq!(Balances::total_balance(&alice()), 42);
			assert_eq!(Balances::total_balance(&bob()), 69);
		});
	}

	#[test]
	fn full_native_block_import_works_with_changes_trie() {
		let block1 = changes_trie_block();
		let block_data = block1.0;
		let block = Block::decode(&mut &block_data[..]).unwrap();

		let mut t = new_test_ext(COMPACT_CODE, true);
		Executor::new(None).call::<_, NeverNativeValue, fn() -> _>(
			&mut t,
			"Core_execute_block",
			&block.encode(),
			true,
			None,
		).0.unwrap();

		assert!(t.storage_changes_root(Default::default(), 0).is_some());
	}

	#[test]
	fn full_wasm_block_import_works_with_changes_trie() {
		let block1 = changes_trie_block();

		let mut t = new_test_ext(COMPACT_CODE, true);
		WasmExecutor::new().call(&mut t, 8, COMPACT_CODE, "Core_execute_block", &block1.0).unwrap();

		assert!(t.storage_changes_root(Default::default(), 0).is_some());
	}

	#[cfg(feature = "benchmarks")]
	mod benches {
		use super::*;
		use test::Bencher;

		#[bench]
		fn wasm_execute_block(b: &mut Bencher) {
			let (block1, block2) = blocks();

			b.iter(|| {
				let mut t = new_test_ext(COMPACT_CODE, false);
				WasmExecutor::new().call(&mut t, "Core_execute_block", &block1.0).unwrap();
				WasmExecutor::new().call(&mut t, "Core_execute_block", &block2.0).unwrap();
			});
		}
	}
}<|MERGE_RESOLUTION|>--- conflicted
+++ resolved
@@ -582,17 +582,8 @@
 				},
 				EventRecord {
 					phase: Phase::Finalization,
-<<<<<<< HEAD
-					event: Event::session(session::RawEvent::NewSession(1)),
-					topics: vec![],
-				},
-				EventRecord {
-					phase: Phase::Finalization,
-					event: Event::treasury(treasury::RawEvent::Spending(0)),
-					topics: vec![],
-=======
 					event: Event::treasury(treasury::RawEvent::Spending(0))
->>>>>>> 6e67eff0
+					topics: vec![],
 				},
 				EventRecord {
 					phase: Phase::Finalization,
