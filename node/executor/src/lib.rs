--- conflicted
+++ resolved
@@ -40,12 +40,8 @@
 	use {balances, contracts, indices, system, timestamp};
 	use runtime_io;
 	use substrate_executor::WasmExecutor;
-<<<<<<< HEAD
-	use parity_codec::{Encode, Decode, Joiner};
-=======
 	use codec::{Encode, Decode, Joiner};
 	use keyring::{AccountKeyring, Ed25519Keyring, Sr25519Keyring};
->>>>>>> dcbe1be4
 	use runtime_support::{Hashable, StorageValue, StorageMap, assert_eq_error_rate, traits::Currency};
 	use state_machine::{CodeExecutor, Externalities, TestExternalities as CoreTestExternalities};
 	use primitives::{ twox_128, blake2_256, Blake2Hasher, NeverNativeValue, NativeOrEncoded};
@@ -266,93 +262,11 @@
 		});
 	}
 
-<<<<<<< HEAD
 	fn new_test_ext(code: &[u8], support_changes_trie: bool) -> TestExternalities<Blake2Hasher> {
-		let mut ext = TestExternalities::new_with_code_with_children(
+		let mut ext = TestExternalities::new_with_code(
 			code,
 			node_testing::genesis::config(support_changes_trie).build_storage().unwrap(),
 		);
-=======
-	fn to_session_keys(
-		ed25519_keyring: &Ed25519Keyring,
-		sr25519_keyring: &Sr25519Keyring,
-	) -> SessionKeys {
-		SessionKeys {
-			grandpa: ed25519_keyring.to_owned().public().into(),
-			babe: sr25519_keyring.to_owned().public().into(),
-			im_online: sr25519_keyring.to_owned().public().into(),
-		}
-	}
-
-	fn new_test_ext(code: &[u8], support_changes_trie: bool) -> TestExternalities<Blake2Hasher> {
-		let mut ext = TestExternalities::new_with_code(code, GenesisConfig {
-			system: Some(SystemConfig {
-				changes_trie_config: if support_changes_trie { Some(ChangesTrieConfiguration {
-					digest_interval: 2,
-					digest_levels: 2,
-				}) } else { None },
-				.. Default::default()
-			}),
-			indices: Some(IndicesConfig {
-				ids: vec![alice(), bob(), charlie(), dave(), eve(), ferdie()],
-			}),
-			balances: Some(BalancesConfig {
-				balances: vec![
-					(alice(), 111 * DOLLARS),
-					(bob(), 100 * DOLLARS),
-					(charlie(), 100_000_000 * DOLLARS),
-					(dave(), 111 * DOLLARS),
-					(eve(), 101 * DOLLARS),
-					(ferdie(), 100 * DOLLARS),
-				],
-				vesting: vec![],
-			}),
-			session: Some(SessionConfig {
-				keys: vec![
-					(alice(), to_session_keys(
-						&Ed25519Keyring::Alice,
-						&Sr25519Keyring::Alice,
-					)),
-					(bob(), to_session_keys(
-						&Ed25519Keyring::Bob,
-						&Sr25519Keyring::Bob,
-					)),
-					(charlie(), to_session_keys(
-						&Ed25519Keyring::Charlie,
-						&Sr25519Keyring::Charlie,
-					)),
-				]
-			}),
-			staking: Some(StakingConfig {
-				current_era: 0,
-				stakers: vec![
-					(dave(), alice(), 111 * DOLLARS, staking::StakerStatus::Validator),
-					(eve(), bob(), 100 * DOLLARS, staking::StakerStatus::Validator),
-					(ferdie(), charlie(), 100 * DOLLARS, staking::StakerStatus::Validator)
-				],
-				validator_count: 3,
-				minimum_validator_count: 0,
-				offline_slash: Perbill::zero(),
-				offline_slash_grace: 0,
-				invulnerables: vec![alice(), bob(), charlie()],
-			}),
-			contracts: Some(ContractsConfig {
-				current_schedule: Default::default(),
-				gas_price: 1 * MILLICENTS,
-			}),
-			babe: Some(Default::default()),
-			grandpa: Some(GrandpaConfig {
-				authorities: vec![],
-			}),
-			im_online: Some(Default::default()),
-			democracy: Some(Default::default()),
-			collective_Instance1: Some(Default::default()),
-			collective_Instance2: Some(Default::default()),
-			membership_Instance1: Some(Default::default()),
-			elections: Some(Default::default()),
-			sudo: Some(Default::default()),
-		}.build_storage().unwrap());
->>>>>>> dcbe1be4
 		ext.changes_trie_storage().insert(0, GENESIS_HASH.into(), Default::default());
 		ext
 	}
