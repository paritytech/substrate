--- conflicted
+++ resolved
@@ -52,18 +52,12 @@
 	use {balances, contracts, indices, staking, system, timestamp};
 	use contracts::ContractAddressFor;
 	use system::{EventRecord, Phase};
-<<<<<<< HEAD
 	use node_runtime::{
 		Header, Block, UncheckedExtrinsic, CheckedExtrinsic, Call, Runtime, Balances,
 		BuildStorage, GenesisConfig, BalancesConfig, SessionConfig, StakingConfig,
 		System, SystemConfig, GrandpaConfig, IndicesConfig, ContractsConfig, Event,
-		SessionKeys, CENTS, DOLLARS, MILLICENTS
+		SessionKeys, Treasury, CENTS, DOLLARS, MILLICENTS
 	};
-=======
-	use node_runtime::{Header, Block, UncheckedExtrinsic, CheckedExtrinsic, Call, Runtime, Balances,
-		BuildStorage, GenesisConfig, BalancesConfig, SessionConfig, StakingConfig, System,
-		SystemConfig, GrandpaConfig, IndicesConfig, Event, SessionKeys, Treasury};
->>>>>>> c3f6617d
 	use wabt;
 	use primitives::map;
 
