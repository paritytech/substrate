--- conflicted
+++ resolved
@@ -29,12 +29,7 @@
 srml-treasury = { path = "../../srml/treasury" }
 srml-contract = { path = "../../srml/contract" }
 srml-grandpa = { path = "../../srml/grandpa" }
-<<<<<<< HEAD
-srml-indices = { path = "../../srml/indices" }
-wabt = "0.7"
-=======
 wabt = "~0.7.4"
->>>>>>> c5c889f0
 
 [features]
 benchmarks = []