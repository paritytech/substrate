[package]
name = "node-rpc-client"
version = "2.0.0"
authors = ["Parity Technologies <admin@parity.io>"]
edition = "2018"

[dependencies]
<<<<<<< HEAD
env_logger = "0.6.2"
futures = "0.1.28"
hyper = "0.12.33"
jsonrpc-core-client = { version = "13.0.0", features = ["http", "ws"] }
log = "0.4.8"
=======
env_logger = "0.6"
futures = "0.1.26"
hyper = "0.12"
jsonrpc-core-client = { version = "13.1.0", features = ["http", "ws"] }
log = "0.4"
>>>>>>> 409f5aa1
node-primitives = { path = "../primitives" }
substrate-rpc = { path = "../../core/rpc", version = "2.0.0" }<|MERGE_RESOLUTION|>--- conflicted
+++ resolved
@@ -5,18 +5,10 @@
 edition = "2018"
 
 [dependencies]
-<<<<<<< HEAD
 env_logger = "0.6.2"
 futures = "0.1.28"
 hyper = "0.12.33"
-jsonrpc-core-client = { version = "13.0.0", features = ["http", "ws"] }
+jsonrpc-core-client = { version = "13.1.0", features = ["http", "ws"] }
 log = "0.4.8"
-=======
-env_logger = "0.6"
-futures = "0.1.26"
-hyper = "0.12"
-jsonrpc-core-client = { version = "13.1.0", features = ["http", "ws"] }
-log = "0.4"
->>>>>>> 409f5aa1
 node-primitives = { path = "../primitives" }
 substrate-rpc = { path = "../../core/rpc", version = "2.0.0" }