[package]
name = "node-service"
version = "0.1.0"
authors = ["Parity Technologies <admin@parity.io>"]

[dependencies]
parking_lot = "0.4"
error-chain = "0.12"
lazy_static = "1.0"
log = "0.3"
slog = "^2"
tokio = "0.1.7"
hex-literal = "0.1"
<<<<<<< HEAD
parity-codec = { version = "2.0" }
node-api = { path = "../api" }
=======
>>>>>>> bf1aa857
node-primitives = { path = "../primitives" }
node-runtime = { path = "../runtime" }
node-executor = { path = "../executor" }
node-consensus = { path = "../consensus" }
node-network = { path = "../network" }
node-transaction-pool = { path = "../transaction-pool" }
sr-io = { path = "../../core/sr-io" }
substrate-primitives = { path = "../../core/primitives" }
substrate-network = { path = "../../core/network" }
substrate-client = { path = "../../core/client" }
substrate-service = { path = "../../core/service" }
substrate-telemetry = { path = "../../core/telemetry" }

[dev-dependencies]
substrate-service-test = { path = "../../core/service/test" }
substrate-bft = { path = "../../core/bft" }
substrate-test-client = { path = "../../core/test-client" }
rhododendron = "0.3"<|MERGE_RESOLUTION|>--- conflicted
+++ resolved
@@ -11,11 +11,7 @@
 slog = "^2"
 tokio = "0.1.7"
 hex-literal = "0.1"
-<<<<<<< HEAD
 parity-codec = { version = "2.0" }
-node-api = { path = "../api" }
-=======
->>>>>>> bf1aa857
 node-primitives = { path = "../primitives" }
 node-runtime = { path = "../runtime" }
 node-executor = { path = "../executor" }
