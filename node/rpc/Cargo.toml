[package]
name = "node-rpc"
version = "2.0.0"
authors = ["Parity Technologies <admin@parity.io>"]
edition = "2018"

[dependencies]
client = { package = "substrate-client", path = "../../core/client" }
jsonrpc-core = "13.2.0"
jsonrpc-core-client = "13.2.0"
jsonrpc-derive = "13.2.0"
jsonrpc-pubsub = "13.2.0"
keyring = { package = "substrate-keyring", path = "../../core/keyring" }
log = "0.4.8"
node-primitives = { path = "../primitives" }
codec = { package = "parity-scale-codec", version = "1.0.0" }
serde = { version = "1.0.100", features = ["derive"] }
sr-primitives = { path = "../../core/sr-primitives" }
substrate-primitives = { path = "../../core/primitives" }
rpc-primitives = { package = "substrate-rpc-primitives", path = "../../core/rpc/primitives" }
transaction_pool = { package = "substrate-transaction-pool", path = "../../core/transaction-pool" }

[dev-dependencies]
node-testing = { path = "../testing" }
node-runtime = { path = "../runtime" }
<<<<<<< HEAD
env_logger = "0.6.2"
=======
env_logger = "0.6"
futures03 = { package = "futures-preview", version = "=0.3.0-alpha.18" }
>>>>>>> 7fc0a91e
<|MERGE_RESOLUTION|>--- conflicted
+++ resolved
@@ -23,9 +23,5 @@
 [dev-dependencies]
 node-testing = { path = "../testing" }
 node-runtime = { path = "../runtime" }
-<<<<<<< HEAD
 env_logger = "0.6.2"
-=======
-env_logger = "0.6"
-futures03 = { package = "futures-preview", version = "=0.3.0-alpha.18" }
->>>>>>> 7fc0a91e
+futures03 = { package = "futures-preview", version = "=0.3.0-alpha.18" }