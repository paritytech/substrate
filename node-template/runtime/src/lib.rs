--- conflicted
+++ resolved
@@ -32,12 +32,7 @@
 pub use sr_primitives::BuildStorage;
 pub use timestamp::Call as TimestampCall;
 pub use balances::Call as BalancesCall;
-<<<<<<< HEAD
 pub use sr_primitives::{Permill, Perbill};
-pub use timestamp::BlockPeriod;
-=======
-pub use runtime_primitives::{Permill, Perbill};
->>>>>>> f7489f0e
 pub use support::{StorageValue, construct_runtime, parameter_types};
 
 /// Alias to the signature scheme used for Aura authority signatures.
