//! The Substrate Node Template runtime. This can be compiled with `#[no_std]`, ready for Wasm.

#![cfg_attr(not(feature = "std"), no_std)]
#![cfg_attr(not(feature = "std"), feature(alloc))]
// `construct_runtime!` does a lot of recursion and requires us to increase the limit to 256.
#![recursion_limit="256"]

#[cfg(feature = "std")]
use serde_derive::{Serialize, Deserialize};
use parity_codec_derive::{Encode, Decode};
use rstd::prelude::*;
#[cfg(feature = "std")]
use primitives::bytes;
use primitives::{Ed25519AuthorityId, OpaqueMetadata};
use runtime_primitives::{
	ApplyResult, transaction_validity::TransactionValidity, Ed25519Signature, generic,
	traits::{self, BlakeTwo256, Block as BlockT, StaticLookup}, create_runtime_str
};
use client::{
	block_builder::api::{CheckInherentsResult, InherentData, self as block_builder_api},
	runtime_api, impl_runtime_apis
};
use version::RuntimeVersion;
#[cfg(feature = "std")]
use version::NativeVersion;

// A few exports that help ease life for downstream crates.
#[cfg(any(feature = "std", test))]
pub use runtime_primitives::BuildStorage;
pub use consensus::Call as ConsensusCall;
pub use timestamp::Call as TimestampCall;
pub use balances::Call as BalancesCall;
pub use runtime_primitives::{Permill, Perbill};
pub use timestamp::BlockPeriod;
pub use support::{StorageValue, construct_runtime};

/// Alias to Ed25519 pubkey that identifies an account on the chain.
pub type AccountId = primitives::H256;

/// A hash of some data used by the chain.
pub type Hash = primitives::H256;

/// Index of a block number in the chain.
pub type BlockNumber = u64;

/// Index of an account's extrinsic in the chain.
pub type Nonce = u64;

/// Used for the module template in `./template.rs`
mod template;

/// Opaque types. These are used by the CLI to instantiate machinery that don't need to know
/// the specifics of the runtime. They can then be made to be agnostic over specific formats
/// of data like extrinsics, allowing for them to continue syncing the network through upgrades
/// to even the core datastructures.
pub mod opaque {
	use super::*;

	/// Opaque, encoded, unchecked extrinsic.
	#[derive(PartialEq, Eq, Clone, Default, Encode, Decode)]
	#[cfg_attr(feature = "std", derive(Serialize, Deserialize, Debug))]
	pub struct UncheckedExtrinsic(#[cfg_attr(feature = "std", serde(with="bytes"))] pub Vec<u8>);
	impl traits::Extrinsic for UncheckedExtrinsic {
		fn is_signed(&self) -> Option<bool> {
			None
		}
	}
	/// Opaque block header type.
	pub type Header = generic::Header<BlockNumber, BlakeTwo256, generic::DigestItem<Hash, Ed25519AuthorityId>>;
	/// Opaque block type.
	pub type Block = generic::Block<Header, UncheckedExtrinsic>;
	/// Opaque block identifier type.
	pub type BlockId = generic::BlockId<Block>;
	/// Opaque session key type.
	pub type SessionKey = Ed25519AuthorityId;
}

/// This runtime version.
pub const VERSION: RuntimeVersion = RuntimeVersion {
	spec_name: create_runtime_str!("template-node"),
	impl_name: create_runtime_str!("template-node"),
	authoring_version: 3,
	spec_version: 3,
	impl_version: 0,
	apis: RUNTIME_API_VERSIONS,
};

/// The version infromation used to identify this runtime when compiled natively.
#[cfg(feature = "std")]
pub fn native_version() -> NativeVersion {
	NativeVersion {
		runtime_version: VERSION,
		can_author_with: Default::default(),
	}
}

impl system::Trait for Runtime {
	/// The identifier used to distinguish between accounts.
	type AccountId = AccountId;
	/// The lookup mechanism to get account ID from whatever is passed in dispatchers.
	type Lookup = Indices;
	/// The index type for storing how many extrinsics an account has signed.
	type Index = Nonce;
	/// The index type for blocks.
	type BlockNumber = BlockNumber;
	/// The type for hashing blocks and tries.
	type Hash = Hash;
	/// The hashing algorithm used.
	type Hashing = BlakeTwo256;
	/// The header digest type.
	type Digest = generic::Digest<Log>;
	/// The header type.
	type Header = generic::Header<BlockNumber, BlakeTwo256, Log>;
	/// The ubiquitous event type.
	type Event = Event;
	/// The ubiquitous log type.
	type Log = Log;
	/// The ubiquitous origin type.
	type Origin = Origin;
}

impl aura::Trait for Runtime {
	type HandleReport = ();
}

impl consensus::Trait for Runtime {
	/// The identifier we use to refer to authorities.
	type SessionKey = Ed25519AuthorityId;
	// The aura module handles offline-reports internally
	// rather than using an explicit report system.
	type InherentOfflineReport = ();
	/// The ubiquitous log type.
	type Log = Log;
}

impl indices::Trait for Runtime {
	/// The type for recording indexing into the account enumeration. If this ever overflows, there
	/// will be problems!
	type AccountIndex = u32;
	/// Use the standard means of resolving an index hint from an id.
	type ResolveHint = indices::SimpleResolveHint<Self::AccountId, Self::AccountIndex>;
	/// Determine whether an account is dead.
	type IsDeadAccount = Balances;
	/// The uniquitous event type.
	type Event = Event;
}

impl timestamp::Trait for Runtime {
	/// A timestamp: seconds since the unix epoch.
	type Moment = u64;
	type OnTimestampSet = Aura;
}

impl balances::Trait for Runtime {
	/// The type for recording an account's balance.
	type Balance = u128;
	/// What to do if an account's free balance gets zeroed.
	type OnFreeBalanceZero = ();
	/// What to do if a new account is created.
	type OnNewAccount = Indices;
	/// Restrict whether an account can transfer funds. We don't place any further restrictions.
	type EnsureAccountLiquid = ();
	/// The uniquitous event type.
	type Event = Event;
}

impl fees::Trait for Runtime {
	type Amount = u128;
	type TransferAsset = Balances;
	type Event = Event;
}

impl sudo::Trait for Runtime {
	/// The uniquitous event type.
	type Event = Event;
	type Proposal = Call;
}

/// Used for the module template in `./template.rs`
impl template::Trait for Runtime { 
	type Event = Event;
}

construct_runtime!(
	pub enum Runtime with Log(InternalLog: DigestItem<Hash, Ed25519AuthorityId>) where
		Block = Block,
		NodeBlock = opaque::Block,
		UncheckedExtrinsic = UncheckedExtrinsic
	{
		System: system::{default, Log(ChangesTrieRoot)},
		Timestamp: timestamp::{Module, Call, Storage, Config<T>, Inherent},
		Consensus: consensus::{Module, Call, Storage, Config<T>, Log(AuthoritiesChange), Inherent},
		Aura: aura::{Module},
		Indices: indices,
		Balances: balances,
		Sudo: sudo,
<<<<<<< HEAD
		Fees: fees::{Module, Storage, Config<T>, Event<T>},
=======
		// Used for the module template in `./template.rs`
		TemplateModule: template::{Module, Call, Storage, Event<T>},
>>>>>>> 6a4b5806
	}
);

/// The type used as a helper for interpreting the sender of transactions.
type Context = system::ChainContext<Runtime>;
/// The address format for describing accounts.
type Address = <Indices as StaticLookup>::Source;
/// Block header type as expected by this runtime.
pub type Header = generic::Header<BlockNumber, BlakeTwo256, Log>;
/// Block type as expected by this runtime.
pub type Block = generic::Block<Header, UncheckedExtrinsic>;
/// BlockId type as expected by this runtime.
pub type BlockId = generic::BlockId<Block>;
/// Unchecked extrinsic type as expected by this runtime.
pub type UncheckedExtrinsic = generic::UncheckedMortalCompactExtrinsic<Address, Nonce, Call, Ed25519Signature>;
/// Extrinsic type that has already been checked.
pub type CheckedExtrinsic = generic::CheckedExtrinsic<AccountId, Nonce, Call>;
/// Executive: handles dispatch to the various modules.
pub type Executive = executive::Executive<Runtime, Block, Context, Fees, AllModules>;

// Implement our runtime API endpoints. This is just a bunch of proxying.
impl_runtime_apis! {
	impl runtime_api::Core<Block> for Runtime {
		fn version() -> RuntimeVersion {
			VERSION
		}

		fn authorities() -> Vec<Ed25519AuthorityId> {
			Consensus::authorities()
		}

		fn execute_block(block: Block) {
			Executive::execute_block(block)
		}

		fn initialise_block(header: &<Block as BlockT>::Header) {
			Executive::initialise_block(header)
		}
	}

	impl runtime_api::Metadata<Block> for Runtime {
		fn metadata() -> OpaqueMetadata {
			Runtime::metadata().into()
		}
	}

	impl block_builder_api::BlockBuilder<Block> for Runtime {
		fn apply_extrinsic(extrinsic: <Block as BlockT>::Extrinsic) -> ApplyResult {
			Executive::apply_extrinsic(extrinsic)
		}

		fn finalise_block() -> <Block as BlockT>::Header {
			Executive::finalise_block()
		}

		fn inherent_extrinsics(data: InherentData) -> Vec<<Block as BlockT>::Extrinsic> {
			data.create_extrinsics()
		}

		fn check_inherents(block: Block, data: InherentData) -> CheckInherentsResult {
			data.check_extrinsics(&block)
		}

		fn random_seed() -> <Block as BlockT>::Hash {
			System::random_seed()
		}
	}

	impl runtime_api::TaggedTransactionQueue<Block> for Runtime {
		fn validate_transaction(tx: <Block as BlockT>::Extrinsic) -> TransactionValidity {
			Executive::validate_transaction(tx)
		}
	}

	impl consensus_aura::AuraApi<Block> for Runtime {
		fn slot_duration() -> u64 {
			Aura::slot_duration()
		}
	}
}<|MERGE_RESOLUTION|>--- conflicted
+++ resolved
@@ -194,12 +194,9 @@
 		Indices: indices,
 		Balances: balances,
 		Sudo: sudo,
-<<<<<<< HEAD
 		Fees: fees::{Module, Storage, Config<T>, Event<T>},
-=======
 		// Used for the module template in `./template.rs`
 		TemplateModule: template::{Module, Call, Storage, Event<T>},
->>>>>>> 6a4b5806
 	}
 );
 
