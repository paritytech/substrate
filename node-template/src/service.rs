--- conflicted
+++ resolved
@@ -68,13 +68,8 @@
 				FullComponents::<Factory>::new(config)
 			},
 		AuthoritySetup = {
-<<<<<<< HEAD
 			|service: Self::FullService, state: &mut FullComponentsSetupState<Self>| {
-				if let Some(key) = service.authority_key::<Pair>() {
-=======
-			|service: Self::FullService| {
 				if let Some(key) = service.authority_key() {
->>>>>>> 8cbfc10a
 					info!("Using authority key {}", key.public());
 					let proposer = Arc::new(ProposerFactory {
 						client: service.client(),
