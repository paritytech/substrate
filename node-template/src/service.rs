//! Service and ServiceFactory implementation. Specialized wrapper over Substrate service.

#![warn(unused_extern_crates)]

use std::sync::Arc;
use log::info;
use transaction_pool::{self, txpool::{Pool as TransactionPool}};
use node_template_runtime::{self, GenesisConfig, opaque::Block, RuntimeApi, WASM_BINARY};
use substrate_service::{
	FactoryFullConfiguration, LightComponents, FullComponents, FullBackend,
	FullClient, LightClient, LightBackend, FullExecutor, LightExecutor,
	error::{Error as ServiceError},
};
use basic_authorship::ProposerFactory;
use consensus::{import_queue, start_aura, AuraImportQueue, SlotDuration};
use futures::prelude::*;
use substrate_client::{self as client, LongestChain};
use primitives::{ed25519::Pair, Pair as PairT};
use inherents::InherentDataProviders;
use network::{config::DummyFinalityProofRequestBuilder, construct_simple_protocol};
use substrate_executor::native_executor_instance;
use substrate_service::construct_service_factory;

pub use substrate_executor::NativeExecutor;
// Our native executor instance.
native_executor_instance!(
	pub Executor,
	node_template_runtime::api::dispatch,
	node_template_runtime::native_version,
	WASM_BINARY
);

#[derive(Default)]
pub struct NodeConfig {
	inherent_data_providers: InherentDataProviders,
}

construct_simple_protocol! {
	/// Demo protocol attachment for substrate.
	pub struct NodeProtocol where Block = Block { }
}

construct_service_factory! {
	struct Factory {
		Block = Block,
		RuntimeApi = RuntimeApi,
		NetworkProtocol = NodeProtocol { |config| Ok(NodeProtocol::new()) },
		RuntimeDispatch = Executor,
		FullTransactionPoolApi = transaction_pool::ChainApi<
			client::Client<FullBackend<Self>, FullExecutor<Self>, Block, RuntimeApi>,
			Block
		> {
			|config, client| Ok(TransactionPool::new(config, transaction_pool::ChainApi::new(client)))
		},
		LightTransactionPoolApi = transaction_pool::ChainApi<
			client::Client<LightBackend<Self>, LightExecutor<Self>, Block, RuntimeApi>,
			Block
		> {
			|config, client| Ok(TransactionPool::new(config, transaction_pool::ChainApi::new(client)))
		},
		Genesis = GenesisConfig,
		Configuration = NodeConfig,
		FullService = FullComponents<Self>
			{ |config: FactoryFullConfiguration<Self>|
				FullComponents::<Factory>::new(config)
			},
		AuthoritySetup = {
			|service: Self::FullService| {
				if let Some(key) = service.authority_key::<Pair>() {
					info!("Using authority key {}", key.public());
					let proposer = Arc::new(ProposerFactory {
						client: service.client(),
						transaction_pool: service.transaction_pool(),
					});
					let client = service.client();
					let select_chain = service.select_chain()
						.ok_or_else(|| ServiceError::SelectChainRequired)?;
					let aura = start_aura(
						SlotDuration::get_or_compute(&*client)?,
						Arc::new(key),
						client.clone(),
						select_chain,
						client,
						proposer,
						service.network(),
						service.config.custom.inherent_data_providers.clone(),
						service.config.force_authoring,
					)?;
					service.spawn_task(Box::new(aura.select(service.on_exit()).then(|_| Ok(()))));
				}

				Ok(service)
			}
		},
		LightService = LightComponents<Self>
			{ |config| <LightComponents<Factory>>::new(config) },
		FullImportQueue = AuraImportQueue<
			Self::Block,
		>
			{	|
					config: &mut FactoryFullConfiguration<Self>,
					client: Arc<FullClient<Self>>,
					transaction_pool: Option<Arc<TransactionPool<Self::FullTransactionPoolApi>>>,
					_select_chain: Self::SelectChain,
				| {
					import_queue::<_, _, Pair, TransactionPool<Self::FullTransactionPoolApi>>(
						SlotDuration::get_or_compute(&*client)?,
						Box::new(client.clone()),
						None,
						None,
						client,
						transaction_pool,
						config.custom.inherent_data_providers.clone(),
					).map_err(Into::into)
				}
			},
		LightImportQueue = AuraImportQueue<
			Self::Block,
		>
			{ |config: &mut FactoryFullConfiguration<Self>, client: Arc<LightClient<Self>>| {
<<<<<<< HEAD
					import_queue::<_, _, Pair, TransactionPool<Self::LightTransactionPoolApi>>(
=======
					let fprb = Box::new(DummyFinalityProofRequestBuilder::default()) as Box<_>;
					import_queue::<_, _, Pair>(
>>>>>>> f923ae2a
						SlotDuration::get_or_compute(&*client)?,
						Box::new(client.clone()),
						None,
						None,
						client,
						None,
						config.custom.inherent_data_providers.clone(),
					).map(|q| (q, fprb)).map_err(Into::into)
				}
			},
		SelectChain = LongestChain<FullBackend<Self>, Self::Block>
			{ |config: &FactoryFullConfiguration<Self>, client: Arc<FullClient<Self>>| {
				#[allow(deprecated)]
				Ok(LongestChain::new(client.backend().clone()))
			}
		},
		FinalityProofProvider = { |_client: Arc<FullClient<Self>>| {
			Ok(None)
		}},
	}
}<|MERGE_RESOLUTION|>--- conflicted
+++ resolved
@@ -118,12 +118,8 @@
 			Self::Block,
 		>
 			{ |config: &mut FactoryFullConfiguration<Self>, client: Arc<LightClient<Self>>| {
-<<<<<<< HEAD
+					let fprb = Box::new(DummyFinalityProofRequestBuilder::default()) as Box<_>;
 					import_queue::<_, _, Pair, TransactionPool<Self::LightTransactionPoolApi>>(
-=======
-					let fprb = Box::new(DummyFinalityProofRequestBuilder::default()) as Box<_>;
-					import_queue::<_, _, Pair>(
->>>>>>> f923ae2a
 						SlotDuration::get_or_compute(&*client)?,
 						Box::new(client.clone()),
 						None,
