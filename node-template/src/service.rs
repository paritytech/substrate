#![warn(unused_extern_crates)]

//! Service and ServiceFactory implementation. Specialized wrapper over substrate service.

use std::sync::Arc;
use std::time::Duration;
use substrate_client::{self as client, LongestChain};
use babe::{import_queue, start_babe, BabeImportQueue, Config};
use grandpa::{self, FinalityProofProvider as GrandpaFinalityProofProvider};
use futures::prelude::*;
use node_template_runtime::{self, GenesisConfig, opaque::Block, RuntimeApi, WASM_BINARY};
use substrate_service::{
	FactoryFullConfiguration, LightComponents, FullComponents, FullBackend,
	FullClient, LightClient, LightBackend, FullExecutor, LightExecutor,
	error::{Error as ServiceError}, FullComponentsSetupState, LightComponentsSetupState
};
use transaction_pool::{self, txpool::{Pool as TransactionPool}};
use inherents::InherentDataProviders;
use network::construct_simple_protocol;
use substrate_executor::native_executor_instance;
use substrate_service::{ServiceFactory, construct_service_factory, TelemetryOnConnect};
pub use substrate_executor::NativeExecutor;

// Our native executor instance.
native_executor_instance!(
	pub Executor,
	node_template_runtime::api::dispatch,
	node_template_runtime::native_version,
	WASM_BINARY
);

<<<<<<< HEAD
#[derive(Default)]
pub struct SetupState {
	inherent_data_providers: InherentDataProviders,
}

=======
>>>>>>> c63ee7ad
construct_simple_protocol! {
	/// Demo protocol attachment for substrate.
	pub struct NodeProtocol where Block = Block { }
}

type BabeBlockImportForService<F> = babe::BabeBlockImport<
	FullBackend<F>,
	FullExecutor<F>,
	<F as ServiceFactory>::Block,
	grandpa::BlockImportForService<F>,
	<F as ServiceFactory>::RuntimeApi,
	client::Client<
		FullBackend<F>,
		FullExecutor<F>,
		<F as ServiceFactory>::Block,
		<F as ServiceFactory>::RuntimeApi
	>,
>;

pub struct NodeConfig<F: ServiceFactory> {
	/// GRANDPA and BABE connection to import block.
	// FIXME #1134 rather than putting this on the config, let's have an actual intermediate setup state
	pub import_setup: Option<(
		BabeBlockImportForService<F>,
		grandpa::LinkHalfForService<F>,
		babe::BabeLink,
	)>,
	/// Tasks that were created by previous setup steps and should be spawned.
	pub tasks_to_spawn: Option<Vec<Box<dyn Future<Item = (), Error = ()> + Send>>>,
	inherent_data_providers: InherentDataProviders,
}

impl<F> Default for NodeConfig<F> where F: ServiceFactory {
	fn default() -> NodeConfig<F> {
		NodeConfig {
			import_setup: None,
			inherent_data_providers: InherentDataProviders::new(),
			tasks_to_spawn: None,
		}
	}
}

construct_service_factory! {
	struct Factory {
		Block = Block,
		RuntimeApi = RuntimeApi,
		NetworkProtocol = NodeProtocol { |config| Ok(NodeProtocol::new()) },
		RuntimeDispatch = Executor,
<<<<<<< HEAD
		FullTransactionPoolApi = transaction_pool::ChainApi<
			client::Client<FullBackend<Self>, FullExecutor<Self>, Block, RuntimeApi>,
			Block
		> {
			|config, client| Ok(TransactionPool::new(config, transaction_pool::ChainApi::new(client)))
		},
		LightTransactionPoolApi = transaction_pool::ChainApi<
			client::Client<LightBackend<Self>, LightExecutor<Self>, Block, RuntimeApi>,
			Block
		> {
			|config, client| Ok(TransactionPool::new(config, transaction_pool::ChainApi::new(client)))
		},
		Genesis = GenesisConfig,
		SetupState = SetupState,
		Configuration = (),
		FullService = FullComponents<Self>
			{ |config: FactoryFullConfiguration<Self>|
				FullComponents::<Factory>::new(config)
=======
		FullTransactionPoolApi =
			transaction_pool::ChainApi<
				client::Client<FullBackend<Self>, FullExecutor<Self>, Block, RuntimeApi>,
				Block
			> {
				|config, client|
					Ok(TransactionPool::new(config, transaction_pool::ChainApi::new(client)))
			},
		LightTransactionPoolApi =
			transaction_pool::ChainApi<
				client::Client<LightBackend<Self>, LightExecutor<Self>, Block, RuntimeApi>,
				Block
			> {
				|config, client|
					Ok(TransactionPool::new(config, transaction_pool::ChainApi::new(client)))
>>>>>>> c63ee7ad
			},
		Genesis = GenesisConfig,
		Configuration = NodeConfig<Self>,
		FullService = FullComponents<Self> {
			|config: FactoryFullConfiguration<Self>| FullComponents::<Factory>::new(config)
		},
		AuthoritySetup = {
<<<<<<< HEAD
			|service: Self::FullService, state: FullComponentsSetupState<Self>| {
				if let Some(key) = service.authority_key() {
					info!("Using authority key {}", key.public());
					let proposer = ProposerFactory {
=======
			|mut service: Self::FullService| {
				let (block_import, link_half, babe_link) =
					service.config_mut().custom.import_setup.take()
						.expect("Link Half and Block Import are present for Full Services or setup failed before. qed");

				// spawn any futures that were created in the previous setup steps
				if let Some(tasks) = service.config_mut().custom.tasks_to_spawn.take() {
					for task in tasks {
						service.spawn_task(
							task.select(service.on_exit())
								.map(|_| ())
								.map_err(|_| ())
						);
					}
				}

				if service.config().roles.is_authority() {
					let proposer = basic_authorship::ProposerFactory {
>>>>>>> c63ee7ad
						client: service.client(),
						transaction_pool: service.transaction_pool(),
					};

					let client = service.client();
					let select_chain = service.select_chain()
						.ok_or(ServiceError::SelectChainRequired)?;

					let babe_config = babe::BabeParams {
						config: Config::get_or_compute(&*client)?,
						keystore: service.keystore(),
						client,
<<<<<<< HEAD
						proposer,
						service.network(),
						state.custom.inherent_data_providers.clone(),
						state.config.force_authoring,
					)?;
					service.spawn_task(Box::new(aura.select(service.on_exit()).then(|_| Ok(()))));
=======
						select_chain,
						block_import,
						env: proposer,
						sync_oracle: service.network(),
						inherent_data_providers: service.config()
							.custom.inherent_data_providers.clone(),
						force_authoring: service.config().force_authoring,
						time_source: babe_link,
					};

					let babe = start_babe(babe_config)?;
					let select = babe.select(service.on_exit()).then(|_| Ok(()));

					// the BABE authoring task is considered infallible, i.e. if it
					// fails we take down the service with it.
					service.spawn_essential_task(select);
				}

				let config = grandpa::Config {
					// FIXME #1578 make this available through chainspec
					gossip_duration: Duration::from_millis(333),
					justification_period: 4096,
					name: Some(service.config().name.clone()),
					keystore: Some(service.keystore()),
				};

				match (service.config().roles.is_authority(), service.config().disable_grandpa) {
					(false, false) => {
						// start the lightweight GRANDPA observer
						service.spawn_task(Box::new(grandpa::run_grandpa_observer(
							config,
							link_half,
							service.network(),
							service.on_exit(),
						)?));
					},
					(true, false) => {
						// start the full GRANDPA voter
						let telemetry_on_connect = TelemetryOnConnect {
							telemetry_connection_sinks: service.telemetry_on_connect_stream(),
						};
						let grandpa_config = grandpa::GrandpaParams {
							config: config,
							link: link_half,
							network: service.network(),
							inherent_data_providers:
								service.config().custom.inherent_data_providers.clone(),
							on_exit: service.on_exit(),
							telemetry_on_connect: Some(telemetry_on_connect),
						};

						// the GRANDPA voter task is considered infallible, i.e.
						// if it fails we take down the service with it.
						service.spawn_essential_task(grandpa::run_grandpa_voter(grandpa_config)?);
					},
					(_, true) => {
						grandpa::setup_disabled_grandpa(
							service.client(),
							&service.config().custom.inherent_data_providers,
							service.network(),
						)?;
					},
>>>>>>> c63ee7ad
				}

				Ok(service)
			}
		},
		LightService = LightComponents<Self>
			{ |config| <LightComponents<Factory>>::new(config) },
<<<<<<< HEAD
		FullImportQueue = AuraImportQueue<
			Self::Block,
		>
			{ |state: &mut FullComponentsSetupState<Self>, client: Arc<FullClient<Self>>, _select_chain: Self::SelectChain| {
					import_queue::<_, _, Pair>(
						SlotDuration::get_or_compute(&*client)?,
						Box::new(client.clone()),
						None,
						None,
						client,
						state.custom.inherent_data_providers.clone(),
					).map_err(Into::into)
				}
			},
		LightImportQueue = AuraImportQueue<
			Self::Block,
		>
			{ |state: &mut LightComponentsSetupState<Self>, client: Arc<LightClient<Self>>| {
					let fprb = Box::new(DummyFinalityProofRequestBuilder::default()) as Box<_>;
					import_queue::<_, _, Pair>(
						SlotDuration::get_or_compute(&*client)?,
						Box::new(client.clone()),
						None,
						None,
						client,
						state.custom.inherent_data_providers.clone(),
					).map(|q| (q, fprb)).map_err(Into::into)
				}
			},
=======
		FullImportQueue = BabeImportQueue<Self::Block> {
			|
				config: &mut FactoryFullConfiguration<Self>,
				client: Arc<FullClient<Self>>,
				select_chain: Self::SelectChain,
				transaction_pool: Option<Arc<TransactionPool<Self::FullTransactionPoolApi>>>,
			| {
				let (block_import, link_half) =
					grandpa::block_import::<_, _, _, RuntimeApi, FullClient<Self>, _>(
						client.clone(), client.clone(), select_chain
					)?;
				let justification_import = block_import.clone();
				let (import_queue, babe_link, babe_block_import, pruning_task) = import_queue(
					Config::get_or_compute(&*client)?,
					block_import,
					Some(Box::new(justification_import)),
					None,
					client.clone(),
					client,
					config.custom.inherent_data_providers.clone(),
					transaction_pool,
				)?;
				config.custom.import_setup = Some((babe_block_import.clone(), link_half, babe_link));
				config.custom.tasks_to_spawn = Some(vec![Box::new(pruning_task)]);
				Ok(import_queue)
			}
		},
		LightImportQueue = BabeImportQueue<Self::Block>
			{ |config: &FactoryFullConfiguration<Self>, client: Arc<LightClient<Self>>| {
				#[allow(deprecated)]
				let fetch_checker = client.backend().blockchain().fetcher()
					.upgrade()
					.map(|fetcher| fetcher.checker().clone())
					.ok_or_else(|| "Trying to start light import queue without active fetch checker")?;
				let block_import = grandpa::light_block_import::<_, _, _, RuntimeApi, LightClient<Self>>(
					client.clone(), Arc::new(fetch_checker), client.clone()
				)?;

				let finality_proof_import = block_import.clone();
				let finality_proof_request_builder =
					finality_proof_import.create_finality_proof_request_builder();

				// FIXME: pruning task isn't started since light client doesn't do `AuthoritySetup`.
				let (import_queue, ..) = import_queue::<_, _, _, _, _, _, TransactionPool<Self::FullTransactionPoolApi>>(
					Config::get_or_compute(&*client)?,
					block_import,
					None,
					Some(Box::new(finality_proof_import)),
					client.clone(),
					client,
					config.custom.inherent_data_providers.clone(),
					None,
				)?;

				Ok((import_queue, finality_proof_request_builder))
			}},
>>>>>>> c63ee7ad
		SelectChain = LongestChain<FullBackend<Self>, Self::Block>
			{ |state: &mut FullComponentsSetupState<Self>, client: Arc<FullClient<Self>>| {
				Ok(LongestChain::new(state.backend.clone()))
			}
		},
<<<<<<< HEAD
		FinalityProofProvider =  { |state: &mut FullComponentsSetupState<Self>, client: Arc<FullClient<Self>>| {
			Ok(None)
=======
		FinalityProofProvider = { |client: Arc<FullClient<Self>>| {
			Ok(Some(Arc::new(GrandpaFinalityProofProvider::new(client.clone(), client)) as _))
>>>>>>> c63ee7ad
		}},
		RpcExtensions = (),
	}
}<|MERGE_RESOLUTION|>--- conflicted
+++ resolved
@@ -29,14 +29,6 @@
 	WASM_BINARY
 );
 
-<<<<<<< HEAD
-#[derive(Default)]
-pub struct SetupState {
-	inherent_data_providers: InherentDataProviders,
-}
-
-=======
->>>>>>> c63ee7ad
 construct_simple_protocol! {
 	/// Demo protocol attachment for substrate.
 	pub struct NodeProtocol where Block = Block { }
@@ -56,9 +48,8 @@
 	>,
 >;
 
-pub struct NodeConfig<F: ServiceFactory> {
+pub struct NodeSetupState<F: ServiceFactory> {
 	/// GRANDPA and BABE connection to import block.
-	// FIXME #1134 rather than putting this on the config, let's have an actual intermediate setup state
 	pub import_setup: Option<(
 		BabeBlockImportForService<F>,
 		grandpa::LinkHalfForService<F>,
@@ -69,9 +60,9 @@
 	inherent_data_providers: InherentDataProviders,
 }
 
-impl<F> Default for NodeConfig<F> where F: ServiceFactory {
-	fn default() -> NodeConfig<F> {
-		NodeConfig {
+impl<F> Default for NodeSetupState<F> where F: ServiceFactory {
+	fn default() -> NodeSetupState<F> {
+		NodeSetupState {
 			import_setup: None,
 			inherent_data_providers: InherentDataProviders::new(),
 			tasks_to_spawn: None,
@@ -85,26 +76,6 @@
 		RuntimeApi = RuntimeApi,
 		NetworkProtocol = NodeProtocol { |config| Ok(NodeProtocol::new()) },
 		RuntimeDispatch = Executor,
-<<<<<<< HEAD
-		FullTransactionPoolApi = transaction_pool::ChainApi<
-			client::Client<FullBackend<Self>, FullExecutor<Self>, Block, RuntimeApi>,
-			Block
-		> {
-			|config, client| Ok(TransactionPool::new(config, transaction_pool::ChainApi::new(client)))
-		},
-		LightTransactionPoolApi = transaction_pool::ChainApi<
-			client::Client<LightBackend<Self>, LightExecutor<Self>, Block, RuntimeApi>,
-			Block
-		> {
-			|config, client| Ok(TransactionPool::new(config, transaction_pool::ChainApi::new(client)))
-		},
-		Genesis = GenesisConfig,
-		SetupState = SetupState,
-		Configuration = (),
-		FullService = FullComponents<Self>
-			{ |config: FactoryFullConfiguration<Self>|
-				FullComponents::<Factory>::new(config)
-=======
 		FullTransactionPoolApi =
 			transaction_pool::ChainApi<
 				client::Client<FullBackend<Self>, FullExecutor<Self>, Block, RuntimeApi>,
@@ -120,27 +91,21 @@
 			> {
 				|config, client|
 					Ok(TransactionPool::new(config, transaction_pool::ChainApi::new(client)))
->>>>>>> c63ee7ad
 			},
 		Genesis = GenesisConfig,
-		Configuration = NodeConfig<Self>,
+		SetupState = NodeSetupState<Self>,
+		Configuration = (),
 		FullService = FullComponents<Self> {
 			|config: FactoryFullConfiguration<Self>| FullComponents::<Factory>::new(config)
 		},
 		AuthoritySetup = {
-<<<<<<< HEAD
-			|service: Self::FullService, state: FullComponentsSetupState<Self>| {
-				if let Some(key) = service.authority_key() {
-					info!("Using authority key {}", key.public());
-					let proposer = ProposerFactory {
-=======
-			|mut service: Self::FullService| {
+			|service: Self::FullService, mut state: FullComponentsSetupState<Self>| {
 				let (block_import, link_half, babe_link) =
-					service.config_mut().custom.import_setup.take()
+					state.custom.import_setup.take()
 						.expect("Link Half and Block Import are present for Full Services or setup failed before. qed");
 
 				// spawn any futures that were created in the previous setup steps
-				if let Some(tasks) = service.config_mut().custom.tasks_to_spawn.take() {
+				if let Some(tasks) = state.custom.tasks_to_spawn.take() {
 					for task in tasks {
 						service.spawn_task(
 							task.select(service.on_exit())
@@ -150,9 +115,8 @@
 					}
 				}
 
-				if service.config().roles.is_authority() {
+				if state.config.roles.is_authority() {
 					let proposer = basic_authorship::ProposerFactory {
->>>>>>> c63ee7ad
 						client: service.client(),
 						transaction_pool: service.transaction_pool(),
 					};
@@ -165,21 +129,12 @@
 						config: Config::get_or_compute(&*client)?,
 						keystore: service.keystore(),
 						client,
-<<<<<<< HEAD
-						proposer,
-						service.network(),
-						state.custom.inherent_data_providers.clone(),
-						state.config.force_authoring,
-					)?;
-					service.spawn_task(Box::new(aura.select(service.on_exit()).then(|_| Ok(()))));
-=======
 						select_chain,
 						block_import,
 						env: proposer,
 						sync_oracle: service.network(),
-						inherent_data_providers: service.config()
-							.custom.inherent_data_providers.clone(),
-						force_authoring: service.config().force_authoring,
+						inherent_data_providers: state.custom.inherent_data_providers.clone(),
+						force_authoring: state.config.force_authoring,
 						time_source: babe_link,
 					};
 
@@ -195,11 +150,11 @@
 					// FIXME #1578 make this available through chainspec
 					gossip_duration: Duration::from_millis(333),
 					justification_period: 4096,
-					name: Some(service.config().name.clone()),
+					name: Some(state.config.name.clone()),
 					keystore: Some(service.keystore()),
 				};
 
-				match (service.config().roles.is_authority(), service.config().disable_grandpa) {
+				match (state.config.roles.is_authority(), state.config.disable_grandpa) {
 					(false, false) => {
 						// start the lightweight GRANDPA observer
 						service.spawn_task(Box::new(grandpa::run_grandpa_observer(
@@ -219,7 +174,7 @@
 							link: link_half,
 							network: service.network(),
 							inherent_data_providers:
-								service.config().custom.inherent_data_providers.clone(),
+								state.custom.inherent_data_providers.clone(),
 							on_exit: service.on_exit(),
 							telemetry_on_connect: Some(telemetry_on_connect),
 						};
@@ -231,11 +186,10 @@
 					(_, true) => {
 						grandpa::setup_disabled_grandpa(
 							service.client(),
-							&service.config().custom.inherent_data_providers,
+							&state.custom.inherent_data_providers,
 							service.network(),
 						)?;
 					},
->>>>>>> c63ee7ad
 				}
 
 				Ok(service)
@@ -243,40 +197,9 @@
 		},
 		LightService = LightComponents<Self>
 			{ |config| <LightComponents<Factory>>::new(config) },
-<<<<<<< HEAD
-		FullImportQueue = AuraImportQueue<
-			Self::Block,
-		>
-			{ |state: &mut FullComponentsSetupState<Self>, client: Arc<FullClient<Self>>, _select_chain: Self::SelectChain| {
-					import_queue::<_, _, Pair>(
-						SlotDuration::get_or_compute(&*client)?,
-						Box::new(client.clone()),
-						None,
-						None,
-						client,
-						state.custom.inherent_data_providers.clone(),
-					).map_err(Into::into)
-				}
-			},
-		LightImportQueue = AuraImportQueue<
-			Self::Block,
-		>
-			{ |state: &mut LightComponentsSetupState<Self>, client: Arc<LightClient<Self>>| {
-					let fprb = Box::new(DummyFinalityProofRequestBuilder::default()) as Box<_>;
-					import_queue::<_, _, Pair>(
-						SlotDuration::get_or_compute(&*client)?,
-						Box::new(client.clone()),
-						None,
-						None,
-						client,
-						state.custom.inherent_data_providers.clone(),
-					).map(|q| (q, fprb)).map_err(Into::into)
-				}
-			},
-=======
 		FullImportQueue = BabeImportQueue<Self::Block> {
 			|
-				config: &mut FactoryFullConfiguration<Self>,
+				state: &mut FullComponentsSetupState<Self>,
 				client: Arc<FullClient<Self>>,
 				select_chain: Self::SelectChain,
 				transaction_pool: Option<Arc<TransactionPool<Self::FullTransactionPoolApi>>>,
@@ -293,23 +216,22 @@
 					None,
 					client.clone(),
 					client,
-					config.custom.inherent_data_providers.clone(),
+					state.custom.inherent_data_providers.clone(),
 					transaction_pool,
 				)?;
-				config.custom.import_setup = Some((babe_block_import.clone(), link_half, babe_link));
-				config.custom.tasks_to_spawn = Some(vec![Box::new(pruning_task)]);
+				state.custom.import_setup = Some((babe_block_import.clone(), link_half, babe_link));
+				state.custom.tasks_to_spawn = Some(vec![Box::new(pruning_task)]);
 				Ok(import_queue)
 			}
 		},
 		LightImportQueue = BabeImportQueue<Self::Block>
-			{ |config: &FactoryFullConfiguration<Self>, client: Arc<LightClient<Self>>| {
-				#[allow(deprecated)]
-				let fetch_checker = client.backend().blockchain().fetcher()
+			{ |state: &mut LightComponentsSetupState<Self>, client: Arc<LightClient<Self>>| {
+				let fetch_checker = state.backend.blockchain().fetcher()
 					.upgrade()
 					.map(|fetcher| fetcher.checker().clone())
 					.ok_or_else(|| "Trying to start light import queue without active fetch checker")?;
 				let block_import = grandpa::light_block_import::<_, _, _, RuntimeApi, LightClient<Self>>(
-					client.clone(), Arc::new(fetch_checker), client.clone()
+					client.clone(), state.backend.clone(), Arc::new(fetch_checker), client.clone()
 				)?;
 
 				let finality_proof_import = block_import.clone();
@@ -324,25 +246,19 @@
 					Some(Box::new(finality_proof_import)),
 					client.clone(),
 					client,
-					config.custom.inherent_data_providers.clone(),
+					state.custom.inherent_data_providers.clone(),
 					None,
 				)?;
 
 				Ok((import_queue, finality_proof_request_builder))
 			}},
->>>>>>> c63ee7ad
 		SelectChain = LongestChain<FullBackend<Self>, Self::Block>
 			{ |state: &mut FullComponentsSetupState<Self>, client: Arc<FullClient<Self>>| {
 				Ok(LongestChain::new(state.backend.clone()))
 			}
 		},
-<<<<<<< HEAD
-		FinalityProofProvider =  { |state: &mut FullComponentsSetupState<Self>, client: Arc<FullClient<Self>>| {
-			Ok(None)
-=======
-		FinalityProofProvider = { |client: Arc<FullClient<Self>>| {
-			Ok(Some(Arc::new(GrandpaFinalityProofProvider::new(client.clone(), client)) as _))
->>>>>>> c63ee7ad
+		FinalityProofProvider = { |state: &mut FullComponentsSetupState<Self>, client: Arc<FullClient<Self>>| {
+			Ok(Some(Arc::new(GrandpaFinalityProofProvider::new(state.backend.clone(), client)) as _))
 		}},
 		RpcExtensions = (),
 	}
